--- conflicted
+++ resolved
@@ -46,11 +46,6 @@
     func step(handle: OpaquePointer?, _ initial: Bool = false, path: String?) -> Bool {
         let res = sqlite3_step(statement)
         if res != SQLITE_ROW && res != SQLITE_DONE {
-<<<<<<< HEAD
-            if let path = path {
-                try? FileManager.default.removeItem(atPath: path)
-                preconditionFailure()
-=======
             if let error = sqlite3_errmsg(handle), let str = NSString(utf8String: error) {
                 print("SQL error \(res): \(str) on step")
             } else {
@@ -62,7 +57,6 @@
                     try? FileManager.default.removeItem(atPath: path)
                     preconditionFailure()
                 }
->>>>>>> 38b0ed21
             }
         }
         return res == SQLITE_ROW
@@ -176,15 +170,14 @@
         if let result = Database(path) {
             database = result
         } else {
-            //preconditionFailure("Couldn't open database")
-            let _ = try? FileManager.default.removeItem(atPath: path)
-            database = Database(path)!
+            preconditionFailure("Couldn't open database")
+            //let _ = try? FileManager.default.removeItem(atPath: path)
+            //database = Database(path)!
         }
         
         sqlite3_busy_timeout(database.handle, 1000 * 10000)
         
         var resultCode: Bool
-        
         
         //database.execute("PRAGMA cache_size=-2097152")
         resultCode = database.execute("PRAGMA mmap_size=0")
