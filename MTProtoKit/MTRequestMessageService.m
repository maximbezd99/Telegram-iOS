--- conflicted
+++ resolved
@@ -548,11 +548,7 @@
                                 request.errorContext.minimalExecuteTime = MAX(request.errorContext.minimalExecuteTime, MTAbsoluteSystemTime() + 2.0);
                             }
                         }
-<<<<<<< HEAD
                         else if (errorCode == 420 || [errorText rangeOfString:@"FLOOD_WAIT_"].location != NSNotFound)
-=======
-                        else if (rpcError.errorCode == 420)
->>>>>>> 1b32f70d
                         {
                             if (request.errorContext == nil)
                                 request.errorContext = [[MTRequestErrorContext alloc] init];
@@ -609,13 +605,7 @@
                     }
                     else
                     {
-<<<<<<< HEAD
                         void (^completed)(id result, NSTimeInterval completionTimestamp, id error) = request.completed;
-=======
-                        if (request.completed)
-                            request.completed(rpcResult, message.timestamp, rpcError);
-                        
->>>>>>> 1b32f70d
                         [_requests removeObjectAtIndex:(NSUInteger)index];
                         
                         if (completed)
