--- conflicted
+++ resolved
@@ -175,18 +175,6 @@
             case let .premiumRestore(discount):
                 let discountString = "\(discount)%"
                 let rawTitleString = item.strings.ChatList_PremiumRestoreDiscountTitle(discountString)
-<<<<<<< HEAD
-                let titleStringValue = NSMutableAttributedString(attributedString: NSAttributedString(string: rawTitleString.string, font: titleFont, textColor: item.theme.rootController.navigationBar.primaryTextColor))
-                if let range = rawTitleString.ranges.first {
-                    titleStringValue.addAttribute(.foregroundColor, value: item.theme.rootController.navigationBar.accentTextColor, range: range.range)
-                }
-                titleString = titleStringValue
-                
-                textString = NSAttributedString(string: item.strings.ChatList_PremiumRestoreDiscountText, font: textFont, textColor: item.theme.rootController.navigationBar.secondaryTextColor)
-            case let .chatFolderUpdates(count):
-                let rawTitleString = item.strings.ChatList_ChatFolderUpdateHintTitle(item.strings.ChatList_ChatFolderUpdateCount(Int32(count)))
-=======
->>>>>>> 87451025
                 let titleStringValue = NSMutableAttributedString(attributedString: NSAttributedString(string: rawTitleString.string, font: titleFont, textColor: item.theme.rootController.navigationBar.primaryTextColor))
                 if let range = rawTitleString.ranges.first {
                     titleStringValue.addAttribute(.foregroundColor, value: item.theme.rootController.navigationBar.accentTextColor, range: range.range)
