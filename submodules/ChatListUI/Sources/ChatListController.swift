--- conflicted
+++ resolved
@@ -2475,61 +2475,14 @@
             if self.navigationBar?.customHeaderContentView !== componentView {
                 self.navigationBar?.customHeaderContentView = componentView
             }
-        }*/
-    }
-    
-    override public func updateNavigationBarLayout(_ layout: ContainerViewLayout, transition: ContainedViewLayoutTransition) {
-        super.updateNavigationBarLayout(layout, transition: transition)
-    }
-    
-    private func chatListHeaderView() -> ChatListHeaderComponent.View? {
-        if let navigationBarView = self.chatListDisplayNode.navigationBarView.view as? ChatListNavigationBar.View {
-            if let componentView = navigationBarView.headerContent.view as? ChatListHeaderComponent.View {
-                return componentView
-            }
-        }
-        return nil
-    }
-    
-    override public func containerLayoutUpdated(_ layout: ContainerViewLayout, transition: ContainedViewLayoutTransition) {
-        //TODO:move to chat list node
-        /*if case .chatList(.root) = self.location, !self.isSearchActive {
-            self.searchContentNode?.additionalHeight = (1.0 - self.chatListDisplayNode.inlineStackContainerTransitionFraction) * self.storyListHeight
-        }*/
-        
-        super.containerLayoutUpdated(layout, transition: transition)
-        
-        let wasInVoiceOver = self.validLayout?.inVoiceOver ?? false
-        
-        self.validLayout = layout
-        
-        self.updateLayout(layout: layout, transition: transition)
-        
-        if layout.inVoiceOver != wasInVoiceOver {
-            self.chatListDisplayNode.scrollToTop()
-        }
-        
-        if case .chatList(.root) = self.location, let componentView = self.chatListHeaderView() {
-            componentView.storyPeerAction = { [weak self] peer in
-                guard let self else {
-                    return
-                }
-                
-                let storyContent = StoryContentContextImpl(context: self.context, focusedPeerId: peer?.id)
-                let _ = (storyContent.state
-                |> take(1)
-                |> deliverOnMainQueue).start(next: { [weak self] storyContentState in
+        }
+        if case .chatList(.root) = self.location {
+            if let componentView = self.headerContentView.view as? ChatListHeaderComponent.View {
+                componentView.storyPeerAction = { [weak self] peer in
                     guard let self else {
                         return
                     }
                     
-<<<<<<< HEAD
-                    if let peer, peer.id == self.context.account.peerId, storyContentState.slice == nil {
-                        var cameraTransitionIn: StoryCameraTransitionIn?
-                        if let componentView = self.chatListHeaderView() {
-                            if let transitionView = componentView.storyPeerListView()?.transitionViewForItem(peerId: self.context.account.peerId) {
-                                cameraTransitionIn = StoryCameraTransitionIn(
-=======
                     let storyContent = StoryContentContextImpl(context: self.context, focusedPeerId: peer?.id)
                     let _ = (storyContent.state
                     |> take(1)
@@ -2564,7 +2517,94 @@
                         if let peer, let componentView = self.headerContentView.view as? ChatListHeaderComponent.View {
                             if let transitionView = componentView.storyPeerListView()?.transitionViewForItem(peerId: peer.id) {
                                 transitionIn = StoryContainerScreen.TransitionIn(
->>>>>>> 381a6eba
+                                    sourceView: transitionView,
+                                    sourceRect: transitionView.bounds,
+                                    sourceCornerRadius: transitionView.bounds.height * 0.5
+                                )
+                            }
+                        }
+                        
+                        let storyContainerScreen = StoryContainerScreen(
+                            context: self.context,
+                            content: storyContent,
+                            transitionIn: transitionIn,
+                            transitionOut: { [weak self] peerId, _ in
+                                guard let self else {
+                                    return nil
+                                }
+                                
+                                if let componentView = self.headerContentView.view as? ChatListHeaderComponent.View {
+                                    if let transitionView = componentView.storyPeerListView()?.transitionViewForItem(peerId: peerId) {
+                                        return StoryContainerScreen.TransitionOut(
+                                            destinationView: transitionView,
+                                            destinationRect: transitionView.bounds,
+                                            destinationCornerRadius: transitionView.bounds.height * 0.5,
+                                            destinationIsAvatar: true,
+                                            completed: {}
+                                        )
+                                    }
+                                }
+                                
+                                return nil
+                            }
+                        )
+                        self.push(storyContainerScreen)
+                    })
+                }
+            }
+        }*/
+    }
+    
+    override public func updateNavigationBarLayout(_ layout: ContainerViewLayout, transition: ContainedViewLayoutTransition) {
+        super.updateNavigationBarLayout(layout, transition: transition)
+    }
+    
+    private func chatListHeaderView() -> ChatListHeaderComponent.View? {
+        if let navigationBarView = self.chatListDisplayNode.navigationBarView.view as? ChatListNavigationBar.View {
+            if let componentView = navigationBarView.headerContent.view as? ChatListHeaderComponent.View {
+                return componentView
+            }
+        }
+        return nil
+    }
+    
+    override public func containerLayoutUpdated(_ layout: ContainerViewLayout, transition: ContainedViewLayoutTransition) {
+        //TODO:move to chat list node
+        /*if case .chatList(.root) = self.location, !self.isSearchActive {
+            self.searchContentNode?.additionalHeight = (1.0 - self.chatListDisplayNode.inlineStackContainerTransitionFraction) * self.storyListHeight
+        }*/
+        
+        super.containerLayoutUpdated(layout, transition: transition)
+        
+        let wasInVoiceOver = self.validLayout?.inVoiceOver ?? false
+        
+        self.validLayout = layout
+        
+        self.updateLayout(layout: layout, transition: transition)
+        
+        if layout.inVoiceOver != wasInVoiceOver {
+            self.chatListDisplayNode.scrollToTop()
+        }
+        
+        if case .chatList(.root) = self.location, let componentView = self.chatListHeaderView() {
+            componentView.storyPeerAction = { [weak self] peer in
+                guard let self else {
+                    return
+                }
+                
+                let storyContent = StoryContentContextImpl(context: self.context, focusedPeerId: peer?.id)
+                let _ = (storyContent.state
+                |> take(1)
+                |> deliverOnMainQueue).start(next: { [weak self] storyContentState in
+                    guard let self else {
+                        return
+                    }
+                    
+                    if let peer, peer.id == self.context.account.peerId, storyContentState.slice == nil {
+                        var cameraTransitionIn: StoryCameraTransitionIn?
+                        if let componentView = self.chatListHeaderView() {
+                            if let transitionView = componentView.storyPeerListView()?.transitionViewForItem(peerId: self.context.account.peerId) {
+                                cameraTransitionIn = StoryCameraTransitionIn(
                                     sourceView: transitionView,
                                     sourceRect: transitionView.bounds,
                                     sourceCornerRadius: transitionView.bounds.height * 0.5
