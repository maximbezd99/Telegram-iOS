import Foundation
import UIKit
import Postbox
import SwiftSignalKit
import AsyncDisplayKit
import Display
import TelegramCore
import TelegramPresentationData
import TelegramUIPreferences
import TelegramBaseController
import OverlayStatusController
import AccountContext
import AlertUI
import PresentationDataUtils
import UndoUI
import TelegramNotices
import SearchUI
import DeleteChatPeerActionSheetItem
import LanguageSuggestionUI
import ContextUI
import AppBundle
import LocalizedPeerData
import TelegramIntents
import TooltipUI
import TelegramCallsUI
import StickerResources
import PasswordSetupUI
import FetchManagerImpl
import ComponentFlow
import LottieAnimationComponent
import ProgressIndicatorComponent
import PremiumUI
import ConfettiEffect
import AnimationCache
import MultiAnimationRenderer
import EmojiStatusSelectionComponent
import EntityKeyboard
import TelegramStringFormatting
<<<<<<< HEAD
import ForumCreateTopicScreen
=======
import AnimationUI
>>>>>>> 4f973162

private func fixListNodeScrolling(_ listNode: ListView, searchNode: NavigationBarSearchContentNode) -> Bool {
    if listNode.scroller.isDragging {
        return false
    }
    if searchNode.expansionProgress > 0.0 && searchNode.expansionProgress < 1.0 {
        let offset: CGFloat
        if searchNode.expansionProgress < 0.6 {
            offset = navigationBarSearchContentHeight
        } else {
            offset = 0.0
        }
        let _ = listNode.scrollToOffsetFromTop(offset)
        return true
    } else if searchNode.expansionProgress == 1.0 {
        var sortItemNode: ListViewItemNode?
        var nextItemNode: ListViewItemNode?
        
        listNode.forEachItemNode({ itemNode in
            if sortItemNode == nil, let itemNode = itemNode as? ChatListItemNode, let item = itemNode.item, case .groupReference = item.content {
                sortItemNode = itemNode
            } else if sortItemNode != nil && nextItemNode == nil {
                nextItemNode = itemNode as? ListViewItemNode
            }
        })
        
        if false, let sortItemNode = sortItemNode {
            let itemFrame = sortItemNode.apparentFrame
            if itemFrame.contains(CGPoint(x: 0.0, y: listNode.insets.top)) {
                var scrollToItem: ListViewScrollToItem?
                if itemFrame.minY + itemFrame.height * 0.6 < listNode.insets.top {
                    scrollToItem = ListViewScrollToItem(index: 0, position: .top(-76.0), animated: true, curve: .Default(duration: 0.3), directionHint: .Up)
                } else {
                    scrollToItem = ListViewScrollToItem(index: 0, position: .top(0), animated: true, curve: .Default(duration: 0.3), directionHint: .Up)
                }
                listNode.transaction(deleteIndices: [], insertIndicesAndItems: [], updateIndicesAndItems: [], options: ListViewDeleteAndInsertOptions(), scrollToItem: scrollToItem, updateSizeAndInsets: nil, stationaryItemRange: nil, updateOpaqueState: nil, completion: { _ in })
                return true
            }
        }
    }
    return false
}

private final class ContextControllerContentSourceImpl: ContextControllerContentSource {
    let controller: ViewController
    weak var sourceNode: ASDisplayNode?
    
    let navigationController: NavigationController?
    
    let passthroughTouches: Bool = true
    
    init(controller: ViewController, sourceNode: ASDisplayNode?, navigationController: NavigationController?) {
        self.controller = controller
        self.sourceNode = sourceNode
        self.navigationController = navigationController
    }
    
    func transitionInfo() -> ContextControllerTakeControllerInfo? {
        let sourceNode = self.sourceNode
        return ContextControllerTakeControllerInfo(contentAreaInScreenSpace: CGRect(origin: CGPoint(), size: CGSize(width: 10.0, height: 10.0)), sourceNode: { [weak sourceNode] in
            if let sourceNode = sourceNode {
                return (sourceNode.view, sourceNode.bounds)
            } else {
                return nil
            }
        })
    }
    
    func animatedIn() {
    }
}

private final class MoreHeaderButton: HighlightableButtonNode {
    enum Content {
        case image(UIImage?)
        case more(UIImage?)
    }

    let referenceNode: ContextReferenceContentNode
    let containerNode: ContextControllerSourceNode
    private let iconNode: ASImageNode
    private var animationNode: AnimationNode?

    var contextAction: ((ASDisplayNode, ContextGesture?) -> Void)?

    private var color: UIColor

    init(color: UIColor) {
        self.color = color

        self.referenceNode = ContextReferenceContentNode()
        self.containerNode = ContextControllerSourceNode()
        self.containerNode.animateScale = false
        self.iconNode = ASImageNode()
        self.iconNode.displaysAsynchronously = false
        self.iconNode.displayWithoutProcessing = true
        self.iconNode.contentMode = .scaleToFill

        super.init()

        self.containerNode.addSubnode(self.referenceNode)
        self.referenceNode.addSubnode(self.iconNode)
        self.addSubnode(self.containerNode)

        self.containerNode.shouldBegin = { [weak self] location in
            guard let strongSelf = self, let _ = strongSelf.contextAction else {
                return false
            }
            return true
        }
        self.containerNode.activated = { [weak self] gesture, _ in
            guard let strongSelf = self else {
                return
            }
            strongSelf.contextAction?(strongSelf.containerNode, gesture)
        }

        self.containerNode.frame = CGRect(origin: CGPoint(), size: CGSize(width: 26.0, height: 44.0))
        self.referenceNode.frame = self.containerNode.bounds

        self.iconNode.image = optionsCircleImage(color: color)
        if let image = self.iconNode.image {
            self.iconNode.frame = CGRect(origin: CGPoint(x: floor((self.containerNode.bounds.width - image.size.width) / 2.0), y: floor((self.containerNode.bounds.height - image.size.height) / 2.0)), size: image.size)
        }

        self.hitTestSlop = UIEdgeInsets(top: 0.0, left: -4.0, bottom: 0.0, right: -4.0)
    }

    private var content: Content?
    func setContent(_ content: Content, animated: Bool = false) {
        if case .more = content, self.animationNode == nil {
            let iconColor = self.color
            let animationNode = AnimationNode(animation: "anim_profilemore", colors: ["Point 2.Group 1.Fill 1": iconColor,
                                                                                      "Point 3.Group 1.Fill 1": iconColor,
                                                                                      "Point 1.Group 1.Fill 1": iconColor], scale: 1.0)
            let animationSize = CGSize(width: 22.0, height: 22.0)
            animationNode.frame = CGRect(origin: CGPoint(x: floor((self.containerNode.bounds.width - animationSize.width) / 2.0), y: floor((self.containerNode.bounds.height - animationSize.height) / 2.0)), size: animationSize)
            self.addSubnode(animationNode)
            self.animationNode = animationNode
        }
        if animated {
            if let snapshotView = self.referenceNode.view.snapshotContentTree() {
                snapshotView.frame = self.referenceNode.frame
                self.view.addSubview(snapshotView)

                snapshotView.layer.animateAlpha(from: 1.0, to: 0.0, duration: 0.3, removeOnCompletion: false, completion: { [weak snapshotView] _ in
                    snapshotView?.removeFromSuperview()
                })
                snapshotView.layer.animateScale(from: 1.0, to: 0.1, duration: 0.3, removeOnCompletion: false)

                self.iconNode.layer.animateAlpha(from: 0.0, to: 1.0, duration: 0.3)
                self.iconNode.layer.animateScale(from: 0.1, to: 1.0, duration: 0.3)

                self.animationNode?.layer.animateAlpha(from: 0.0, to: 1.0, duration: 0.3)
                self.animationNode?.layer.animateScale(from: 0.1, to: 1.0, duration: 0.3)
            }

            switch content {
                case let .image(image):
                    if let image = image {
                        self.iconNode.frame = CGRect(origin: CGPoint(x: floor((self.containerNode.bounds.width - image.size.width) / 2.0), y: floor((self.containerNode.bounds.height - image.size.height) / 2.0)), size: image.size)
                    }

                    self.iconNode.image = image
                    self.iconNode.isHidden = false
                    self.animationNode?.isHidden = true
                case let .more(image):
                    if let image = image {
                        self.iconNode.frame = CGRect(origin: CGPoint(x: floor((self.containerNode.bounds.width - image.size.width) / 2.0), y: floor((self.containerNode.bounds.height - image.size.height) / 2.0)), size: image.size)
                    }

                    self.iconNode.image = image
                    self.iconNode.isHidden = false
                    self.animationNode?.isHidden = false
            }
        } else {
            self.content = content
            switch content {
                case let .image(image):
                    if let image = image {
                        self.iconNode.frame = CGRect(origin: CGPoint(x: floor((self.containerNode.bounds.width - image.size.width) / 2.0), y: floor((self.containerNode.bounds.height - image.size.height) / 2.0)), size: image.size)
                    }

                    self.iconNode.image = image
                    self.iconNode.isHidden = false
                    self.animationNode?.isHidden = true
                case let .more(image):
                    if let image = image {
                        self.iconNode.frame = CGRect(origin: CGPoint(x: floor((self.containerNode.bounds.width - image.size.width) / 2.0), y: floor((self.containerNode.bounds.height - image.size.height) / 2.0)), size: image.size)
                    }

                    self.iconNode.image = image
                    self.iconNode.isHidden = false
                    self.animationNode?.isHidden = false
            }
        }
    }

    override func didLoad() {
        super.didLoad()
        self.view.isOpaque = false
    }

    override func calculateSizeThatFits(_ constrainedSize: CGSize) -> CGSize {
        return CGSize(width: 22.0, height: 44.0)
    }

    func onLayout() {
    }

    func play() {
        self.animationNode?.playOnce()
    }
}

private func optionsCircleImage(color: UIColor) -> UIImage? {
    return generateImage(CGSize(width: 22.0, height: 22.0), contextGenerator: { size, context in
        context.clear(CGRect(origin: CGPoint(), size: size))

        context.setStrokeColor(color.cgColor)
        let lineWidth: CGFloat = 1.3
        context.setLineWidth(lineWidth)

        context.strokeEllipse(in: CGRect(origin: CGPoint(), size: size).insetBy(dx: lineWidth, dy: lineWidth))
    })
}

public class ChatListControllerImpl: TelegramBaseController, ChatListController {
    private var validLayout: ContainerViewLayout?
    
    public let context: AccountContext
    private let controlsHistoryPreload: Bool
    private let hideNetworkActivityStatus: Bool
    
    private let animationCache: AnimationCache
    private let animationRenderer: MultiAnimationRenderer
    
    public let location: ChatListControllerLocation
    public let previewing: Bool
    
    let openMessageFromSearchDisposable: MetaDisposable = MetaDisposable()
    
    private var chatListDisplayNode: ChatListControllerNode {
        return super.displayNode as! ChatListControllerNode
    }
    
    private let titleView: ChatListTitleView
    private var proxyUnavailableTooltipController: TooltipController?
    private var didShowProxyUnavailableTooltipController = false
    
    private var titleDisposable: Disposable?
    private var badgeDisposable: Disposable?
    private var badgeIconDisposable: Disposable?
    
    private var didAppear = false
    private var dismissSearchOnDisappear = false
        
    private var passcodeLockTooltipDisposable = MetaDisposable()
    private var didShowPasscodeLockTooltipController = false
    
    private var suggestLocalizationDisposable = MetaDisposable()
    private var didSuggestLocalization = false
    
    private let suggestAutoarchiveDisposable = MetaDisposable()
    private let dismissAutoarchiveDisposable = MetaDisposable()
    private var didSuggestAutoarchive = false
    
    private var presentationData: PresentationData
    private let presentationDataValue = Promise<PresentationData>()
    private var presentationDataDisposable: Disposable?
    
    private let stateDisposable = MetaDisposable()
    private let filterDisposable = MetaDisposable()
    private let featuredFiltersDisposable = MetaDisposable()
    private var processedFeaturedFilters = false
    
    private let isReorderingTabsValue = ValuePromise<Bool>(false)
    
    private var searchContentNode: NavigationBarSearchContentNode?
    
    private let tabContainerNode: ChatListFilterTabContainerNode
    private var tabContainerData: ([ChatListFilterTabEntry], Bool, Int32?)?
    
    private var hasDownloads: Bool = false
    private var activeDownloadsDisposable: Disposable?
    private var clearUnseenDownloadsTimer: SwiftSignalKit.Timer?
    
    private var isPremium: Bool = false
    
    private var didSetupTabs = false
    
    private weak var emojiStatusSelectionController: ViewController?
    
    private let moreBarButton: MoreHeaderButton
    private let moreBarButtonItem: UIBarButtonItem
    private var forumChannelTracker: ForumChannelTopics?
    
    private let selectAddMemberDisposable = MetaDisposable()
    private let addMemberDisposable = MetaDisposable()
    
    public override func updateNavigationCustomData(_ data: Any?, progress: CGFloat, transition: ContainedViewLayoutTransition) {
        if self.isNodeLoaded {
            self.chatListDisplayNode.containerNode.updateSelectedChatLocation(data: data as? ChatLocation, progress: progress, transition: transition)
        }
    }
    
    public init(context: AccountContext, location: ChatListControllerLocation, controlsHistoryPreload: Bool, hideNetworkActivityStatus: Bool = false, previewing: Bool = false, enableDebugActions: Bool) {
        self.context = context
        self.controlsHistoryPreload = controlsHistoryPreload
        self.hideNetworkActivityStatus = hideNetworkActivityStatus
        
        self.location = location
        self.previewing = previewing
        
        self.presentationData = (context.sharedContext.currentPresentationData.with { $0 })
        self.presentationDataValue.set(.single(self.presentationData))
        
        self.animationCache = context.animationCache
        self.animationRenderer = context.animationRenderer
        
        self.titleView = ChatListTitleView(
            context: context,
            theme: self.presentationData.theme,
            strings: self.presentationData.strings,
            animationCache: self.animationCache,
            animationRenderer: self.animationRenderer
        )
        
        self.moreBarButton = MoreHeaderButton(color: self.presentationData.theme.rootController.navigationBar.buttonColor)
        self.moreBarButton.isUserInteractionEnabled = true
        self.moreBarButton.setContent(.more(optionsCircleImage(color: self.presentationData.theme.rootController.navigationBar.buttonColor)))
        
        self.moreBarButtonItem = UIBarButtonItem(customDisplayNode: self.moreBarButton)!
        
        self.tabContainerNode = ChatListFilterTabContainerNode()
        
        super.init(context: context, navigationBarPresentationData: NavigationBarPresentationData(presentationData: self.presentationData), mediaAccessoryPanelVisibility: .always, locationBroadcastPanelSource: .summary, groupCallPanelSource: .all)
        
        self.tabBarItemContextActionType = .always
        
        self.statusBar.statusBarStyle = self.presentationData.theme.rootController.statusBarStyle.style
        
        let title: String
        switch self.location {
        case let .chatList(groupId):
            if groupId == .root {
                title = self.presentationData.strings.DialogList_Title
            } else {
                title = self.presentationData.strings.ChatList_ArchivedChatsTitle
            }
        case let .forum(peerId):
            //TODO:localize
            title = "Forum"
            
            self.forumChannelTracker = ForumChannelTopics(account: self.context.account, peerId: peerId)
            
            self.moreBarButton.contextAction = { [weak self] sourceNode, gesture in
                self?.openMoreMenu(sourceNode: sourceNode, gesture: gesture)
            }
            self.moreBarButton.addTarget(self, action: #selector(self.moreButtonPressed), forControlEvents: .touchUpInside)
        }
        
        self.titleView.title = NetworkStatusTitle(text: title, activity: false, hasProxy: false, connectsViaProxy: false, isPasscodeSet: false, isManuallyLocked: false, peerStatus: nil)
        self.navigationItem.titleView = self.titleView
        
        self.titleView.openStatusSetup = { [weak self] sourceView in
            self?.openStatusSetup(sourceView: sourceView)
        }
        
        if !previewing {
            switch self.location {
            case let .chatList(groupId):
                if groupId == .root {
                    self.tabBarItem.title = self.presentationData.strings.DialogList_Title
                    
                    let icon: UIImage?
                    if useSpecialTabBarIcons() {
                        icon = UIImage(bundleImageName: "Chat List/Tabs/Holiday/IconChats")
                    } else {
                        icon = UIImage(bundleImageName: "Chat List/Tabs/IconChats")
                    }
                    
                    self.tabBarItem.image = icon
                    self.tabBarItem.selectedImage = icon
                    if !self.presentationData.reduceMotion {
                        self.tabBarItem.animationName = "TabChats"
                        self.tabBarItem.animationOffset = CGPoint(x: 0.0, y: UIScreenPixel)
                    }
                    
                    let leftBarButtonItem = UIBarButtonItem(title: self.presentationData.strings.Common_Edit, style: .plain, target: self, action: #selector(self.editPressed))
                    leftBarButtonItem.accessibilityLabel = self.presentationData.strings.Common_Edit
                    self.navigationItem.leftBarButtonItem = leftBarButtonItem
                    
                    let rightBarButtonItem = UIBarButtonItem(image: PresentationResourcesRootController.navigationComposeIcon(self.presentationData.theme), style: .plain, target: self, action: #selector(self.composePressed))
                    rightBarButtonItem.accessibilityLabel = self.presentationData.strings.VoiceOver_Navigation_Compose
                    self.navigationItem.rightBarButtonItem = rightBarButtonItem
                    let backBarButtonItem = UIBarButtonItem(title: self.presentationData.strings.DialogList_Title, style: .plain, target: nil, action: nil)
                    backBarButtonItem.accessibilityLabel = self.presentationData.strings.Common_Back
                    self.navigationItem.backBarButtonItem = backBarButtonItem
                } else {
                    switch self.location {
                    case .chatList:
                        let rightBarButtonItem = UIBarButtonItem(title: self.presentationData.strings.Common_Edit, style: .plain, target: self, action: #selector(self.editPressed))
                        rightBarButtonItem.accessibilityLabel = self.presentationData.strings.Common_Edit
                        self.navigationItem.rightBarButtonItem = rightBarButtonItem
                    case .forum:
                        self.navigationItem.rightBarButtonItem = self.moreBarButtonItem
                    }
                    
                    let backBarButtonItem = UIBarButtonItem(title: self.presentationData.strings.Common_Back, style: .plain, target: nil, action: nil)
                    backBarButtonItem.accessibilityLabel = self.presentationData.strings.Common_Back
                    self.navigationItem.backBarButtonItem = backBarButtonItem
                }
            case .forum:
                break
            }
        }
        
        self.scrollToTop = { [weak self] in
            if let strongSelf = self {
                if let searchContentNode = strongSelf.searchContentNode {
                    searchContentNode.updateExpansionProgress(1.0, animated: true)
                }
                strongSelf.chatListDisplayNode.scrollToTop()
            }
        }
        self.scrollToTopWithTabBar = { [weak self] in
            guard let strongSelf = self else {
                return
            }
            if strongSelf.chatListDisplayNode.searchDisplayController != nil {
                strongSelf.deactivateSearch(animated: true)
            } else {
                switch strongSelf.chatListDisplayNode.containerNode.currentItemNode.visibleContentOffset() {
                case .none, .unknown:
                    if let searchContentNode = strongSelf.searchContentNode {
                        searchContentNode.updateExpansionProgress(1.0, animated: true)
                    }
                    strongSelf.chatListDisplayNode.containerNode.currentItemNode.scrollToPosition(.top)
                case let .known(offset):
                    let isFirstFilter = strongSelf.chatListDisplayNode.containerNode.currentItemNode.chatListFilter == strongSelf.chatListDisplayNode.containerNode.availableFilters.first?.filter
                    
                    if offset <= navigationBarSearchContentHeight + 1.0 && !isFirstFilter {
                        let firstFilter = strongSelf.chatListDisplayNode.containerNode.availableFilters.first ?? .all
                        let targetTab: ChatListFilterTabEntryId
                        switch firstFilter {
                            case .all:
                                targetTab = .all
                            case let .filter(filter):
                                targetTab = .filter(filter.id)
                        }
                        strongSelf.selectTab(id: targetTab)
                    } else {
                        if let searchContentNode = strongSelf.searchContentNode {
                            searchContentNode.updateExpansionProgress(1.0, animated: true)
                        }
                        strongSelf.chatListDisplayNode.containerNode.currentItemNode.scrollToPosition(.top)
                    }
                }
            }
        }
        
        let hasProxy = context.sharedContext.accountManager.sharedData(keys: [SharedDataKeys.proxySettings])
        |> map { sharedData -> (Bool, Bool) in
            if let settings = sharedData.entries[SharedDataKeys.proxySettings]?.get(ProxySettings.self) {
                return (!settings.servers.isEmpty, settings.enabled)
            } else {
                return (false, false)
            }
        }
        |> distinctUntilChanged(isEqual: { lhs, rhs in
            return lhs == rhs
        })
        
        let passcode = context.sharedContext.accountManager.accessChallengeData()
        |> map { view -> (Bool, Bool) in
            let data = view.data
            return (data.isLockable, false)
        }
        
        let peerStatus: Signal<NetworkStatusTitle.Status?, NoError>
        switch self.location {
        case .chatList(.root):
            peerStatus = context.engine.data.subscribe(TelegramEngine.EngineData.Item.Peer.Peer(id: context.account.peerId))
            |> map { peer -> NetworkStatusTitle.Status? in
                guard case let .user(user) = peer else {
                    return nil
                }
                if let emojiStatus = user.emojiStatus {
                    return .emoji(emojiStatus)
                } else if user.isPremium {
                    return .premium
                } else {
                    return nil
                }
            }
            |> distinctUntilChanged
        default:
            peerStatus = .single(nil)
        }
        
        let previousEditingAndNetworkStateValue = Atomic<(Bool, AccountNetworkState)?>(value: nil)
        if !self.hideNetworkActivityStatus {
            self.titleDisposable = combineLatest(queue: .mainQueue(),
                context.account.networkState,
                hasProxy,
                passcode,
                self.chatListDisplayNode.containerNode.currentItemState,
                self.isReorderingTabsValue.get(),
                peerStatus
            ).start(next: { [weak self] networkState, proxy, passcode, stateAndFilterId, isReorderingTabs, peerStatus in
                if let strongSelf = self {
                    let defaultTitle: String
                    switch strongSelf.location {
                    case let .chatList(groupId):
                        if groupId == .root {
                            defaultTitle = strongSelf.presentationData.strings.DialogList_Title
                        } else {
                            defaultTitle = strongSelf.presentationData.strings.ChatList_ArchivedChatsTitle
                        }
                    case .forum:
                        //TODO:localize
                        defaultTitle = "Forum"
                    }
                    let previousEditingAndNetworkState = previousEditingAndNetworkStateValue.swap((stateAndFilterId.state.editing, networkState))
                    if stateAndFilterId.state.editing {
                        if case .chatList(.root) = strongSelf.location {
                            strongSelf.navigationItem.setRightBarButton(nil, animated: true)
                        }
                        let title = !stateAndFilterId.state.selectedPeerIds.isEmpty ? strongSelf.presentationData.strings.ChatList_SelectedChats(Int32(stateAndFilterId.state.selectedPeerIds.count)) : defaultTitle
                        
                        var animated = false
                        if let (previousEditing, previousNetworkState) = previousEditingAndNetworkState {
                            if previousEditing != stateAndFilterId.state.editing, previousNetworkState == networkState, case .online = networkState {
                                animated = true
                            }
                        }
                        strongSelf.titleView.setTitle(NetworkStatusTitle(text: title, activity: false, hasProxy: false, connectsViaProxy: false, isPasscodeSet: false, isManuallyLocked: false, peerStatus: peerStatus), animated: animated)
                    } else if isReorderingTabs {
                        if case .chatList(.root) = strongSelf.location {
                            strongSelf.navigationItem.setRightBarButton(nil, animated: true)
                        }
                        let leftBarButtonItem = UIBarButtonItem(title: strongSelf.presentationData.strings.Common_Done, style: .done, target: strongSelf, action: #selector(strongSelf.reorderingDonePressed))
                        strongSelf.navigationItem.setLeftBarButton(leftBarButtonItem, animated: true)
                        
                        let (_, connectsViaProxy) = proxy
                        switch networkState {
                        case .waitingForNetwork:
                            strongSelf.titleView.title = NetworkStatusTitle(text: strongSelf.presentationData.strings.State_WaitingForNetwork, activity: true, hasProxy: false, connectsViaProxy: connectsViaProxy, isPasscodeSet: false, isManuallyLocked: false, peerStatus: peerStatus)
                        case let .connecting(proxy):
                            var text = strongSelf.presentationData.strings.State_Connecting
                            if let layout = strongSelf.validLayout, proxy != nil && layout.metrics.widthClass != .regular && layout.size.width > 320.0 {
                                text = strongSelf.presentationData.strings.State_ConnectingToProxy
                            }
                            strongSelf.titleView.title = NetworkStatusTitle(text: text, activity: true, hasProxy: false, connectsViaProxy: connectsViaProxy, isPasscodeSet: false, isManuallyLocked: false, peerStatus: peerStatus)
                        case .updating:
                            strongSelf.titleView.title = NetworkStatusTitle(text: strongSelf.presentationData.strings.State_Updating, activity: true, hasProxy: false, connectsViaProxy: connectsViaProxy, isPasscodeSet: false, isManuallyLocked: false, peerStatus: peerStatus)
                        case .online:
                            strongSelf.titleView.title = NetworkStatusTitle(text: defaultTitle, activity: false, hasProxy: false, connectsViaProxy: connectsViaProxy, isPasscodeSet: false, isManuallyLocked: false, peerStatus: peerStatus)
                        }
                    } else {
                        var isRoot = false
                        if case .chatList(.root) = strongSelf.location {
                            isRoot = true
                            
                            if isReorderingTabs {
                                strongSelf.navigationItem.setRightBarButton(nil, animated: true)
                            } else {
                                let rightBarButtonItem = UIBarButtonItem(image: PresentationResourcesRootController.navigationComposeIcon(strongSelf.presentationData.theme), style: .plain, target: strongSelf, action: #selector(strongSelf.composePressed))
                                rightBarButtonItem.accessibilityLabel = strongSelf.presentationData.strings.VoiceOver_Navigation_Compose
                                if strongSelf.navigationItem.rightBarButtonItem?.accessibilityLabel != rightBarButtonItem.accessibilityLabel {
                                    strongSelf.navigationItem.setRightBarButton(rightBarButtonItem, animated: true)
                                }
                            }
                            
                            if isReorderingTabs {
                                let leftBarButtonItem = UIBarButtonItem(title: strongSelf.presentationData.strings.Common_Done, style: .done, target: strongSelf, action: #selector(strongSelf.reorderingDonePressed))
                                leftBarButtonItem.accessibilityLabel = strongSelf.presentationData.strings.Common_Done
                                if strongSelf.navigationItem.leftBarButtonItem?.accessibilityLabel != leftBarButtonItem.accessibilityLabel {
                                    strongSelf.navigationItem.setLeftBarButton(leftBarButtonItem, animated: true)
                                }
                            } else {
                                let editItem: UIBarButtonItem
                                if stateAndFilterId.state.editing {
                                    editItem = UIBarButtonItem(title: strongSelf.presentationData.strings.Common_Done, style: .done, target: self, action: #selector(strongSelf.donePressed))
                                    editItem.accessibilityLabel = strongSelf.presentationData.strings.Common_Done
                                } else {
                                    editItem = UIBarButtonItem(title: strongSelf.presentationData.strings.Common_Edit, style: .plain, target: self, action: #selector(strongSelf.editPressed))
                                    editItem.accessibilityLabel = strongSelf.presentationData.strings.Common_Edit
                                }
                                if strongSelf.navigationItem.leftBarButtonItem?.accessibilityLabel != editItem.accessibilityLabel {
                                    strongSelf.navigationItem.setLeftBarButton(editItem, animated: true)
                                }
                            }
                        } else {
                            switch strongSelf.location {
                            case .chatList:
                                let editItem = UIBarButtonItem(title: strongSelf.presentationData.strings.Common_Edit, style: .plain, target: self, action: #selector(strongSelf.editPressed))
                                editItem.accessibilityLabel = strongSelf.presentationData.strings.Common_Edit
                                strongSelf.navigationItem.setRightBarButton(editItem, animated: true)
                            case .forum:
                                strongSelf.navigationItem.setRightBarButton(strongSelf.moreBarButtonItem, animated: true)
                            }
                        }
                        
                        let (hasProxy, connectsViaProxy) = proxy
                        let (isPasscodeSet, isManuallyLocked) = passcode
                        var checkProxy = false
                        switch networkState {
                            case .waitingForNetwork:
                                strongSelf.titleView.title = NetworkStatusTitle(text: strongSelf.presentationData.strings.State_WaitingForNetwork, activity: true, hasProxy: false, connectsViaProxy: connectsViaProxy, isPasscodeSet: isRoot && isPasscodeSet, isManuallyLocked: isRoot && isManuallyLocked, peerStatus: peerStatus)
                            case let .connecting(proxy):
                                var text = strongSelf.presentationData.strings.State_Connecting
                                if let layout = strongSelf.validLayout, proxy != nil && layout.metrics.widthClass != .regular && layout.size.width > 320.0 {
                                    text = strongSelf.presentationData.strings.State_ConnectingToProxy
                                }
                                if let proxy = proxy, proxy.hasConnectionIssues {
                                    checkProxy = true
                                }
                                strongSelf.titleView.title = NetworkStatusTitle(text: text, activity: true, hasProxy: isRoot && hasProxy, connectsViaProxy: connectsViaProxy, isPasscodeSet: isRoot && isPasscodeSet, isManuallyLocked: isRoot && isManuallyLocked, peerStatus: peerStatus)
                            case .updating:
                                strongSelf.titleView.title = NetworkStatusTitle(text: strongSelf.presentationData.strings.State_Updating, activity: true, hasProxy: isRoot && hasProxy, connectsViaProxy: connectsViaProxy, isPasscodeSet: isRoot && isPasscodeSet, isManuallyLocked: isRoot && isManuallyLocked, peerStatus: peerStatus)
                            case .online:
                                strongSelf.titleView.setTitle(NetworkStatusTitle(text: defaultTitle, activity: false, hasProxy: isRoot && hasProxy, connectsViaProxy: connectsViaProxy, isPasscodeSet: isRoot && isPasscodeSet, isManuallyLocked: isRoot && isManuallyLocked, peerStatus: peerStatus), animated: (previousEditingAndNetworkState?.0 ?? false) != stateAndFilterId.state.editing)
                        }
                        if case .chatList(.root) = location, checkProxy {
                            if strongSelf.proxyUnavailableTooltipController == nil && !strongSelf.didShowProxyUnavailableTooltipController && strongSelf.isNodeLoaded && strongSelf.displayNode.view.window != nil && strongSelf.navigationController?.topViewController === self {
                                strongSelf.didShowProxyUnavailableTooltipController = true
                                let tooltipController = TooltipController(content: .text(strongSelf.presentationData.strings.Proxy_TooltipUnavailable), baseFontSize: strongSelf.presentationData.listsFontSize.baseDisplaySize, timeout: 60.0, dismissByTapOutside: true)
                                strongSelf.proxyUnavailableTooltipController = tooltipController
                                tooltipController.dismissed = { [weak tooltipController] _ in
                                    if let strongSelf = self, let tooltipController = tooltipController, strongSelf.proxyUnavailableTooltipController === tooltipController {
                                        strongSelf.proxyUnavailableTooltipController = nil
                                    }
                                }
                                strongSelf.present(tooltipController, in: .window(.root), with: TooltipControllerPresentationArguments(sourceViewAndRect: {
                                    if let strongSelf = self, let rect = strongSelf.titleView.proxyButtonFrame {
                                        return (strongSelf.titleView, rect.insetBy(dx: 0.0, dy: -4.0))
                                    }
                                    return nil
                                }))
                            }
                        } else {
                            strongSelf.didShowProxyUnavailableTooltipController = false
                            if let proxyUnavailableTooltipController = strongSelf.proxyUnavailableTooltipController {
                                strongSelf.proxyUnavailableTooltipController = nil
                                proxyUnavailableTooltipController.dismiss()
                            }
                        }
                    }
                }
            })
        }
        
        self.badgeDisposable = (combineLatest(renderedTotalUnreadCount(accountManager: context.sharedContext.accountManager, engine: context.engine), self.presentationDataValue.get()) |> deliverOnMainQueue).start(next: { [weak self] count, presentationData in
            if let strongSelf = self {
                if count.0 == 0 {
                    strongSelf.tabBarItem.badgeValue = ""
                } else {
                    strongSelf.tabBarItem.badgeValue = compactNumericCountString(Int(count.0), decimalSeparator: presentationData.dateTimeFormat.decimalSeparator)
                }
            }
        })
        
        self.titleView.toggleIsLocked = { [weak self] in
            if let strongSelf = self {
                strongSelf.context.sharedContext.appLockContext.lock()
            }
        }
        
        self.titleView.openProxySettings = { [weak self] in
            if let strongSelf = self {
                (strongSelf.navigationController as? NavigationController)?.pushViewController(context.sharedContext.makeProxySettingsController(context: context))
            }
        }
        
        self.presentationDataDisposable = (context.sharedContext.presentationData
        |> deliverOnMainQueue).start(next: { [weak self] presentationData in
            if let strongSelf = self {
                let previousTheme = strongSelf.presentationData.theme
                let previousStrings = strongSelf.presentationData.strings
                
                strongSelf.presentationData = presentationData
                strongSelf.presentationDataValue.set(.single(presentationData))
                
                if previousTheme !== presentationData.theme || previousStrings !== presentationData.strings {
                    strongSelf.updateThemeAndStrings()
                }
            }
        })
        
        if !previewing {
            self.searchContentNode = NavigationBarSearchContentNode(theme: self.presentationData.theme, placeholder: self.presentationData.strings.DialogList_SearchLabel, compactPlaceholder: self.presentationData.strings.DialogList_SearchLabelCompact, activate: { [weak self] in
                self?.activateSearch()
            })
            self.searchContentNode?.updateExpansionProgress(0.0)
            self.navigationBar?.setContentNode(self.searchContentNode, animated: false)
            
            enum State: Equatable {
                case empty(hasDownloads: Bool)
                case downloading(progress: Double)
                case hasUnseen
            }
            
            let entriesWithFetchStatuses = Signal<[(entry: FetchManagerEntrySummary, progress: Double)], NoError> { subscriber in
                let queue = Queue()
                final class StateHolder {
                    final class EntryContext {
                        var entry: FetchManagerEntrySummary
                        var isRemoved: Bool = false
                        var statusDisposable: Disposable?
                        var status: MediaResourceStatus?
                        
                        init(entry: FetchManagerEntrySummary) {
                            self.entry = entry
                        }
                        
                        deinit {
                            self.statusDisposable?.dispose()
                        }
                    }
                    
                    let queue: Queue
                    
                    var entryContexts: [FetchManagerLocationEntryId: EntryContext] = [:]
                    
                    let state = Promise<[(entry: FetchManagerEntrySummary, progress: Double)]>()
                    
                    init(queue: Queue) {
                        self.queue = queue
                    }
                    
                    func update(engine: TelegramEngine, entries: [FetchManagerEntrySummary]) {
                        if entries.isEmpty {
                            self.entryContexts.removeAll()
                        } else {
                            for entry in entries {
                                let context: EntryContext
                                if let current = self.entryContexts[entry.id] {
                                    context = current
                                } else {
                                    context = EntryContext(entry: entry)
                                    self.entryContexts[entry.id] = context
                                }
                                
                                context.entry = entry
                                
                                if context.isRemoved {
                                    context.isRemoved = false
                                    context.status = nil
                                    context.statusDisposable?.dispose()
                                    context.statusDisposable = nil
                                }
                            }
                            
                            for (_, context) in self.entryContexts {
                                if !entries.contains(where: { $0.id == context.entry.id }) {
                                    context.isRemoved = true
                                }
                                
                                if context.statusDisposable == nil {
                                    context.statusDisposable = (engine.account.postbox.mediaBox.resourceStatus(context.entry.resourceReference.resource)
                                    |> deliverOn(self.queue)).start(next: { [weak self, weak context] status in
                                        guard let strongSelf = self, let context = context else {
                                            return
                                        }
                                        if context.status != status {
                                            context.status = status
                                            strongSelf.notifyUpdatedIfReady()
                                        }
                                    })
                                }
                            }
                        }
                        
                        self.notifyUpdatedIfReady()
                    }
                    
                    func notifyUpdatedIfReady() {
                        var result: [(entry: FetchManagerEntrySummary, progress: Double)] = []
                        loop: for (_, context) in self.entryContexts {
                            guard let status = context.status else {
                                return
                            }
                            let progress: Double
                            switch status {
                            case .Local:
                                progress = 1.0
                            case .Remote:
                                if context.isRemoved {
                                    continue loop
                                }
                                progress = 0.0
                            case let .Paused(value):
                                progress = Double(value)
                            case let .Fetching(_, value):
                                progress = Double(value)
                            }
                            result.append((context.entry, progress))
                        }
                        self.state.set(.single(result))
                    }
                }
                let holder = QueueLocalObject<StateHolder>(queue: queue, generate: {
                    return StateHolder(queue: queue)
                })
                let entriesDisposable = ((context.fetchManager as! FetchManagerImpl).entriesSummary).start(next: { entries in
                    holder.with { holder in
                        holder.update(engine: context.engine, entries: entries)
                    }
                })
                let holderStateDisposable = MetaDisposable()
                holder.with { holder in
                    holderStateDisposable.set(holder.state.get().start(next: { state in
                        subscriber.putNext(state)
                    }))
                }
                
                return ActionDisposable {
                    entriesDisposable.dispose()
                    holderStateDisposable.dispose()
                }
            }
            
            let displayRecentDownloads = context.account.postbox.tailChatListView(groupId: .root, filterPredicate: nil, count: 11, summaryComponents: ChatListEntrySummaryComponents(components: [:]))
            |> map { view -> Bool in
                return view.0.entries.count >= 10
            }
            |> distinctUntilChanged
            
            let stateSignal: Signal<State, NoError> = (combineLatest(queue: .mainQueue(), entriesWithFetchStatuses, recentDownloadItems(postbox: context.account.postbox), displayRecentDownloads)
            |> map { entries, recentDownloadItems, displayRecentDownloads -> State in
                if !entries.isEmpty && displayRecentDownloads {
                    var totalBytes = 0.0
                    var totalProgressInBytes = 0.0
                    for (entry, progress) in entries {
                        var size: Int64 = 1024 * 1024 * 1024
                        if let sizeValue = entry.resourceReference.resource.size {
                            size = sizeValue
                        }
                        totalBytes += Double(size)
                        totalProgressInBytes += Double(size) * progress
                    }
                    let totalProgress: Double
                    if totalBytes.isZero {
                        totalProgress = 0.0
                    } else {
                        totalProgress = totalProgressInBytes / totalBytes
                    }
                    return .downloading(progress: totalProgress)
                } else {
                    for item in recentDownloadItems {
                        if !item.isSeen {
                            return .hasUnseen
                        }
                    }
                    return .empty(hasDownloads: !recentDownloadItems.isEmpty)
                }
            }
            |> mapToSignal { value -> Signal<State, NoError> in
                return .single(value) |> delay(0.1, queue: .mainQueue())
            }
            |> distinctUntilChanged
            |> deliverOnMainQueue)
            
            self.activeDownloadsDisposable = stateSignal.start(next: { [weak self] state in
                guard let strongSelf = self else {
                    return
                }
                let animation: LottieAnimationComponent.AnimationItem?
                let colors: [String: UIColor]
                let progressValue: Double?
                switch state {
                case let .downloading(progress):
                    strongSelf.hasDownloads = true
                    
                    animation = LottieAnimationComponent.AnimationItem(
                        name: "anim_search_downloading",
                        mode: .animating(loop: true)
                    )
                    colors = [
                        "Oval.Ellipse 1.Stroke 1": strongSelf.presentationData.theme.list.itemAccentColor,
                        "Arrow1.Union.Fill 1": strongSelf.presentationData.theme.list.itemAccentColor,
                        "Arrow2.Union.Fill 1": strongSelf.presentationData.theme.list.itemAccentColor,
                    ]
                    progressValue = progress
                    
                    strongSelf.clearUnseenDownloadsTimer?.invalidate()
                    strongSelf.clearUnseenDownloadsTimer = nil
                case .hasUnseen:
                    strongSelf.hasDownloads = true
                    
                    animation = LottieAnimationComponent.AnimationItem(
                        name: "anim_search_downloaded",
                        mode: .animating(loop: false)
                    )
                    colors = [
                        "Fill 2.Ellipse 1.Fill 1": strongSelf.presentationData.theme.list.itemAccentColor,
                        "Mask1.Ellipse 1.Fill 1": strongSelf.presentationData.theme.list.itemAccentColor,
                        "Mask2.Ellipse 1.Fill 1": strongSelf.presentationData.theme.list.itemAccentColor,
                        "Arrow3.Union.Fill 1": strongSelf.presentationData.theme.list.itemAccentColor,
                        "Fill.Ellipse 1.Fill 1": strongSelf.presentationData.theme.list.itemAccentColor,
                        "Oval.Ellipse 1.Stroke 1": strongSelf.presentationData.theme.list.itemAccentColor,
                        "Arrow1.Union.Fill 1": strongSelf.presentationData.theme.list.itemAccentColor,
                        "Arrow2.Union.Fill 1": strongSelf.presentationData.theme.rootController.navigationSearchBar.inputFillColor.blitOver(strongSelf.presentationData.theme.rootController.navigationBar.opaqueBackgroundColor, alpha: 1.0),
                    ]
                    progressValue = 1.0
                    
                    if strongSelf.clearUnseenDownloadsTimer == nil {
                        let timeout: Double
                        #if DEBUG
                        timeout = 10.0
                        #else
                        timeout = 1.0 * 60.0
                        #endif
                        strongSelf.clearUnseenDownloadsTimer = SwiftSignalKit.Timer(timeout: timeout, repeat: false, completion: {
                            guard let strongSelf = self else {
                                return
                            }
                            strongSelf.clearUnseenDownloadsTimer = nil
                            let _ = markAllRecentDownloadItemsAsSeen(postbox: strongSelf.context.account.postbox).start()
                        }, queue: .mainQueue())
                        strongSelf.clearUnseenDownloadsTimer?.start()
                    }
                case let .empty(hasDownloadsValue):
                    strongSelf.hasDownloads = hasDownloadsValue
                    
                    animation = nil
                    colors = [:]
                    progressValue = nil
                    
                    strongSelf.clearUnseenDownloadsTimer?.invalidate()
                    strongSelf.clearUnseenDownloadsTimer = nil
                }
                
                if let animation = animation, let progressValue = progressValue {
                    let contentComponent = AnyComponent(ZStack<Empty>([
                        AnyComponentWithIdentity(id: 0, component: AnyComponent(LottieAnimationComponent(
                            animation: animation,
                            colors: colors,
                            size: CGSize(width: 24.0, height: 24.0)
                        ))),
                        AnyComponentWithIdentity(id: 1, component: AnyComponent(ProgressIndicatorComponent(
                            diameter: 16.0,
                            backgroundColor: .clear,
                            foregroundColor: strongSelf.presentationData.theme.list.itemAccentColor,
                            value: progressValue
                        )))
                    ]))
                    
                    strongSelf.searchContentNode?.placeholderNode.setAccessoryComponent(component: AnyComponent(Button(
                        content: contentComponent,
                        action: {
                            guard let strongSelf = self else {
                                return
                            }
                            strongSelf.activateSearch(filter: .downloads, query: nil)
                        }
                    )))
                } else {
                    strongSelf.searchContentNode?.placeholderNode.setAccessoryComponent(component: nil)
                }
            })
        }
        
        if enableDebugActions {
            self.tabBarItemDebugTapAction = {
                preconditionFailure("debug tap")
            }
        }
        
        if case .chatList(.root) = self.location {
            self.chatListDisplayNode.containerNode.currentItemFilterUpdated = { [weak self] filter, fraction, transition, force in
                guard let strongSelf = self else {
                    return
                }
                guard let layout = strongSelf.validLayout else {
                    return
                }
                guard let tabContainerData = strongSelf.tabContainerData else {
                    return
                }
                if force {
                    strongSelf.tabContainerNode.cancelAnimations()
                    strongSelf.chatListDisplayNode.inlineTabContainerNode.cancelAnimations()
                }
                strongSelf.tabContainerNode.update(size: CGSize(width: layout.size.width, height: 46.0), sideInset: layout.safeInsets.left, filters: tabContainerData.0, selectedFilter: filter, isReordering: strongSelf.chatListDisplayNode.isReorderingFilters || (strongSelf.chatListDisplayNode.containerNode.currentItemNode.currentState.editing && !strongSelf.chatListDisplayNode.didBeginSelectingChatsWhileEditing), isEditing: strongSelf.chatListDisplayNode.containerNode.currentItemNode.currentState.editing, canReorderAllChats: strongSelf.isPremium, filtersLimit: tabContainerData.2, transitionFraction: fraction, presentationData: strongSelf.presentationData, transition: transition)
                strongSelf.chatListDisplayNode.inlineTabContainerNode.update(size: CGSize(width: layout.size.width, height: 40.0), sideInset: layout.safeInsets.left, filters: tabContainerData.0, selectedFilter: filter, isReordering: strongSelf.chatListDisplayNode.isReorderingFilters || (strongSelf.chatListDisplayNode.containerNode.currentItemNode.currentState.editing && !strongSelf.chatListDisplayNode.didBeginSelectingChatsWhileEditing), isEditing: false, transitionFraction: fraction, presentationData: strongSelf.presentationData, transition: transition)
            }
            self.reloadFilters()
        }
    }

    required public init(coder aDecoder: NSCoder) {
        fatalError("init(coder:) has not been implemented")
    }
    
    deinit {
        self.openMessageFromSearchDisposable.dispose()
        self.titleDisposable?.dispose()
        self.badgeDisposable?.dispose()
        self.badgeIconDisposable?.dispose()
        self.passcodeLockTooltipDisposable.dispose()
        self.suggestLocalizationDisposable.dispose()
        self.suggestAutoarchiveDisposable.dispose()
        self.dismissAutoarchiveDisposable.dispose()
        self.presentationDataDisposable?.dispose()
        self.stateDisposable.dispose()
        self.filterDisposable.dispose()
        self.featuredFiltersDisposable.dispose()
        self.activeDownloadsDisposable?.dispose()
        self.selectAddMemberDisposable.dispose()
        self.addMemberDisposable.dispose()
    }
    
    private func openStatusSetup(sourceView: UIView) {
        self.emojiStatusSelectionController?.dismiss()
        var selectedItems = Set<MediaId>()
        var topStatusTitle = self.presentationData.strings.PeerStatusSetup_NoTimerTitle
        var currentSelection: Int64?
        if let peerStatus = self.titleView.title.peerStatus, case let .emoji(emojiStatus) = peerStatus {
            selectedItems.insert(MediaId(namespace: Namespaces.Media.CloudFile, id: emojiStatus.fileId))
            currentSelection = emojiStatus.fileId
            
            if let timestamp = emojiStatus.expirationDate {
                topStatusTitle = peerStatusExpirationString(statusTimestamp: timestamp, relativeTo: Int32(Date().timeIntervalSince1970), strings: self.presentationData.strings, dateTimeFormat: self.presentationData.dateTimeFormat)
            }
        }
        let controller = EmojiStatusSelectionController(
            context: self.context,
            mode: .statusSelection,
            sourceView: sourceView,
            emojiContent: EmojiPagerContentComponent.emojiInputData(
                context: self.context,
                animationCache: self.animationCache,
                animationRenderer: self.animationRenderer,
                isStandalone: false,
                isStatusSelection: true,
                isReactionSelection: false,
                topReactionItems: [],
                areUnicodeEmojiEnabled: false,
                areCustomEmojiEnabled: true,
                chatPeerId: self.context.account.peerId,
                selectedItems: selectedItems,
                topStatusTitle: topStatusTitle
            ),
            currentSelection: currentSelection,
            destinationItemView: { [weak sourceView] in
                return sourceView
            }
        )
        self.emojiStatusSelectionController = controller
        self.present(controller, in: .window(.root))
    }
    
    private func updateThemeAndStrings() {
        if case .chatList(.root) = self.location {
            self.tabBarItem.title = self.presentationData.strings.DialogList_Title
            let backBarButtonItem = UIBarButtonItem(title: self.presentationData.strings.DialogList_Title, style: .plain, target: nil, action: nil)
            backBarButtonItem.accessibilityLabel = self.presentationData.strings.Common_Back
            self.navigationItem.backBarButtonItem = backBarButtonItem
            
            if !self.presentationData.reduceMotion {
                self.tabBarItem.animationName = "TabChats"
            } else {
                self.tabBarItem.animationName = nil
            }
        } else {
            let backBarButtonItem = UIBarButtonItem(title: self.presentationData.strings.Common_Back, style: .plain, target: nil, action: nil)
            backBarButtonItem.accessibilityLabel = self.presentationData.strings.Common_Back
            self.navigationItem.backBarButtonItem = backBarButtonItem
        }
        
        self.searchContentNode?.updateThemeAndPlaceholder(theme: self.presentationData.theme, placeholder: self.presentationData.strings.DialogList_SearchLabel, compactPlaceholder: self.presentationData.strings.DialogList_SearchLabelCompact)
        let editing = self.chatListDisplayNode.containerNode.currentItemNode.currentState.editing
        let editItem: UIBarButtonItem
        if editing {
            editItem = UIBarButtonItem(title: self.presentationData.strings.Common_Done, style: .done, target: self, action: #selector(self.donePressed))
            editItem.accessibilityLabel = self.presentationData.strings.Common_Done
        } else {
            switch self.location {
            case .chatList:
                editItem = UIBarButtonItem(title: self.presentationData.strings.Common_Edit, style: .plain, target: self, action: #selector(self.editPressed))
                editItem.accessibilityLabel = self.presentationData.strings.Common_Edit
            case .forum:
                editItem = self.moreBarButtonItem
            }
        }
        if case .chatList(.root) = self.location {
            self.navigationItem.leftBarButtonItem = editItem
            let rightBarButtonItem = UIBarButtonItem(image: PresentationResourcesRootController.navigationComposeIcon(self.presentationData.theme), style: .plain, target: self, action: #selector(self.composePressed))
            rightBarButtonItem.accessibilityLabel = self.presentationData.strings.VoiceOver_Navigation_Compose
            self.navigationItem.rightBarButtonItem = rightBarButtonItem
        } else {
            self.navigationItem.rightBarButtonItem = editItem
        }
        
        self.titleView.theme = self.presentationData.theme
        self.titleView.strings = self.presentationData.strings
        
        self.statusBar.statusBarStyle = self.presentationData.theme.rootController.statusBarStyle.style
        self.navigationBar?.updatePresentationData(NavigationBarPresentationData(presentationData: self.presentationData))
        
        if let layout = self.validLayout {
            self.tabContainerNode.update(size: CGSize(width: layout.size.width, height: 46.0), sideInset: layout.safeInsets.left, filters: self.tabContainerData?.0 ?? [], selectedFilter: self.chatListDisplayNode.containerNode.currentItemFilter, isReordering: self.chatListDisplayNode.isReorderingFilters || (self.chatListDisplayNode.containerNode.currentItemNode.currentState.editing && !self.chatListDisplayNode.didBeginSelectingChatsWhileEditing), isEditing: self.chatListDisplayNode.containerNode.currentItemNode.currentState.editing, canReorderAllChats: self.isPremium, filtersLimit: self.tabContainerData?.2, transitionFraction: self.chatListDisplayNode.containerNode.transitionFraction, presentationData: self.presentationData, transition: .immediate)
            self.chatListDisplayNode.inlineTabContainerNode.update(size: CGSize(width: layout.size.width, height: 40.0), sideInset: layout.safeInsets.left, filters: self.tabContainerData?.0 ?? [], selectedFilter: self.chatListDisplayNode.containerNode.currentItemFilter, isReordering: self.chatListDisplayNode.isReorderingFilters || (self.chatListDisplayNode.containerNode.currentItemNode.currentState.editing && !self.chatListDisplayNode.didBeginSelectingChatsWhileEditing), isEditing: false, transitionFraction: self.chatListDisplayNode.containerNode.transitionFraction, presentationData: self.presentationData, transition: .immediate)
        }
        
        if self.isNodeLoaded {
            self.chatListDisplayNode.updatePresentationData(self.presentationData)
        }
    }
    
    override public func loadDisplayNode() {
        self.displayNode = ChatListControllerNode(context: self.context, location: self.location, previewing: self.previewing, controlsHistoryPreload: self.controlsHistoryPreload, presentationData: self.presentationData, animationCache: self.animationCache, animationRenderer: self.animationRenderer, controller: self)
        
        self.chatListDisplayNode.navigationBar = self.navigationBar
        
        self.chatListDisplayNode.requestDeactivateSearch = { [weak self] in
            self?.deactivateSearch(animated: true)
        }
        
        self.chatListDisplayNode.containerNode.activateSearch = { [weak self] in
            self?.activateSearch()
        }
        
        self.chatListDisplayNode.containerNode.presentAlert = { [weak self] text in
            if let strongSelf = self {
                self?.present(textAlertController(context: strongSelf.context, title: nil, text: text, actions: [TextAlertAction(type: .defaultAction, title: strongSelf.presentationData.strings.Common_OK, action: {})]), in: .window(.root))
            }
        }
        
        self.chatListDisplayNode.containerNode.present = { [weak self] c in
            if let strongSelf = self {
                strongSelf.present(c, in: .window(.root))
            }
        }
        
        self.chatListDisplayNode.containerNode.push = { [weak self] c in
            if let strongSelf = self {
                strongSelf.push(c)
            }
        }
        
        self.chatListDisplayNode.containerNode.toggleArchivedFolderHiddenByDefault = { [weak self] in
            guard let strongSelf = self else {
                return
            }
            strongSelf.toggleArchivedFolderHiddenByDefault()
        }
        
        self.chatListDisplayNode.containerNode.hidePsa = { [weak self] peerId in
            guard let strongSelf = self else {
                return
            }
            strongSelf.hidePsa(peerId)
        }
        
        self.chatListDisplayNode.containerNode.deletePeerChat = { [weak self] peerId, joined in
            guard let strongSelf = self else {
                return
            }
            strongSelf.deletePeerChat(peerId: peerId, joined: joined)
        }
        
        self.chatListDisplayNode.containerNode.peerSelected = { [weak self] peer, threadId, animated, activateInput, promoInfo in
            if let strongSelf = self {
                if let navigationController = strongSelf.navigationController as? NavigationController {
                    var scrollToEndIfExists = false
                    if let layout = strongSelf.validLayout, case .regular = layout.metrics.widthClass {
                        scrollToEndIfExists = true
                    }
                    
                    if case let .channel(channel) = peer, channel.flags.contains(.isForum), threadId == nil {
                        strongSelf.context.sharedContext.navigateToForumChannel(context: strongSelf.context, peerId: channel.id, navigationController: navigationController)
                    } else {
                        if let threadId = threadId {
                            let _ = strongSelf.context.sharedContext.navigateToForumThread(context: strongSelf.context, peerId: peer.id, threadId: threadId, navigationController: navigationController).start()
                            strongSelf.chatListDisplayNode.containerNode.currentItemNode.clearHighlightAnimated(true)
                        } else {
                            var navigationAnimationOptions: NavigationAnimationOptions = []
                            var groupId: EngineChatList.Group = .root
                            if case let .chatList(groupIdValue) = strongSelf.location {
                                groupId = groupIdValue
                                if case .root = groupIdValue {
                                    navigationAnimationOptions = .removeOnMasterDetails
                                }
                            }
                            
                            let chatLocation: ChatLocation
                            chatLocation = .peer(id: peer.id)
                            
                            strongSelf.context.sharedContext.navigateToChatController(NavigateToChatControllerParams(navigationController: navigationController, context: strongSelf.context, chatLocation: chatLocation, activateInput: (activateInput && !peer.isDeleted) ? .text : nil, scrollToEndIfExists: scrollToEndIfExists, animated: !scrollToEndIfExists, options: navigationAnimationOptions, parentGroupId: groupId._asGroup(), chatListFilter: strongSelf.chatListDisplayNode.containerNode.currentItemNode.chatListFilter?.id, completion: { [weak self] controller in
                                self?.chatListDisplayNode.containerNode.currentItemNode.clearHighlightAnimated(true)
                                if let promoInfo = promoInfo {
                                    switch promoInfo {
                                    case .proxy:
                                        let _ = (ApplicationSpecificNotice.getProxyAdsAcknowledgment(accountManager: strongSelf.context.sharedContext.accountManager)
                                                 |> deliverOnMainQueue).start(next: { value in
                                            guard let strongSelf = self else {
                                                return
                                            }
                                            if !value {
                                                controller.displayPromoAnnouncement(text: strongSelf.presentationData.strings.DialogList_AdNoticeAlert)
                                                let _ = ApplicationSpecificNotice.setProxyAdsAcknowledgment(accountManager: strongSelf.context.sharedContext.accountManager).start()
                                            }
                                        })
                                    case let .psa(type, _):
                                        let _ = (ApplicationSpecificNotice.getPsaAcknowledgment(accountManager: strongSelf.context.sharedContext.accountManager, peerId: peer.id)
                                                 |> deliverOnMainQueue).start(next: { value in
                                            guard let strongSelf = self else {
                                                return
                                            }
                                            if !value {
                                                var text = strongSelf.presentationData.strings.ChatList_GenericPsaAlert
                                                let key = "ChatList.PsaAlert.\(type)"
                                                if let string = strongSelf.presentationData.strings.primaryComponent.dict[key] {
                                                    text = string
                                                } else if let string = strongSelf.presentationData.strings.secondaryComponent?.dict[key] {
                                                    text = string
                                                }
                                                
                                                controller.displayPromoAnnouncement(text: text)
                                                let _ = ApplicationSpecificNotice.setPsaAcknowledgment(accountManager: strongSelf.context.sharedContext.accountManager, peerId: peer.id).start()
                                            }
                                        })
                                    }
                                }
                            }))
                        }
                    }
                }
            }
        }
        
        self.chatListDisplayNode.containerNode.groupSelected = { [weak self] groupId in
            if let strongSelf = self {
                if let navigationController = strongSelf.navigationController as? NavigationController {
                    let chatListController = ChatListControllerImpl(context: strongSelf.context, location: .chatList(groupId: groupId), controlsHistoryPreload: false, enableDebugActions: false)
                    chatListController.navigationPresentation = .master
                    navigationController.pushViewController(chatListController)
                    strongSelf.chatListDisplayNode.containerNode.currentItemNode.clearHighlightAnimated(true)
                }
            }
        }
        
        self.chatListDisplayNode.containerNode.updatePeerGrouping = { [weak self] peerId, group in
            guard let strongSelf = self else {
                return
            }
            if group {
                strongSelf.archiveChats(peerIds: [peerId])
            } else {
                strongSelf.chatListDisplayNode.containerNode.currentItemNode.setCurrentRemovingPeerId(peerId)
                let _ = strongSelf.context.engine.peers.updatePeersGroupIdInteractively(peerIds: [peerId], groupId: group ? .archive : .root).start(completed: {
                    guard let strongSelf = self else {
                        return
                    }
                    strongSelf.chatListDisplayNode.containerNode.currentItemNode.setCurrentRemovingPeerId(nil)
                })
            }
        }
        
        self.chatListDisplayNode.requestOpenMessageFromSearch = { [weak self] peer, messageId, deactivateOnAction in
            if let strongSelf = self {
                strongSelf.openMessageFromSearchDisposable.set((strongSelf.context.engine.peers.ensurePeerIsLocallyAvailable(peer: peer)
                |> deliverOnMainQueue).start(next: { [weak strongSelf] actualPeerId in
                    if let strongSelf = strongSelf {
                        if let navigationController = strongSelf.navigationController as? NavigationController {
                            var scrollToEndIfExists = false
                            if let layout = strongSelf.validLayout, case .regular = layout.metrics.widthClass {
                                scrollToEndIfExists = true
                            }
                            var navigationAnimationOptions: NavigationAnimationOptions = []
                            if case .chatList(.root) = strongSelf.location {
                                navigationAnimationOptions = .removeOnMasterDetails
                            }
                            strongSelf.context.sharedContext.navigateToChatController(NavigateToChatControllerParams(navigationController: navigationController, context: strongSelf.context, chatLocation: .peer(id: actualPeerId), subject: .message(id: .id(messageId), highlight: true, timecode: nil), purposefulAction: {
                                if deactivateOnAction {
                                    self?.deactivateSearch(animated: false)
                                }
                            }, scrollToEndIfExists: scrollToEndIfExists, options: navigationAnimationOptions))
                            strongSelf.chatListDisplayNode.containerNode.currentItemNode.clearHighlightAnimated(true)
                        }
                    }
                }))
            }
        }
        
        self.chatListDisplayNode.requestOpenPeerFromSearch = { [weak self] peer, dismissSearch in
            if let strongSelf = self {
                let storedPeer = strongSelf.context.engine.peers.ensurePeerIsLocallyAvailable(peer: peer) |> map { _ -> Void in return Void() }
                strongSelf.openMessageFromSearchDisposable.set((storedPeer |> deliverOnMainQueue).start(completed: { [weak strongSelf] in
                    if let strongSelf = strongSelf {
                        if dismissSearch {
                            strongSelf.deactivateSearch(animated: true)
                        }
                        var scrollToEndIfExists = false
                        if let layout = strongSelf.validLayout, case .regular = layout.metrics.widthClass {
                            scrollToEndIfExists = true
                        }
                        if let navigationController = strongSelf.navigationController as? NavigationController {
                            var navigationAnimationOptions: NavigationAnimationOptions = []
                            if case .chatList(.root) = strongSelf.location {
                                navigationAnimationOptions = .removeOnMasterDetails
                            }
                            strongSelf.context.sharedContext.navigateToChatController(NavigateToChatControllerParams(navigationController: navigationController, context: strongSelf.context, chatLocation: .peer(id: peer.id), purposefulAction: { [weak self] in
                                self?.deactivateSearch(animated: false)
                            }, scrollToEndIfExists: scrollToEndIfExists, options: navigationAnimationOptions))
                            strongSelf.chatListDisplayNode.containerNode.currentItemNode.clearHighlightAnimated(true)
                        }
                    }
                }))
            }
        }
        
        self.chatListDisplayNode.requestOpenRecentPeerOptions = { [weak self] peer in
            if let strongSelf = self {
                strongSelf.view.window?.endEditing(true)
                let actionSheet = ActionSheetController(presentationData: strongSelf.presentationData)
                
                actionSheet.setItemGroups([
                    ActionSheetItemGroup(items: [
                        ActionSheetButtonItem(title: strongSelf.presentationData.strings.Common_Delete, color: .destructive, action: { [weak actionSheet] in
                            actionSheet?.dismissAnimated()
                            
                            if let strongSelf = self {
                                let _ = strongSelf.context.engine.peers.removeRecentPeer(peerId: peer.id).start()
                            }
                        })
                    ]),
                    ActionSheetItemGroup(items: [
                        ActionSheetButtonItem(title: strongSelf.presentationData.strings.Common_Cancel, color: .accent, font: .bold, action: { [weak actionSheet] in
                            actionSheet?.dismissAnimated()
                        })
                    ])
                ])
                strongSelf.present(actionSheet, in: .window(.root))
            }
        }
        
        self.chatListDisplayNode.requestAddContact = { [weak self] phoneNumber in
            if let strongSelf = self {
                strongSelf.view.endEditing(true)
                strongSelf.context.sharedContext.openAddContact(context: strongSelf.context, firstName: "", lastName: "", phoneNumber: phoneNumber, label: defaultContactLabel, present: { [weak self] controller, arguments in
                    self?.present(controller, in: .window(.root), with: arguments)
                }, pushController: { [weak self] controller in
                    (self?.navigationController as? NavigationController)?.pushViewController(controller)
                }, completed: {
                    self?.deactivateSearch(animated: false)
                })
            }
        }
        
        self.chatListDisplayNode.dismissSelfIfCompletedPresentation = { [weak self] in
            guard let strongSelf = self, let navigationController = strongSelf.navigationController as? NavigationController else {
                return
            }
            if !strongSelf.didAppear {
                return
            }
            navigationController.filterController(strongSelf, animated: true)
        }
        
        self.chatListDisplayNode.containerNode.contentOffsetChanged = { [weak self] offset in
            if let strongSelf = self, let searchContentNode = strongSelf.searchContentNode, let validLayout = strongSelf.validLayout {
                var offset = offset
                if validLayout.inVoiceOver {
                    offset = .known(0.0)
                }
                searchContentNode.updateListVisibleContentOffset(offset)
            }
        }
        
        self.chatListDisplayNode.containerNode.contentScrollingEnded = { [weak self] listView in
            if let strongSelf = self, let searchContentNode = strongSelf.searchContentNode {
                return fixListNodeScrolling(listView, searchNode: searchContentNode)
            } else {
                return false
            }
        }
        
        self.chatListDisplayNode.emptyListAction = { [weak self] in
            guard let strongSelf = self else {
                return
            }
            if let filter = strongSelf.chatListDisplayNode.containerNode.currentItemNode.chatListFilter {
                strongSelf.push(chatListFilterPresetController(context: strongSelf.context, currentPreset: filter, updated: { _ in }))
            } else {
                strongSelf.composePressed()
            }
        }
        
        self.chatListDisplayNode.cancelEditing = { [weak self] in
            guard let strongSelf = self else {
                return
            }
            strongSelf.reorderingDonePressed()
        }
        
        self.chatListDisplayNode.toolbarActionSelected = { [weak self] action in
            self?.toolbarActionSelected(action: action)
        }
        
        self.chatListDisplayNode.containerNode.activateChatPreview = { [weak self] item, node, gesture, location in
            guard let strongSelf = self else {
                gesture?.cancel()
                return
            }
            
            var joined = false
            if case let .peer(messages, _, _, _, _, _, _, _, _, _, _, _, _, _, _) = item.content, let message = messages.first {
                for media in message.media {
                    if let action = media as? TelegramMediaAction, action.action == .peerJoined {
                        joined = true
                    }
                }
            }
            
            switch item.content {
            case let .groupReference(groupId, _, _, _, _):
                let chatListController = ChatListControllerImpl(context: strongSelf.context, location: .chatList(groupId: groupId), controlsHistoryPreload: false, hideNetworkActivityStatus: true, previewing: true, enableDebugActions: false)
                chatListController.navigationPresentation = .master
                let contextController = ContextController(account: strongSelf.context.account, presentationData: strongSelf.presentationData, source: .controller(ContextControllerContentSourceImpl(controller: chatListController, sourceNode: node, navigationController: strongSelf.navigationController as? NavigationController)), items: archiveContextMenuItems(context: strongSelf.context, groupId: groupId._asGroup(), chatListController: strongSelf) |> map { ContextController.Items(content: .list($0)) }, gesture: gesture)
                strongSelf.presentInGlobalOverlay(contextController)
            case let .peer(_, peer, _, _, _, _, _, _, _, _, promoInfo, _, _, _, _):
                let source: ContextContentSource
                if let location = location {
                    source = .location(ChatListContextLocationContentSource(controller: strongSelf, location: location))
                } else {
                    let chatController = strongSelf.context.sharedContext.makeChatController(context: strongSelf.context, chatLocation: .peer(id: peer.peerId), subject: nil, botStart: nil, mode: .standard(previewing: true))
                    chatController.canReadHistory.set(false)
                    source = .controller(ContextControllerContentSourceImpl(controller: chatController, sourceNode: node, navigationController: strongSelf.navigationController as? NavigationController))
                }
                
                let contextController = ContextController(account: strongSelf.context.account, presentationData: strongSelf.presentationData, source: source, items: chatContextMenuItems(context: strongSelf.context, peerId: peer.peerId, promoInfo: promoInfo, source: .chatList(filter: strongSelf.chatListDisplayNode.containerNode.currentItemNode.chatListFilter), chatListController: strongSelf, joined: joined) |> map { ContextController.Items(content: .list($0)) }, gesture: gesture)
                strongSelf.presentInGlobalOverlay(contextController)
            }
        }
        
        self.chatListDisplayNode.peerContextAction = { [weak self] peer, source, node, gesture, location in
            guard let strongSelf = self else {
                gesture?.cancel()
                return
            }
            
            let contextContentSource: ContextContentSource
            if peer.id.namespace == Namespaces.Peer.SecretChat, let node = node.subnodes?.first as? ContextExtractedContentContainingNode {
                contextContentSource = .extracted(ChatListHeaderBarContextExtractedContentSource(controller: strongSelf, sourceNode: node, keepInPlace: false))
            } else {
                var subject: ChatControllerSubject?
                if case let .search(messageId) = source, let id = messageId {
                    subject = .message(id: .id(id), highlight: false, timecode: nil)
                }
                let chatController = strongSelf.context.sharedContext.makeChatController(context: strongSelf.context, chatLocation: .peer(id: peer.id), subject: subject, botStart: nil, mode: .standard(previewing: true))
                chatController.canReadHistory.set(false)
                contextContentSource = .controller(ContextControllerContentSourceImpl(controller: chatController, sourceNode: node, navigationController: strongSelf.navigationController as? NavigationController))
            }
            
            let contextController = ContextController(account: strongSelf.context.account, presentationData: strongSelf.presentationData, source: contextContentSource, items: chatContextMenuItems(context: strongSelf.context, peerId: peer.id, promoInfo: nil, source: .search(source), chatListController: strongSelf, joined: false) |> map { ContextController.Items(content: .list($0)) }, gesture: gesture)
            strongSelf.presentInGlobalOverlay(contextController)
        }
        
        let context = self.context
        let peerIdsAndOptions: Signal<(ChatListSelectionOptions, Set<PeerId>)?, NoError> = self.chatListDisplayNode.containerNode.currentItemState
        |> map { state, filterId -> (Set<PeerId>, Int32?)? in
            if !state.editing {
                return nil
            }
            return (state.selectedPeerIds, filterId)
        }
        |> distinctUntilChanged(isEqual: { lhs, rhs in
            if lhs?.0 != rhs?.0 {
                return false
            }
            if lhs?.1 != rhs?.1 {
                return false
            }
            return true
        })
        |> mapToSignal { selectedPeerIdsAndFilterId -> Signal<(ChatListSelectionOptions, Set<PeerId>)?, NoError> in
            if let (selectedPeerIds, filterId) = selectedPeerIdsAndFilterId {
                return chatListSelectionOptions(context: context, peerIds: selectedPeerIds, filterId: filterId)
                |> map { options -> (ChatListSelectionOptions, Set<PeerId>)? in
                    return (options, selectedPeerIds)
                }
            } else {
                return .single(nil)
            }
        }
        
        let previousToolbarValue = Atomic<Toolbar?>(value: nil)
        self.stateDisposable.set(combineLatest(queue: .mainQueue(),
            self.presentationDataValue.get(),
            peerIdsAndOptions
        ).start(next: { [weak self] presentationData, peerIdsAndOptions in
            guard let strongSelf = self else {
                return
            }
            var toolbar: Toolbar?
            if case .chatList(.root) = strongSelf.location {
                if let (options, peerIds) = peerIdsAndOptions {
                    let leftAction: ToolbarAction
                    switch options.read {
                    case let .all(enabled):
                        leftAction = ToolbarAction(title: presentationData.strings.ChatList_ReadAll, isEnabled: enabled)
                    case let .selective(enabled):
                        leftAction = ToolbarAction(title: presentationData.strings.ChatList_Read, isEnabled: enabled)
                    }
                    var archiveEnabled = options.delete
                    var displayArchive = true
                    if let filter = strongSelf.chatListDisplayNode.containerNode.currentItemNode.chatListFilter, case let .filter(_, _, _, data) = filter {
                        if !data.excludeArchived {
                            displayArchive = false
                        }
                    }
                    if archiveEnabled {
                        for peerId in peerIds {
                            if peerId == PeerId(namespace: Namespaces.Peer.CloudUser, id: PeerId.Id._internalFromInt64Value(777000)) {
                                archiveEnabled = false
                                break
                            } else if peerId == strongSelf.context.account.peerId {
                                archiveEnabled = false
                                break
                            }
                        }
                    }
                    toolbar = Toolbar(leftAction: leftAction, rightAction: ToolbarAction(title: presentationData.strings.Common_Delete, isEnabled: options.delete), middleAction: displayArchive ? ToolbarAction(title: presentationData.strings.ChatList_ArchiveAction, isEnabled: archiveEnabled) : nil)
                }
            } else {
                if let (options, peerIds) = peerIdsAndOptions {
                    let middleAction = ToolbarAction(title: presentationData.strings.ChatList_UnarchiveAction, isEnabled: !peerIds.isEmpty)
                    let leftAction: ToolbarAction
                    switch options.read {
                        case .all:
                            leftAction = ToolbarAction(title: presentationData.strings.ChatList_Read, isEnabled: false)
                        case let .selective(enabled):
                            leftAction = ToolbarAction(title: presentationData.strings.ChatList_Read, isEnabled: enabled)
                    }
                    toolbar = Toolbar(leftAction: leftAction, rightAction: ToolbarAction(title: presentationData.strings.Common_Delete, isEnabled: options.delete), middleAction: middleAction)
                }
            }
            var transition: ContainedViewLayoutTransition = .immediate
            let previousToolbar = previousToolbarValue.swap(toolbar)
            if (previousToolbar == nil) != (toolbar == nil) {
                transition = .animated(duration: 0.3, curve: .easeInOut)
            }
            strongSelf.setToolbar(toolbar, transition: transition)
        }))
        
        self.tabContainerNode.tabSelected = { [weak self] id, isDisabled in
            guard let strongSelf = self else {
                return
            }
            if isDisabled {
                let context = strongSelf.context
                var replaceImpl: ((ViewController) -> Void)?
                let controller = PremiumLimitScreen(context: context, subject: .folders, count: strongSelf.tabContainerNode.filtersCount, action: {
                    let controller = PremiumIntroScreen(context: context, source: .folders)
                    replaceImpl?(controller)
                })
                replaceImpl = { [weak controller] c in
                    controller?.replace(with: c)
                }
                strongSelf.push(controller)
            } else {
                strongSelf.selectTab(id: id)
            }
        }
        self.chatListDisplayNode.inlineTabContainerNode.tabSelected = { [weak self] id in
            self?.selectTab(id: id)
        }
        
        self.tabContainerNode.tabRequestedDeletion = { [weak self] id in
            if case let .filter(id) = id {
                self?.askForFilterRemoval(id: id)
            }
        }
        self.chatListDisplayNode.inlineTabContainerNode.tabRequestedDeletion = { [weak self] id in
            if case let .filter(id) = id {
                self?.askForFilterRemoval(id: id)
            }
        }
        
        let tabContextGesture: (Int32?, ContextExtractedContentContainingNode, ContextGesture, Bool, Bool) -> Void = { [weak self] id, sourceNode, gesture, keepInPlace, isDisabled in
            guard let strongSelf = self else {
                return
            }
            let _ = combineLatest(
                queue: Queue.mainQueue(),
                strongSelf.context.engine.peers.currentChatListFilters(),
                context.engine.data.get(
                    TelegramEngine.EngineData.Item.Configuration.UserLimits(isPremium: true)
                )
            ).start(next: { [weak self] filters, premiumLimits in
                guard let strongSelf = self else {
                    return
                }
                var items: [ContextMenuItem] = []
                if let id = id {
                    items.append(.action(ContextMenuActionItem(text: strongSelf.presentationData.strings.ChatList_EditFolder, icon: { theme in
                        return generateTintedImage(image: UIImage(bundleImageName: "Chat/Context Menu/Edit"), color: theme.contextMenu.primaryColor)
                    }, action: { c, f in
                        c.dismiss(completion: {
                            guard let strongSelf = self else {
                                return
                            }
                            if isDisabled {
                                let context = strongSelf.context
                                var replaceImpl: ((ViewController) -> Void)?
                                let controller = PremiumLimitScreen(context: context, subject: .folders, count: strongSelf.tabContainerNode.filtersCount, action: {
                                    let controller = PremiumIntroScreen(context: context, source: .folders)
                                    replaceImpl?(controller)
                                })
                                replaceImpl = { [weak controller] c in
                                    controller?.replace(with: c)
                                }
                                strongSelf.push(controller)
                            } else {
                                let _ = (strongSelf.context.engine.peers.currentChatListFilters()
                                |> deliverOnMainQueue).start(next: { presetList in
                                    guard let strongSelf = self else {
                                        return
                                    }
                                    var found = false
                                    for filter in presetList {
                                        if filter.id == id {
                                            strongSelf.push(chatListFilterPresetController(context: strongSelf.context, currentPreset: filter, updated: { _ in }))
                                            f(.dismissWithoutContent)
                                            found = true
                                            break
                                        }
                                    }
                                    if !found {
                                        f(.default)
                                    }
                                })
                            }
                        })
                    })))
                    
                    if let _ = filters.first(where: { $0.id == id }) {
                        items.append(.action(ContextMenuActionItem(text: strongSelf.presentationData.strings.ChatList_AddChatsToFolder, icon: { theme in
                            return generateTintedImage(image: UIImage(bundleImageName: "Chat/Context Menu/Add"), color: theme.contextMenu.primaryColor)
                        }, action: { c, f in
                            c.dismiss(completion: {
                                guard let strongSelf = self else {
                                    return
                                }
                                
                                if isDisabled {
                                    let context = strongSelf.context
                                    var replaceImpl: ((ViewController) -> Void)?
                                    let controller = PremiumLimitScreen(context: context, subject: .folders, count: strongSelf.tabContainerNode.filtersCount, action: {
                                        let controller = PremiumIntroScreen(context: context, source: .folders)
                                        replaceImpl?(controller)
                                    })
                                    replaceImpl = { [weak controller] c in
                                        controller?.replace(with: c)
                                    }
                                    strongSelf.push(controller)
                                } else {
                                    let _ = combineLatest(
                                        queue: Queue.mainQueue(),
                                        context.engine.data.get(
                                            TelegramEngine.EngineData.Item.Peer.Peer(id: context.account.peerId),
                                            TelegramEngine.EngineData.Item.Configuration.UserLimits(isPremium: false),
                                            TelegramEngine.EngineData.Item.Configuration.UserLimits(isPremium: true)
                                        ),
                                        strongSelf.context.engine.peers.currentChatListFilters()
                                    ).start(next: { result, presetList in
                                        guard let strongSelf = self else {
                                            return
                                        }
                                        var found = false
                                        for filter in presetList {
                                            if filter.id == id, case let .filter(_, _, _, data) = filter {
                                                let (accountPeer, limits, premiumLimits) = result
                                                let isPremium = accountPeer?.isPremium ?? false
                                                
                                                let limit = limits.maxFolderChatsCount
                                                let premiumLimit = premiumLimits.maxFolderChatsCount
                                                
                                                if data.includePeers.peers.count >= premiumLimit {
                                                    let controller = PremiumLimitScreen(context: context, subject: .chatsPerFolder, count: Int32(data.includePeers.peers.count), action: {})
                                                    strongSelf.push(controller)
                                                    f(.dismissWithoutContent)
                                                    return
                                                } else if data.includePeers.peers.count >= limit && !isPremium {
                                                    var replaceImpl: ((ViewController) -> Void)?
                                                    let controller = PremiumLimitScreen(context: context, subject: .chatsPerFolder, count: Int32(data.includePeers.peers.count), action: {
                                                        let controller = PremiumIntroScreen(context: context, source: .chatsPerFolder)
                                                        replaceImpl?(controller)
                                                    })
                                                    replaceImpl = { [weak controller] c in
                                                        controller?.replace(with: c)
                                                    }
                                                    strongSelf.push(controller)
                                                    f(.dismissWithoutContent)
                                                    return
                                                }
                                                
                                                let _ = (strongSelf.context.engine.peers.currentChatListFilters()
                                                |> deliverOnMainQueue).start(next: { filters in
                                                    guard let strongSelf = self else {
                                                        return
                                                    }
                                                    strongSelf.push(chatListFilterAddChatsController(context: strongSelf.context, filter: filter, allFilters: filters, limit: limits.maxFolderChatsCount, premiumLimit: premiumLimits.maxFolderChatsCount, isPremium: isPremium))
                                                    f(.dismissWithoutContent)
                                                })
                                                found = true
                                                break
                                            }
                                        }
                                        if !found {
                                            f(.default)
                                        }
                                    })
                                }
                            })
                        })))
                        
                        items.append(.action(ContextMenuActionItem(text: strongSelf.presentationData.strings.ChatList_RemoveFolder, textColor: .destructive, icon: { theme in
                            return generateTintedImage(image: UIImage(bundleImageName: "Chat/Context Menu/Delete"), color: theme.contextMenu.destructiveColor)
                        }, action: { c, f in
                            c.dismiss(completion: {
                                guard let strongSelf = self else {
                                    return
                                }
                                strongSelf.askForFilterRemoval(id: id)
                            })
                        })))
                    }
                } else {
                    items.append(.action(ContextMenuActionItem(text: strongSelf.presentationData.strings.ChatList_EditFolders, icon: { theme in
                        return generateTintedImage(image: UIImage(bundleImageName: "Chat/Context Menu/Edit"), color: theme.contextMenu.primaryColor)
                    }, action: { c, f in
                        c.dismiss(completion: {
                            guard let strongSelf = self else {
                                return
                            }
                            strongSelf.openFilterSettings()
                        })
                    })))
                }
                
                if filters.count > 1 {
                    items.append(.separator)
                    items.append(.action(ContextMenuActionItem(text: strongSelf.presentationData.strings.ChatList_ReorderTabs, icon: { theme in
                        return generateTintedImage(image: UIImage(bundleImageName: "Chat/Context Menu/ReorderItems"), color: theme.contextMenu.primaryColor)
                    }, action: { c, f in
                        c.dismiss(completion: {
                            guard let strongSelf = self else {
                                return
                            }
                            
                            strongSelf.chatListDisplayNode.isReorderingFilters = true
                            strongSelf.isReorderingTabsValue.set(true)
                            strongSelf.searchContentNode?.setIsEnabled(false, animated: true)
                            (strongSelf.parent as? TabBarController)?.updateIsTabBarEnabled(false, transition: .animated(duration: 0.2, curve: .easeInOut))
                            if let layout = strongSelf.validLayout {
                                strongSelf.updateLayout(layout: layout, transition: .animated(duration: 0.2, curve: .easeInOut))
                            }
                        })
                    })))
                }
                
                let controller = ContextController(account: strongSelf.context.account, presentationData: strongSelf.presentationData, source: .extracted(ChatListHeaderBarContextExtractedContentSource(controller: strongSelf, sourceNode: sourceNode, keepInPlace: keepInPlace)), items: .single(ContextController.Items(content: .list(items))), recognizer: nil, gesture: gesture)
                strongSelf.context.sharedContext.mainWindow?.presentInGlobalOverlay(controller)
            })
        }
        self.tabContainerNode.contextGesture = { id, sourceNode, gesture, isDisabled in
            tabContextGesture(id, sourceNode, gesture, false, isDisabled)
        }
        self.chatListDisplayNode.inlineTabContainerNode.contextGesture = { id, sourceNode, gesture, isDisabled in
            tabContextGesture(id, sourceNode, gesture, true, isDisabled)
        }
        
        if case .chatList(.root) = self.location {
            self.ready.set(.never())
        } else {
            self.ready.set(self.chatListDisplayNode.containerNode.ready)
        }
        
        self.displayNodeDidLoad()
    }
    
    public override func displayNodeDidLoad() {
        super.displayNodeDidLoad()
        
        Queue.mainQueue().after(1.0) {
            self.context.prefetchManager?.prepareNextGreetingSticker()
        }
    }
    
    override public func viewDidAppear(_ animated: Bool) {
        super.viewDidAppear(animated)
                
        self.didAppear = true
        
        self.chatListDisplayNode.containerNode.updateEnableAdjacentFilterLoading(true)
        
        self.chatListDisplayNode.containerNode.didBeginSelectingChats = { [weak self] in
            guard let strongSelf = self else {
                return
            }
            if !strongSelf.chatListDisplayNode.didBeginSelectingChatsWhileEditing {
                var isEditing = false
                strongSelf.chatListDisplayNode.containerNode.updateState { state in
                    isEditing = state.editing
                    return state
                }
                if !isEditing {
                    strongSelf.editPressed()
                }
                strongSelf.chatListDisplayNode.didBeginSelectingChatsWhileEditing = true
                if let layout = strongSelf.validLayout {
                    strongSelf.updateLayout(layout: layout, transition: .animated(duration: 0.2, curve: .easeInOut))
                }
            }
        }
        
        self.chatListDisplayNode.containerNode.displayFilterLimit = { [weak self] in
            guard let strongSelf = self else {
                return
            }
            let context = strongSelf.context
            var replaceImpl: ((ViewController) -> Void)?
            let controller = PremiumLimitScreen(context: context, subject: .folders, count: strongSelf.tabContainerNode.filtersCount, action: {
                let controller = PremiumIntroScreen(context: context, source: .folders)
                replaceImpl?(controller)
            })
            replaceImpl = { [weak controller] c in
                controller?.replace(with: c)
            }
            strongSelf.push(controller)
        }
        
        guard case .chatList(.root) = self.location else {
            return
        }
        
        #if true && DEBUG
        DispatchQueue.main.asyncAfter(deadline: DispatchTime.now() + 1.0, execute: { [weak self] in
            guard let strongSelf = self else {
                return
            }
            let count = ChatControllerCount.with({ $0 })
            if count > 1 {
                strongSelf.present(textAlertController(context: strongSelf.context, title: "", text: "ChatControllerCount \(count)", actions: [TextAlertAction(type: .defaultAction, title: "OK", action: {})]), in: .window(.root))
            }
        })
        #endif

        if let lockViewFrame = self.titleView.lockViewFrame, !self.didShowPasscodeLockTooltipController {
            self.passcodeLockTooltipDisposable.set(combineLatest(queue: .mainQueue(), ApplicationSpecificNotice.getPasscodeLockTips(accountManager: self.context.sharedContext.accountManager), self.context.sharedContext.accountManager.accessChallengeData() |> take(1)).start(next: { [weak self] tooltipValue, passcodeView in
                    if let strongSelf = self {
                        if !tooltipValue {
                            let hasPasscode = passcodeView.data.isLockable
                            if hasPasscode {
                                let _ = ApplicationSpecificNotice.setPasscodeLockTips(accountManager: strongSelf.context.sharedContext.accountManager).start()
                                
                                let tooltipController = TooltipController(content: .text(strongSelf.presentationData.strings.DialogList_PasscodeLockHelp), baseFontSize: strongSelf.presentationData.listsFontSize.baseDisplaySize, dismissByTapOutside: true)
                                strongSelf.present(tooltipController, in: .window(.root), with: TooltipControllerPresentationArguments(sourceViewAndRect: { [weak self] in
                                    if let strongSelf = self {
                                        return (strongSelf.titleView, lockViewFrame.offsetBy(dx: 4.0, dy: 14.0))
                                    }
                                    return nil
                                }))
                                strongSelf.didShowPasscodeLockTooltipController = true
                            }
                        } else {
                            strongSelf.didShowPasscodeLockTooltipController = true
                        }
                    }
                }))
        }
        
        if !self.didSuggestLocalization {
            self.didSuggestLocalization = true
            
            let context = self.context
            
            let suggestedLocalization = self.context.engine.data.get(TelegramEngine.EngineData.Item.Configuration.SuggestedLocalization())
            
            let signal = combineLatest(
                self.context.sharedContext.accountManager.transaction { transaction -> String in
                    let languageCode: String
                    if let current = transaction.getSharedData(SharedDataKeys.localizationSettings)?.get(LocalizationSettings.self) {
                        let code = current.primaryComponent.languageCode
                        let rawSuffix = "-raw"
                        if code.hasSuffix(rawSuffix) {
                            languageCode = String(code.dropLast(rawSuffix.count))
                        } else {
                            languageCode = code
                        }
                    } else {
                        languageCode = "en"
                    }
                    return languageCode
                },
                suggestedLocalization
            )
            |> mapToSignal({ value -> Signal<(String, SuggestedLocalizationInfo)?, NoError> in
                guard let suggestedLocalization = value.1, !suggestedLocalization.isSeen && suggestedLocalization.languageCode != "en" && suggestedLocalization.languageCode != value.0 else {
                    return .single(nil)
                }
                return context.engine.localization.suggestedLocalizationInfo(languageCode: suggestedLocalization.languageCode, extractKeys: LanguageSuggestionControllerStrings.keys)
                |> map({ suggestedLocalization -> (String, SuggestedLocalizationInfo)? in
                    return (value.0, suggestedLocalization)
                })
            })
        
            self.suggestLocalizationDisposable.set((signal |> deliverOnMainQueue).start(next: { [weak self] suggestedLocalization in
                guard let strongSelf = self, let (currentLanguageCode, suggestedLocalization) = suggestedLocalization else {
                    return
                }
                if let controller = languageSuggestionController(context: strongSelf.context, suggestedLocalization: suggestedLocalization, currentLanguageCode: currentLanguageCode, openSelection: { [weak self] in
                    if let strongSelf = self {
                        let controller = strongSelf.context.sharedContext.makeLocalizationListController(context: strongSelf.context)
                        (strongSelf.navigationController as? NavigationController)?.pushViewController(controller)
                    }
                }) {
                    strongSelf.present(controller, in: .window(.root))
                    _ = strongSelf.context.engine.localization.markSuggestedLocalizationAsSeenInteractively(languageCode: suggestedLocalization.languageCode).start()
                }
            }))
            
            self.suggestAutoarchiveDisposable.set((getServerProvidedSuggestions(account: self.context.account)
            |> deliverOnMainQueue).start(next: { [weak self] values in
                guard let strongSelf = self else {
                    return
                }
                if strongSelf.didSuggestAutoarchive {
                    return
                }
                if !values.contains(.autoarchivePopular) {
                    return
                }
                strongSelf.didSuggestAutoarchive = true
                strongSelf.present(standardTextAlertController(theme: AlertControllerTheme(presentationData: strongSelf.presentationData), title: strongSelf.presentationData.strings.ChatList_AutoarchiveSuggestion_Title, text: strongSelf.presentationData.strings.ChatList_AutoarchiveSuggestion_Text, actions: [
                    TextAlertAction(type: .genericAction, title: strongSelf.presentationData.strings.Common_Cancel, action: {
                        guard let strongSelf = self else {
                            return
                        }
                        strongSelf.dismissAutoarchiveDisposable.set(dismissServerProvidedSuggestion(account: strongSelf.context.account, suggestion: .autoarchivePopular).start())
                    }),
                    TextAlertAction(type: .defaultAction, title: strongSelf.presentationData.strings.ChatList_AutoarchiveSuggestion_OpenSettings, action: {
                        guard let strongSelf = self else {
                            return
                        }
                        strongSelf.dismissAutoarchiveDisposable.set(dismissServerProvidedSuggestion(account: strongSelf.context.account, suggestion: .autoarchivePopular).start())
                        strongSelf.push(strongSelf.context.sharedContext.makePrivacyAndSecurityController(context: strongSelf.context))
                    })
                ], actionLayout: .vertical, parseMarkdown: true), in: .window(.root))
            }))
            
            Queue.mainQueue().after(1.0, {
                let _ = (
                    self.context.engine.data.get(TelegramEngine.EngineData.Item.Notices.Notice(key: ApplicationSpecificNotice.forcedPasswordSetupKey()))
                    |> map { entry -> Int32? in
                        return entry?.get(ApplicationSpecificCounterNotice.self)?.value
                    }
                    |> deliverOnMainQueue
                ).start(next: { [weak self] value in
                    guard let strongSelf = self else {
                        return
                    }
                    
                    guard let value = value else {
                        return
                    }
                    
                    let controller = TwoFactorAuthSplashScreen(sharedContext: context.sharedContext, engine: .authorized(strongSelf.context.engine), mode: .intro(.init(
                        title: strongSelf.presentationData.strings.ForcedPasswordSetup_Intro_Title,
                        text: strongSelf.presentationData.strings.ForcedPasswordSetup_Intro_Text,
                        actionText: strongSelf.presentationData.strings.ForcedPasswordSetup_Intro_Action,
                        doneText: strongSelf.presentationData.strings.ForcedPasswordSetup_Intro_DoneAction
                    )))
                    controller.dismissConfirmation = { [weak controller] f in
                        guard let strongSelf = self, let controller = controller else {
                            return true
                        }
                        
                        controller.present(standardTextAlertController(theme: AlertControllerTheme(presentationData: strongSelf.presentationData), title: strongSelf.presentationData.strings.ForcedPasswordSetup_Intro_DismissTitle, text: strongSelf.presentationData.strings.ForcedPasswordSetup_Intro_DismissText(value), actions: [
                            TextAlertAction(type: .genericAction, title: strongSelf.presentationData.strings.ForcedPasswordSetup_Intro_DismissActionCancel, action: {
                            }),
                            TextAlertAction(type: .destructiveAction, title: strongSelf.presentationData.strings.ForcedPasswordSetup_Intro_DismissActionOK, action: { [weak controller] in
                                if let strongSelf = self {
                                    let _ = ApplicationSpecificNotice.setForcedPasswordSetup(engine: strongSelf.context.engine, reloginDaysTimeout: nil).start()
                                }
                                controller?.dismiss()
                            })
                        ], parseMarkdown: true), in: .window(.root))
                        
                        return false
                    }
                    strongSelf.push(controller)
                    
                    let _ = value
                })
            })
        }
        
        self.chatListDisplayNode.containerNode.addedVisibleChatsWithPeerIds = { [weak self] peerIds in
            guard let strongSelf = self else {
                return
            }
            
            strongSelf.forEachController({ controller in
                if let controller = controller as? UndoOverlayController {
                    switch controller.content {
                        case let .archivedChat(peerId, _, _, _):
                            if peerIds.contains(PeerId(peerId)) {
                                controller.dismiss()
                            }
                        default:
                            break
                    }
                }
                return true
            })
        }
                
        if !self.processedFeaturedFilters {
            let initializedFeatured = self.context.account.postbox.preferencesView(keys: [
                PreferencesKeys.chatListFiltersFeaturedState
            ])
            |> mapToSignal { view -> Signal<Bool, NoError> in
                if let entry = view.values[PreferencesKeys.chatListFiltersFeaturedState]?.get(ChatListFiltersFeaturedState.self) {
                    return .single(!entry.filters.isEmpty && !entry.isSeen)
                } else {
                    return .complete()
                }
            }
            |> take(1)
            
            let initializedFilters = self.context.engine.peers.updatedChatListFiltersInfo()
            |> mapToSignal { (filters, isInitialized) -> Signal<Bool, NoError> in
                if isInitialized {
                    return .single(!filters.isEmpty)
                } else {
                    return .complete()
                }
            }
            |> take(1)
            
            self.featuredFiltersDisposable.set((
                combineLatest(initializedFeatured, initializedFilters)
                |> take(1)
                |> delay(1.0, queue: .mainQueue())
                |> deliverOnMainQueue
            ).start(next: { [weak self] hasFeatured, hasFilters in
                guard let strongSelf = self else {
                    return
                }
                
                strongSelf.processedFeaturedFilters = true
                if hasFeatured {
                    if let _ = strongSelf.validLayout, let _ = strongSelf.parent as? TabBarController {
                        let _ = (ApplicationSpecificNotice.incrementChatFolderTips(accountManager: strongSelf.context.sharedContext.accountManager)
                        |> deliverOnMainQueue).start(next: { count in
                            guard let strongSelf = self, let _ = strongSelf.validLayout, let parentController = strongSelf.parent as? TabBarController, let sourceFrame = parentController.frameForControllerTab(controller: strongSelf) else {
                                return
                            }
                            if count >= 2 {
                                return
                            }
                            
                            let absoluteFrame = sourceFrame
                            let text: String
                            if hasFilters {
                                text = strongSelf.presentationData.strings.ChatList_TabIconFoldersTooltipNonEmptyFolders
                                let _ = strongSelf.context.engine.peers.markChatListFeaturedFiltersAsSeen().start()
                                return
                            } else {
                                text = strongSelf.presentationData.strings.ChatList_TabIconFoldersTooltipEmptyFolders
                            }
                            
                            let location = CGRect(origin: CGPoint(x: absoluteFrame.midX, y: absoluteFrame.minY - 8.0), size: CGSize())
                            
                            parentController.present(TooltipScreen(account: strongSelf.context.account,  text: text, icon: .chatListPress, location: .point(location, .bottom), shouldDismissOnTouch: { point in
                                guard let strongSelf = self, let parentController = strongSelf.parent as? TabBarController else {
                                    return .dismiss(consume: false)
                                }
                                if parentController.isPointInsideContentArea(point: point) {
                                    return .ignore
                                }
                                return .dismiss(consume: false)
                            }), in: .current)
                        })
                    }
                }
            }))
        }
    }
    
    func dismissAllUndoControllers() {
        self.forEachController({ controller in
            if let controller = controller as? UndoOverlayController {
                controller.dismissWithCommitAction()
            }
            return true
        })
        
        if let emojiStatusSelectionController = self.emojiStatusSelectionController {
            self.emojiStatusSelectionController = nil
            emojiStatusSelectionController.dismiss()
        }
    }
    
    override public func viewWillDisappear(_ animated: Bool) {
        super.viewWillDisappear(animated)
        
        self.chatListDisplayNode.containerNode.updateEnableAdjacentFilterLoading(false)
        
        self.dismissAllUndoControllers()
        
        self.featuredFiltersDisposable.set(nil)
    }
    
    override public func viewDidDisappear(_ animated: Bool) {
        super.viewDidDisappear(animated)
        
        if self.dismissSearchOnDisappear {
            self.dismissSearchOnDisappear = false
            self.deactivateSearch(animated: false)
        }
        
        self.chatListDisplayNode.containerNode.currentItemNode.clearHighlightAnimated(true)
    }
    
    override public func containerLayoutUpdated(_ layout: ContainerViewLayout, transition: ContainedViewLayoutTransition) {
        super.containerLayoutUpdated(layout, transition: transition)
        
        let wasInVoiceOver = self.validLayout?.inVoiceOver ?? false
        
        self.validLayout = layout
        
        self.updateLayout(layout: layout, transition: transition)
        
        if let searchContentNode = self.searchContentNode, layout.inVoiceOver != wasInVoiceOver {
            searchContentNode.updateListVisibleContentOffset(.known(0.0))
            self.chatListDisplayNode.scrollToTop()
        }
    }
    
    private func updateLayout(layout: ContainerViewLayout, transition: ContainedViewLayoutTransition) {
        var tabContainerOffset: CGFloat = 0.0
        if !self.displayNavigationBar {
            tabContainerOffset += layout.statusBarHeight ?? 0.0
            tabContainerOffset += 44.0 + 20.0
        }

        let navigationBarHeight = self.navigationBar?.frame.maxY ?? 0.0
        
        transition.updateFrame(node: self.tabContainerNode, frame: CGRect(origin: CGPoint(x: 0.0, y: navigationBarHeight - self.additionalNavigationBarHeight - 46.0 + tabContainerOffset), size: CGSize(width: layout.size.width, height: 46.0)))
        self.tabContainerNode.update(size: CGSize(width: layout.size.width, height: 46.0), sideInset: layout.safeInsets.left, filters: self.tabContainerData?.0 ?? [], selectedFilter: self.chatListDisplayNode.containerNode.currentItemFilter, isReordering: self.chatListDisplayNode.isReorderingFilters || (self.chatListDisplayNode.containerNode.currentItemNode.currentState.editing && !self.chatListDisplayNode.didBeginSelectingChatsWhileEditing), isEditing: self.chatListDisplayNode.containerNode.currentItemNode.currentState.editing, canReorderAllChats: self.isPremium, filtersLimit: self.tabContainerData?.2, transitionFraction: self.chatListDisplayNode.containerNode.transitionFraction, presentationData: self.presentationData, transition: .animated(duration: 0.4, curve: .spring))
        if let tabContainerData = self.tabContainerData {
            self.chatListDisplayNode.inlineTabContainerNode.isHidden = !tabContainerData.1 || tabContainerData.0.count <= 1
        } else {
            self.chatListDisplayNode.inlineTabContainerNode.isHidden = true
        }
        self.chatListDisplayNode.inlineTabContainerNode.update(size: CGSize(width: layout.size.width, height: 40.0), sideInset: layout.safeInsets.left, filters: self.tabContainerData?.0 ?? [], selectedFilter: self.chatListDisplayNode.containerNode.currentItemFilter, isReordering: self.chatListDisplayNode.isReorderingFilters || (self.chatListDisplayNode.containerNode.currentItemNode.currentState.editing && !self.chatListDisplayNode.didBeginSelectingChatsWhileEditing), isEditing: false, transitionFraction: self.chatListDisplayNode.containerNode.transitionFraction, presentationData: self.presentationData, transition: .animated(duration: 0.4, curve: .spring))
        
        self.chatListDisplayNode.containerLayoutUpdated(layout, navigationBarHeight: self.cleanNavigationHeight, visualNavigationHeight: navigationBarHeight, cleanNavigationBarHeight: self.cleanNavigationHeight, transition: transition)
    }
    
    override public func navigationStackConfigurationUpdated(next: [ViewController]) {
        super.navigationStackConfigurationUpdated(next: next)
    }
    
    @objc private func editPressed() {
<<<<<<< HEAD
        if case let .forum(peerId) = self.location {
            let controller = ForumCreateTopicScreen(context: self.context, peerId: peerId, mode: .create)
            controller.navigationPresentation = .modal
            self.push(controller)
//            self.forumChannelTracker?.createTopic(title: "Topic#\(Int.random(in: 0 ..< 100000))")
            return
        }
        
=======
>>>>>>> 4f973162
        let editItem = UIBarButtonItem(title: self.presentationData.strings.Common_Done, style: .done, target: self, action: #selector(self.donePressed))
        editItem.accessibilityLabel = self.presentationData.strings.Common_Done
        if case .chatList(.root) = self.location {
            self.navigationItem.setLeftBarButton(editItem, animated: true)
            (self.navigationController as? NavigationController)?.updateMasterDetailsBlackout(.details, transition: .animated(duration: 0.5, curve: .spring))
        } else {
            self.navigationItem.setRightBarButton(editItem, animated: true)
            (self.navigationController as? NavigationController)?.updateMasterDetailsBlackout(.master, transition: .animated(duration: 0.5, curve: .spring))
        }
        self.searchContentNode?.setIsEnabled(false, animated: true)
        
        self.chatListDisplayNode.didBeginSelectingChatsWhileEditing = false
        self.chatListDisplayNode.containerNode.updateState { state in
            var state = state
            state.editing = true
            state.peerIdWithRevealedOptions = nil
            return state
        }
        self.chatListDisplayNode.isEditing = true
        if let layout = self.validLayout {
            self.updateLayout(layout: layout, transition: .animated(duration: 0.2, curve: .easeInOut))
        }
    }
    
    @objc private func donePressed() {
        self.reorderingDonePressed()
        
        (self.navigationController as? NavigationController)?.updateMasterDetailsBlackout(nil, transition: .animated(duration: 0.4, curve: .spring))
        self.searchContentNode?.setIsEnabled(true, animated: true)
        self.chatListDisplayNode.didBeginSelectingChatsWhileEditing = false
        self.chatListDisplayNode.containerNode.updateState { state in
            var state = state
            state.editing = false
            state.peerIdWithRevealedOptions = nil
            state.selectedPeerIds.removeAll()
            return state
        }
        self.chatListDisplayNode.isEditing = false
        if let layout = self.validLayout {
            self.updateLayout(layout: layout, transition: .animated(duration: 0.2, curve: .easeInOut))
        }
    }
    
    @objc private func reorderingDonePressed() {
        guard let defaultFilters = self.tabContainerData else {
            return
        }
        let defaultFilterIds = defaultFilters.0.compactMap { entry -> Int32? in
            switch entry {
            case .all:
                return 0
            case let .filter(id, _, _):
                return id
            }
        }
        
        var reorderedFilterIdsValue: [Int32]?
        if let reorderedFilterIds = self.chatListDisplayNode.inlineTabContainerNode.reorderedFilterIds, reorderedFilterIds != defaultFilterIds {
            reorderedFilterIdsValue = reorderedFilterIds
        } else if let reorderedFilterIds = self.tabContainerNode.reorderedFilterIds {
            reorderedFilterIdsValue = reorderedFilterIds
        }
        
        if let reorderedFilterIds = reorderedFilterIdsValue {
            let _ = (self.context.engine.peers.updateChatListFiltersInteractively { stateFilters in
                var updatedFilters: [ChatListFilter] = []
                for id in reorderedFilterIds {
                    if let index = stateFilters.firstIndex(where: { $0.id == id }) {
                        updatedFilters.append(stateFilters[index])
                    }
                }
                updatedFilters.append(contentsOf: stateFilters.compactMap { filter -> ChatListFilter? in
                    if !updatedFilters.contains(where: { $0.id == filter.id }) {
                        return filter
                    } else {
                        return nil
                    }
                })
                return updatedFilters
            }
            |> deliverOnMainQueue).start(completed: { [weak self] in
                guard let strongSelf = self else {
                    return
                }
                strongSelf.reloadFilters(firstUpdate: {
                    guard let strongSelf = self else {
                        return
                    }
                    strongSelf.chatListDisplayNode.isReorderingFilters = false
                    strongSelf.isReorderingTabsValue.set(false)
                    (strongSelf.parent as? TabBarController)?.updateIsTabBarEnabled(true, transition: .animated(duration: 0.2, curve: .easeInOut))
                    strongSelf.searchContentNode?.setIsEnabled(true, animated: true)
                    if let layout = strongSelf.validLayout {
                        strongSelf.updateLayout(layout: layout, transition: .animated(duration: 0.2, curve: .easeInOut))
                    }
                })
            })
        }
    }
    
    @objc private func moreButtonPressed() {
        self.moreBarButton.play()
        self.moreBarButton.contextAction?(self.moreBarButton.containerNode, nil)
    }
    
    private func openMoreMenu(sourceNode: ASDisplayNode, gesture: ContextGesture?) {
        guard case let .forum(peerId) = self.location else {
            return
        }
        
        var items: [ContextMenuItem] = []
        
        //TODO:localize
        items.append(.action(ContextMenuActionItem(text: "Group Info", icon: { theme in
            return generateTintedImage(image: UIImage(bundleImageName: "Contact List/CreateGroupActionIcon"), color: theme.contextMenu.primaryColor)
        }, action: { [weak self] _, f in
            f(.default)
            
            guard let strongSelf = self else {
                return
            }
            let _ = (strongSelf.context.engine.data.get(
                TelegramEngine.EngineData.Item.Peer.Peer(id: peerId)
            )
            |> deliverOnMainQueue).start(next: { peer in
                guard let strongSelf = self, let peer = peer, let controller = strongSelf.context.sharedContext.makePeerInfoController(context: strongSelf.context, updatedPresentationData: nil, peer: peer._asPeer(), mode: .generic, avatarInitiallyExpanded: false, fromChat: false, requestsContext: nil) else {
                    return
                }
                (strongSelf.navigationController as? NavigationController)?.pushViewController(controller)
            })
        })))
        
        //TODO:localize
        items.append(.action(ContextMenuActionItem(text: "Add Member", icon: { theme in
            return generateTintedImage(image: UIImage(bundleImageName: "Chat/Context Menu/AddUser"), color: theme.contextMenu.primaryColor)
        }, action: { [weak self] _, f in
            f(.default)
            
            guard let strongSelf = self else {
                return
            }
            
            let _ = (strongSelf.context.engine.data.get(TelegramEngine.EngineData.Item.Peer.Peer(id: peerId))
            |> deliverOnMainQueue).start(next: { peer in
                guard let strongSelf = self, let peer = peer else {
                    return
                }
                
                strongSelf.context.sharedContext.openAddPeerMembers(context: strongSelf.context, updatedPresentationData: nil, parentController: strongSelf, groupPeer: peer._asPeer(), selectAddMemberDisposable: strongSelf.selectAddMemberDisposable, addMemberDisposable: strongSelf.addMemberDisposable)
            })
        })))
        
        items.append(.separator)
        
        //TODO:localize
        items.append(.action(ContextMenuActionItem(text: "New Topic", icon: { theme in
            return generateTintedImage(image: UIImage(bundleImageName: "Chat/Context Menu/Edit"), color: theme.contextMenu.primaryColor)
        }, action: { [weak self] action in
            action.dismissWithResult(.default)
            
            guard let strongSelf = self, let forumChannelTracker = strongSelf.forumChannelTracker else {
                return
            }
            
            let _ = (forumChannelTracker.createTopic(title: "Topic#\(Int.random(in: 0 ..< 100000))")
            |> deliverOnMainQueue).start(next: { [weak self] topicId in
                guard let strongSelf = self else {
                    return
                }
                let _ = enqueueMessages(account: strongSelf.context.account, peerId: peerId, messages: [.message(text: "First Message", attributes: [], inlineStickers: [:], mediaReference: nil, replyToMessageId: MessageId(peerId: peerId, namespace: Namespaces.Message.Cloud, id: Int32(topicId)), localGroupingKey: nil, correlationId: nil, bubbleUpEmojiOrStickersets: [])]).start()
            })
        })))

        let contextController = ContextController(account: self.context.account, presentationData: self.presentationData, source: .reference(HeaderContextReferenceContentSource(controller: self, sourceNode: self.moreBarButton.referenceNode)), items: .single(ContextController.Items(content: .list(items))), gesture: gesture)
        self.presentInGlobalOverlay(contextController)
    }
    
    private var initializedFilters = false
    private func reloadFilters(firstUpdate: (() -> Void)? = nil) {
        let filterItems = chatListFilterItems(context: self.context)
        var notifiedFirstUpdate = false
        self.filterDisposable.set((combineLatest(queue: .mainQueue(),
            filterItems,
            self.context.account.postbox.peerView(id: self.context.account.peerId),
            self.context.engine.data.get(TelegramEngine.EngineData.Item.Configuration.UserLimits(isPremium: false))
        )
        |> deliverOnMainQueue).start(next: { [weak self] countAndFilterItems, peerView, limits in
            guard let strongSelf = self else {
                return
            }
            
            let isPremium = peerView.peers[peerView.peerId]?.isPremium
            strongSelf.isPremium = isPremium ?? false
            
            let (_, items) = countAndFilterItems
            var filterItems: [ChatListFilterTabEntry] = []
            
            for (filter, unreadCount, hasUnmutedUnread) in items {
                switch filter {
                    case .allChats:
                        if let isPremium = isPremium, !isPremium && filterItems.count > 0 {
                            filterItems.insert(.all(unreadCount: 0), at: 0)
                        } else {
                            filterItems.append(.all(unreadCount: 0))
                        }
                    case let .filter(id, title, _, _):
                        filterItems.append(.filter(id: id, text: title, unread: ChatListFilterTabEntryUnreadCount(value: unreadCount, hasUnmuted: hasUnmutedUnread)))
                }
            }
            
            var resolvedItems = filterItems
            if case .chatList(.root) = strongSelf.location {
            } else {
                resolvedItems = []
            }
            
            var wasEmpty = false
            if let tabContainerData = strongSelf.tabContainerData {
                wasEmpty = tabContainerData.0.count <= 1 || tabContainerData.1
            } else {
                wasEmpty = true
            }
            
            let firstItem = countAndFilterItems.1.first?.0 ?? .allChats
            let firstItemEntryId: ChatListFilterTabEntryId
            switch firstItem {
                case .allChats:
                    firstItemEntryId = .all
                case let .filter(id, _, _, _):
                    firstItemEntryId = .filter(id)
            }
            
            var selectedEntryId = !strongSelf.initializedFilters ? firstItemEntryId : strongSelf.chatListDisplayNode.containerNode.currentItemFilter
            var resetCurrentEntry = false
            if !resolvedItems.contains(where: { $0.id == selectedEntryId }) {
                resetCurrentEntry = true
                if let tabContainerData = strongSelf.tabContainerData {
                    var found = false
                    if let index = tabContainerData.0.firstIndex(where: { $0.id == selectedEntryId }) {
                        for i in (0 ..< index - 1).reversed() {
                            if resolvedItems.contains(where: { $0.id == tabContainerData.0[i].id }) {
                                selectedEntryId = tabContainerData.0[i].id
                                found = true
                                break
                            }
                        }
                    }
                    if !found {
                        selectedEntryId = .all
                    }
                } else {
                    selectedEntryId = .all
                }
            }
            let filtersLimit = isPremium == false ? limits.maxFoldersCount : nil
            strongSelf.tabContainerData = (resolvedItems, false, filtersLimit)
            var availableFilters: [ChatListContainerNodeFilter] = []
            var hasAllChats = false
            for item in items {
                switch item.0 {
                    case .allChats:
                        hasAllChats = true
                        if let isPremium = isPremium, !isPremium && availableFilters.count > 0 {
                            availableFilters.insert(.all, at: 0)
                        } else {
                            availableFilters.append(.all)
                        }
                    case .filter:
                        availableFilters.append(.filter(item.0))
                }
            }
            if !hasAllChats {
                availableFilters.insert(.all, at: 0)
            }
            strongSelf.chatListDisplayNode.containerNode.updateAvailableFilters(availableFilters, limit: filtersLimit)
            
            if isPremium == nil && items.isEmpty {
                strongSelf.ready.set(strongSelf.chatListDisplayNode.containerNode.currentItemNode.ready)
            } else if !strongSelf.initializedFilters {
                if selectedEntryId != strongSelf.chatListDisplayNode.containerNode.currentItemFilter {
                    strongSelf.chatListDisplayNode.containerNode.switchToFilter(id: selectedEntryId, animated: false, completion: { [weak self] in
                        if let strongSelf = self {
                            strongSelf.ready.set(strongSelf.chatListDisplayNode.containerNode.currentItemNode.ready)
                        }
                    })
                } else {
                    strongSelf.ready.set(strongSelf.chatListDisplayNode.containerNode.currentItemNode.ready)
                }
                strongSelf.initializedFilters = true
            }
            
            let isEmpty = resolvedItems.count <= 1
            
            let animated = strongSelf.didSetupTabs
            strongSelf.didSetupTabs = true

            if wasEmpty != isEmpty, strongSelf.displayNavigationBar {
                strongSelf.navigationBar?.setSecondaryContentNode(isEmpty ? nil : strongSelf.tabContainerNode, animated: false)
                if let parentController = strongSelf.parent as? TabBarController {
                    parentController.navigationBar?.setSecondaryContentNode(isEmpty ? nil : strongSelf.tabContainerNode, animated: animated)
                }
            }
            
            if let layout = strongSelf.validLayout {
                if wasEmpty != isEmpty {
                    let transition: ContainedViewLayoutTransition = animated ? .animated(duration: 0.2, curve: .easeInOut) : .immediate
                    strongSelf.containerLayoutUpdated(layout, transition: transition)
                    (strongSelf.parent as? TabBarController)?.updateLayout(transition: transition)
                } else {
                    strongSelf.tabContainerNode.update(size: CGSize(width: layout.size.width, height: 46.0), sideInset: layout.safeInsets.left, filters: resolvedItems, selectedFilter: selectedEntryId, isReordering: strongSelf.chatListDisplayNode.isReorderingFilters || (strongSelf.chatListDisplayNode.containerNode.currentItemNode.currentState.editing && !strongSelf.chatListDisplayNode.didBeginSelectingChatsWhileEditing), isEditing: strongSelf.chatListDisplayNode.containerNode.currentItemNode.currentState.editing, canReorderAllChats: strongSelf.isPremium, filtersLimit: filtersLimit, transitionFraction: strongSelf.chatListDisplayNode.containerNode.transitionFraction, presentationData: strongSelf.presentationData, transition: .animated(duration: 0.4, curve: .spring))
                    strongSelf.chatListDisplayNode.inlineTabContainerNode.update(size: CGSize(width: layout.size.width, height: 40.0), sideInset: layout.safeInsets.left, filters: resolvedItems, selectedFilter: selectedEntryId, isReordering: strongSelf.chatListDisplayNode.isReorderingFilters || (strongSelf.chatListDisplayNode.containerNode.currentItemNode.currentState.editing && !strongSelf.chatListDisplayNode.didBeginSelectingChatsWhileEditing), isEditing: false, transitionFraction: strongSelf.chatListDisplayNode.containerNode.transitionFraction, presentationData: strongSelf.presentationData, transition: .animated(duration: 0.4, curve: .spring))
                }
            }
            
            if !notifiedFirstUpdate {
                notifiedFirstUpdate = true
                firstUpdate?()
            }
            
            if resetCurrentEntry {
                strongSelf.selectTab(id: selectedEntryId)
            }
        }))
    }
    
    private func selectTab(id: ChatListFilterTabEntryId) {
        if self.parent == nil {
            if let navigationController = self.context.sharedContext.mainWindow?.viewController as? NavigationController {
                for controller in navigationController.viewControllers {
                    if let controller = controller as? TabBarController {
                        if let index = controller.controllers.firstIndex(of: self) {
                            controller.selectedIndex = index
                            break
                        }
                    }
                }
            }
        }
        
        let _ = (self.context.engine.peers.currentChatListFilters()
        |> deliverOnMainQueue).start(next: { [weak self] filters in
            guard let strongSelf = self else {
                return
            }
            let updatedFilter: ChatListFilter?
            switch id {
            case .all:
                updatedFilter = nil
            case let .filter(id):
                var found = false
                var foundValue: ChatListFilter?
                for filter in filters {
                    if filter.id == id {
                        foundValue = filter
                        found = true
                        break
                    }
                }
                if found {
                    updatedFilter = foundValue
                } else {
                    updatedFilter = nil
                }
            }
            if strongSelf.chatListDisplayNode.containerNode.currentItemNode.chatListFilter?.id == updatedFilter?.id {
                strongSelf.scrollToTop?()
            } else {
                strongSelf.chatListDisplayNode.containerNode.switchToFilter(id: updatedFilter.flatMap { .filter($0.id) } ?? .all)
            }
        })
    }
    
    private func askForFilterRemoval(id: Int32) {
        let actionSheet = ActionSheetController(presentationData: self.presentationData)
        
        actionSheet.setItemGroups([
            ActionSheetItemGroup(items: [
                ActionSheetTextItem(title: self.presentationData.strings.ChatList_RemoveFolderConfirmation),
                ActionSheetButtonItem(title: self.presentationData.strings.ChatList_RemoveFolderAction, color: .destructive, action: { [weak self, weak actionSheet] in
                    actionSheet?.dismissAnimated()
                    
                    guard let strongSelf = self else {
                        return
                    }
                    
                    let commit: () -> Void = {
                        guard let strongSelf = self else {
                            return
                        }
                        
                        if strongSelf.chatListDisplayNode.containerNode.currentItemNode.chatListFilter?.id == id {
                            if strongSelf.chatListDisplayNode.containerNode.currentItemNode.currentState.editing {
                                    strongSelf.donePressed()
                            }
                        }
                        
                        let _ = (strongSelf.context.engine.peers.updateChatListFiltersInteractively { filters in
                            return filters.filter({ $0.id != id })
                        }).start()
                    }
                    
                    if strongSelf.chatListDisplayNode.containerNode.currentItemNode.chatListFilter?.id == id {
                        strongSelf.chatListDisplayNode.containerNode.switchToFilter(id: .all, completion: {
                            commit()
                        })
                    } else {
                        commit()
                    }
                })
            ]),
            ActionSheetItemGroup(items: [
                ActionSheetButtonItem(title: self.presentationData.strings.Common_Cancel, color: .accent, font: .bold, action: { [weak actionSheet] in
                    actionSheet?.dismissAnimated()
                })
            ])
        ])
        self.present(actionSheet, in: .window(.root))
    }
    
    public private(set) var isSearchActive: Bool = false
    public func activateSearch(filter: ChatListSearchFilter = .chats, query: String? = nil) {
        if self.displayNavigationBar {
            let _ = (combineLatest(self.chatListDisplayNode.containerNode.currentItemNode.contentsReady |> take(1), self.context.account.postbox.tailChatListView(groupId: .root, count: 16, summaryComponents: ChatListEntrySummaryComponents(components: [:])) |> take(1))
            |> deliverOnMainQueue).start(next: { [weak self] _, chatListView in
                guard let strongSelf = self else {
                    return
                }
                if let scrollToTop = strongSelf.scrollToTop {
                    scrollToTop()
                }
                
                let tabsIsEmpty: Bool
                if let (resolvedItems, displayTabsAtBottom, _) = strongSelf.tabContainerData {
                    tabsIsEmpty = resolvedItems.count <= 1 || displayTabsAtBottom
                } else {
                    tabsIsEmpty = true
                }
                
                var displaySearchFilters = true
                if chatListView.0.entries.count < 10 {
                    displaySearchFilters = false
                }
                
                if let searchContentNode = strongSelf.searchContentNode {                    
                    if let filterContainerNodeAndActivate = strongSelf.chatListDisplayNode.activateSearch(placeholderNode: searchContentNode.placeholderNode, displaySearchFilters: displaySearchFilters, hasDownloads: strongSelf.hasDownloads, initialFilter: filter, navigationController: strongSelf.navigationController as? NavigationController) {
                        let (filterContainerNode, activate) = filterContainerNodeAndActivate
                        if displaySearchFilters {
                            strongSelf.navigationBar?.setSecondaryContentNode(filterContainerNode, animated: false)
                            if let parentController = strongSelf.parent as? TabBarController {
                                parentController.navigationBar?.setSecondaryContentNode(filterContainerNode, animated: true)
                            }
                        }
                        
                        activate(filter != .downloads)
                        
                        if let searchContentNode = strongSelf.chatListDisplayNode.searchDisplayController?.contentNode as? ChatListSearchContainerNode {
                            searchContentNode.search(filter: filter, query: query)
                        }
                        
                        if !tabsIsEmpty {
                            Queue.mainQueue().after(0.01) {
                                filterContainerNode.layer.animatePosition(from: CGPoint(x: 0.0, y: 38.0), to: CGPoint(), duration: 0.4, timingFunction: kCAMediaTimingFunctionSpring, additive: true)
                                filterContainerNode.layer.animateAlpha(from: 0.0, to: 1.0, duration: 0.2)
                                
                                strongSelf.tabContainerNode.layer.animatePosition(from: CGPoint(), to: CGPoint(x: 0.0, y: -64.0), duration: 0.4, timingFunction: kCAMediaTimingFunctionSpring, additive: true)
                            }
                        }
                    }
                }
                
                let transition: ContainedViewLayoutTransition = .animated(duration: 0.4, curve: .spring)
                strongSelf.setDisplayNavigationBar(false, transition: transition)
                
                (strongSelf.parent as? TabBarController)?.updateIsTabBarHidden(true, transition: .animated(duration: 0.4, curve: .spring))
            })
            
            self.isSearchActive = true
            if let navigationController = self.navigationController as? NavigationController {
                for controller in navigationController.globalOverlayControllers {
                    if let controller = controller as? VoiceChatOverlayController {
                        controller.updateVisibility()
                        break
                    }
                }
            }
        } else if self.isSearchActive {
            if let searchContentNode = self.chatListDisplayNode.searchDisplayController?.contentNode as? ChatListSearchContainerNode {
                searchContentNode.search(filter: filter, query: query)
            }
        }
    }
    
    public func deactivateSearch(animated: Bool) {
        if !self.displayNavigationBar {
            var completion: (() -> Void)?
            
            var filterContainerNode: ASDisplayNode?
            if animated, let searchContentNode = self.chatListDisplayNode.searchDisplayController?.contentNode as? ChatListSearchContainerNode {
                filterContainerNode = searchContentNode.filterContainerNode
            }
            
            if let searchContentNode = self.searchContentNode {
                completion = self.chatListDisplayNode.deactivateSearch(placeholderNode: searchContentNode.placeholderNode, animated: animated)
            }
            
            let tabsIsEmpty: Bool
            if let (resolvedItems, displayTabsAtBottom, _) = self.tabContainerData {
                tabsIsEmpty = resolvedItems.count <= 1 || displayTabsAtBottom
            } else {
                tabsIsEmpty = true
            }
            
            self.navigationBar?.setSecondaryContentNode(tabsIsEmpty ? nil : self.tabContainerNode, animated: false)
            if let parentController = self.parent as? TabBarController {
                parentController.navigationBar?.setSecondaryContentNode(tabsIsEmpty ? nil : self.tabContainerNode, animated: animated)
            }
            
            let transition: ContainedViewLayoutTransition = animated ? .animated(duration: 0.4, curve: .spring) : .immediate
            self.setDisplayNavigationBar(true, transition: transition)
            
            completion?()
            
            (self.parent as? TabBarController)?.updateIsTabBarHidden(false, transition: .animated(duration: 0.4, curve: .spring))
            
            if let filterContainerNode = filterContainerNode {
                filterContainerNode.layer.animatePosition(from: CGPoint(), to: CGPoint(x: 0.0, y: -44.0), duration: 0.4, timingFunction: kCAMediaTimingFunctionSpring, removeOnCompletion: false, additive: true)
                
                if !tabsIsEmpty {
                    self.tabContainerNode.layer.animatePosition(from: CGPoint(x: 0.0, y: -64.0), to: CGPoint(), duration: 0.4, timingFunction: kCAMediaTimingFunctionSpring, additive: true)
                }
            }
            
            self.isSearchActive = false
            if let navigationController = self.navigationController as? NavigationController {
                for controller in navigationController.globalOverlayControllers {
                    if let controller = controller as? VoiceChatOverlayController {
                        controller.updateVisibility()
                        break
                    }
                }
            }
        }
    }
    
    public func activateCompose() {
        self.composePressed()
    }
    
    @objc private func composePressed() {
        guard let navigationController = self.navigationController as? NavigationController else {
            return
        }
        var hasComposeController = false
        navigationController.viewControllers.forEach { controller in
            if controller is ComposeController {
                hasComposeController = true
            }
        }
        
        if !hasComposeController {
            let controller = self.context.sharedContext.makeComposeController(context: self.context)
            navigationController.pushViewController(controller)
        }
    }
    
    public override var keyShortcuts: [KeyShortcut] {
        let strings = self.presentationData.strings
        
        let toggleSearch: () -> Void = { [weak self] in
            if let strongSelf = self {
                if strongSelf.displayNavigationBar {
                    strongSelf.activateSearch()
                } else {
                    strongSelf.deactivateSearch(animated: true)
                }
            }
        }
        
        let inputShortcuts: [KeyShortcut] = [
            KeyShortcut(title: strings.KeyCommand_JumpToPreviousChat, input: UIKeyCommand.inputUpArrow, modifiers: [.alternate], action: { [weak self] in
                if let strongSelf = self {
                    strongSelf.chatListDisplayNode.containerNode.currentItemNode.selectChat(.previous(unread: false))
                }
            }),
            KeyShortcut(title: strings.KeyCommand_JumpToNextChat, input: UIKeyCommand.inputDownArrow, modifiers: [.alternate], action: { [weak self] in
                if let strongSelf = self {
                    strongSelf.chatListDisplayNode.containerNode.currentItemNode.selectChat(.next(unread: false))
                }
            }),
            KeyShortcut(title: strings.KeyCommand_JumpToPreviousUnreadChat, input: UIKeyCommand.inputUpArrow, modifiers: [.alternate, .shift], action: { [weak self] in
                if let strongSelf = self {
                    strongSelf.chatListDisplayNode.containerNode.currentItemNode.selectChat(.previous(unread: true))
                }
            }),
            KeyShortcut(title: strings.KeyCommand_JumpToNextUnreadChat, input: UIKeyCommand.inputDownArrow, modifiers: [.alternate, .shift], action: { [weak self] in
                if let strongSelf = self {
                    strongSelf.chatListDisplayNode.containerNode.currentItemNode.selectChat(.next(unread: true))
                }
            }),
            KeyShortcut(title: strings.KeyCommand_NewMessage, input: "N", modifiers: [.command], action: { [weak self] in
                if let strongSelf = self {
                    strongSelf.composePressed()
                }
            }),
            KeyShortcut(title: strings.KeyCommand_LockWithPasscode, input: "L", modifiers: [.command], action: { [weak self] in
                if let strongSelf = self {
                    strongSelf.context.sharedContext.appLockContext.lock()
                }
            }),
            KeyShortcut(title: strings.KeyCommand_Find, input: "\t", modifiers: [], action: toggleSearch),
            KeyShortcut(input: UIKeyCommand.inputEscape, modifiers: [], action: toggleSearch)
        ]
        
        let openTab: (Int) -> Void = { [weak self] index in
            if let strongSelf = self {
                let filters = strongSelf.chatListDisplayNode.containerNode.availableFilters
                if index > filters.count - 1 {
                    return
                }
                switch filters[index] {
                    case .all:
                        strongSelf.selectTab(id: .all)
                    case let .filter(filter):
                        strongSelf.selectTab(id: .filter(filter.id))
                }
            }
        }
        
        let openChat: (Int) -> Void = { [weak self] index in
            if let strongSelf = self {
                if index == 0 {
                    strongSelf.chatListDisplayNode.containerNode.currentItemNode.selectChat(.peerId(strongSelf.context.account.peerId))
                } else {
                    strongSelf.chatListDisplayNode.containerNode.currentItemNode.selectChat(.index(index - 1))
                }
            }
        }
        
        let folderShortcuts: [KeyShortcut] = (0 ... 9).map { index in
            return KeyShortcut(input: "\(index)", modifiers: [.command], action: {
                if index == 0 {
                    openChat(0)
                } else {
                    openTab(index - 1)
                }
            })
        }
        
        let chatShortcuts: [KeyShortcut] = (0 ... 9).map { index in
            return KeyShortcut(input: "\(index)", modifiers: [.command, .alternate], action: {
                openChat(index)
            })
        }
        
        return inputShortcuts + folderShortcuts + chatShortcuts
    }
    
    override public func toolbarActionSelected(action: ToolbarActionOption) {
        let peerIds = self.chatListDisplayNode.containerNode.currentItemNode.currentState.selectedPeerIds
        if case .left = action {
            let signal: Signal<Never, NoError>
            var completion: (() -> Void)?
            if !peerIds.isEmpty {
                self.chatListDisplayNode.containerNode.currentItemNode.setCurrentRemovingPeerId(peerIds.first!)
                completion = { [weak self] in
                    self?.chatListDisplayNode.containerNode.currentItemNode.setCurrentRemovingPeerId(nil)
                }
                signal = self.context.engine.messages.togglePeersUnreadMarkInteractively(peerIds: Array(peerIds), setToValue: false)
            } else if case let .chatList(groupId) = self.location {
                let filterPredicate: ChatListFilterPredicate?
                if let filter = self.chatListDisplayNode.containerNode.currentItemNode.chatListFilter, case let .filter(_, _, _, data) = filter {
                    filterPredicate = chatListFilterPredicate(filter: data)
                } else {
                    filterPredicate = nil
                }
                var markItems: [(groupId: EngineChatList.Group, filterPredicate: ChatListFilterPredicate?)] = []
                markItems.append((groupId, filterPredicate))
                if let filterPredicate = filterPredicate {
                    for additionalGroupId in filterPredicate.includeAdditionalPeerGroupIds {
                        markItems.append((EngineChatList.Group(additionalGroupId), filterPredicate))
                    }
                }
                signal = self.context.engine.messages.markAllChatsAsReadInteractively(items: markItems)
            } else {
                signal = .complete()
            }
            let _ = (signal
            |> deliverOnMainQueue).start(completed: { [weak self] in
                self?.donePressed()
                completion?()
            })
        } else if case .right = action, !peerIds.isEmpty {
            let actionSheet = ActionSheetController(presentationData: self.presentationData)
            var items: [ActionSheetItem] = []
            items.append(ActionSheetButtonItem(title: self.presentationData.strings.ChatList_DeleteConfirmation(Int32(peerIds.count)), color: .destructive, action: { [weak self, weak actionSheet] in
                actionSheet?.dismissAnimated()
                
                guard let strongSelf = self else {
                    return
                }
                
                strongSelf.chatListDisplayNode.containerNode.updateState(onlyCurrent: false, { state in
                    var state = state
                    for peerId in peerIds {
                        state.pendingRemovalPeerIds.insert(peerId)
                    }
                    return state
                })
                
                let text = strongSelf.presentationData.strings.ChatList_DeletedChats(Int32(peerIds.count))
                
                strongSelf.present(UndoOverlayController(presentationData: strongSelf.context.sharedContext.currentPresentationData.with { $0 }, content: .removedChat(text: text), elevatedLayout: false, animateInAsReplacement: true, action: { value in
                    guard let strongSelf = self else {
                        return false
                    }
                    if value == .commit {
                        let presentationData = strongSelf.presentationData
                        let progressSignal = Signal<Never, NoError> { subscriber in
                            let controller = OverlayStatusController(theme: presentationData.theme, type: .loading(cancelled: nil))
                            self?.present(controller, in: .window(.root))
                            return ActionDisposable { [weak controller] in
                                Queue.mainQueue().async() {
                                    controller?.dismiss()
                                }
                            }
                        }
                        |> runOn(Queue.mainQueue())
                        |> delay(0.8, queue: Queue.mainQueue())
                        let progressDisposable = progressSignal.start()
                        
                        let signal: Signal<Never, NoError> = strongSelf.context.engine.peers.removePeerChats(peerIds: Array(peerIds))
                        |> afterDisposed {
                            Queue.mainQueue().async {
                                progressDisposable.dispose()
                            }
                        }
                        let _ = (signal
                        |> deliverOnMainQueue).start()
                        
                        strongSelf.chatListDisplayNode.containerNode.updateState(onlyCurrent: false, { state in
                            var state = state
                            for peerId in peerIds {
                                state.selectedPeerIds.remove(peerId)
                            }
                            return state
                        })
                        
                        return true
                    } else if value == .undo {
                        strongSelf.chatListDisplayNode.containerNode.currentItemNode.setCurrentRemovingPeerId(peerIds.first!)
                        strongSelf.chatListDisplayNode.containerNode.updateState(onlyCurrent: false, { state in
                            var state = state
                            for peerId in peerIds {
                                state.pendingRemovalPeerIds.remove(peerId)
                            }
                            return state
                        })
                        self?.chatListDisplayNode.containerNode.currentItemNode.setCurrentRemovingPeerId(peerIds.first!)
                        return true
                    }
                    return false
                }), in: .current)
                
                strongSelf.donePressed()
            }))
            
            actionSheet.setItemGroups([
                ActionSheetItemGroup(items: items),
                ActionSheetItemGroup(items: [
                    ActionSheetButtonItem(title: self.presentationData.strings.Common_Cancel, color: .accent, font: .bold, action: { [weak actionSheet] in
                        actionSheet?.dismissAnimated()
                    })
                ])
            ])
            self.present(actionSheet, in: .window(.root))
        } else if case .middle = action, !peerIds.isEmpty {
            if case .chatList(.root) = self.location {
                self.donePressed()
                self.archiveChats(peerIds: Array(peerIds))
            } else {
                if !peerIds.isEmpty {
                    self.chatListDisplayNode.containerNode.currentItemNode.setCurrentRemovingPeerId(peerIds.first!)
                    let _ = (self.context.engine.peers.updatePeersGroupIdInteractively(peerIds: Array(peerIds), groupId: .root)
                    |> deliverOnMainQueue).start(completed: { [weak self] in
                        guard let strongSelf = self else {
                            return
                        }
                        strongSelf.chatListDisplayNode.containerNode.currentItemNode.setCurrentRemovingPeerId(nil)
                        strongSelf.donePressed()
                    })
                }
            }
        }
    }
    
    func toggleArchivedFolderHiddenByDefault() {
        var updatedValue = false
        let _ = (updateChatArchiveSettings(engine: self.context.engine, { settings in
            var settings = settings
            settings.isHiddenByDefault = !settings.isHiddenByDefault
            updatedValue = settings.isHiddenByDefault
            return settings
        })
        |> deliverOnMainQueue).start(completed: { [weak self] in
            guard let strongSelf = self else {
                return
            }
            strongSelf.chatListDisplayNode.containerNode.updateState { state in
                var state = state
                if updatedValue {
                    state.archiveShouldBeTemporaryRevealed = false
                }
                state.peerIdWithRevealedOptions = nil
                return state
            }
            strongSelf.forEachController({ controller in
                if let controller = controller as? UndoOverlayController {
                    controller.dismissWithCommitActionAndReplacementAnimation()
                }
                return true
            })
            
            if updatedValue {
                strongSelf.present(UndoOverlayController(presentationData: strongSelf.context.sharedContext.currentPresentationData.with { $0 }, content: .hidArchive(title: strongSelf.presentationData.strings.ChatList_UndoArchiveHiddenTitle, text: strongSelf.presentationData.strings.ChatList_UndoArchiveHiddenText, undo: false), elevatedLayout: false, animateInAsReplacement: true, action: { [weak self] value in
                    guard let strongSelf = self else {
                        return false
                    }
                    if value == .undo {
                        let _ = updateChatArchiveSettings(engine: strongSelf.context.engine, { settings in
                            var settings = settings
                            settings.isHiddenByDefault = false
                            return settings
                        }).start()
                        
                        return true
                    }
                    return false
                }), in: .current)
            } else {
                strongSelf.present(UndoOverlayController(presentationData: strongSelf.context.sharedContext.currentPresentationData.with { $0 }, content: .revealedArchive(title: strongSelf.presentationData.strings.ChatList_UndoArchiveRevealedTitle, text: strongSelf.presentationData.strings.ChatList_UndoArchiveRevealedText, undo: false), elevatedLayout: false, animateInAsReplacement: true, action: { _ in return false
                }), in: .current)
            }
        })
    }
    
    func hidePsa(_ id: PeerId) {
        self.chatListDisplayNode.containerNode.updateState { state in
            var state = state
            state.hiddenPsaPeerId = id
            state.peerIdWithRevealedOptions = nil
            return state
        }
        
        let _ = hideAccountPromoInfoChat(account: self.context.account, peerId: id).start()
    }
    
    func deletePeerChat(peerId: PeerId, joined: Bool) {
        let _ = (self.context.engine.data.get(TelegramEngine.EngineData.Item.Peer.RenderedPeer(id: peerId))
        |> deliverOnMainQueue).start(next: { [weak self] peer in
            guard let strongSelf = self, let peer = peer, let chatPeer = peer.peers[peer.peerId], let mainPeer = peer.chatMainPeer else {
                return
            }
            strongSelf.view.window?.endEditing(true)
            
            var canRemoveGlobally = false
            let limitsConfiguration = strongSelf.context.currentLimitsConfiguration.with { $0 }
            if peer.peerId.namespace == Namespaces.Peer.CloudUser && peer.peerId != strongSelf.context.account.peerId {
                if limitsConfiguration.maxMessageRevokeIntervalInPrivateChats == LimitsConfiguration.timeIntervalForever {
                    canRemoveGlobally = true
                }
            } else if peer.peerId.namespace == Namespaces.Peer.SecretChat {
                canRemoveGlobally = true
            }
            
            if case let .user(user) = chatPeer, user.botInfo == nil, canRemoveGlobally {
                strongSelf.maybeAskForPeerChatRemoval(peer: peer, joined: joined, completion: { _ in }, removed: {})
            } else {
                let actionSheet = ActionSheetController(presentationData: strongSelf.presentationData)
                var items: [ActionSheetItem] = []
                var canClear = true
                var canStop = false
                var canRemoveGlobally = false
                
                var deleteTitle = strongSelf.presentationData.strings.Common_Delete
                if case let .channel(channel) = chatPeer {
                    if case .broadcast = channel.info {
                        canClear = false
                        deleteTitle = strongSelf.presentationData.strings.Channel_LeaveChannel
                        if channel.flags.contains(.isCreator) {
                            canRemoveGlobally = true
                        }
                    } else {
                        deleteTitle = strongSelf.presentationData.strings.Group_DeleteGroup
                        if channel.flags.contains(.isCreator) {
                            canRemoveGlobally = true
                        }
                    }
                    if let addressName = channel.addressName, !addressName.isEmpty {
                        canClear = false
                    }
                } else if case let .legacyGroup(group) = chatPeer {
                    if case .creator = group.role {
                        canRemoveGlobally = true
                    }
                } else if case let .user(user) = chatPeer, user.botInfo != nil {
                    canStop = !user.flags.contains(.isSupport)
                    canClear = user.botInfo == nil
                    deleteTitle = strongSelf.presentationData.strings.ChatList_DeleteChat
                } else if case .secretChat = chatPeer {
                    canClear = true
                    deleteTitle = strongSelf.presentationData.strings.ChatList_DeleteChat
                }
                
                let limitsConfiguration = strongSelf.context.currentLimitsConfiguration.with { $0 }
                if case .user = chatPeer, chatPeer.id != strongSelf.context.account.peerId {
                    if limitsConfiguration.maxMessageRevokeIntervalInPrivateChats == LimitsConfiguration.timeIntervalForever {
                        canRemoveGlobally = true
                    }
                } else if case .secretChat = chatPeer {
                    canRemoveGlobally = true
                }
                
                var isGroupOrChannel = false
                switch mainPeer {
                case .legacyGroup, .channel:
                    isGroupOrChannel = true
                default:
                    break
                }
                
                if canRemoveGlobally && isGroupOrChannel {
                    items.append(DeleteChatPeerActionSheetItem(context: strongSelf.context, peer: mainPeer, chatPeer: chatPeer, action: .deleteAndLeave, strings: strongSelf.presentationData.strings, nameDisplayOrder: strongSelf.presentationData.nameDisplayOrder))
                    
                    items.append(ActionSheetButtonItem(title: strongSelf.presentationData.strings.ChatList_DeleteForCurrentUser, color: .destructive, action: { [weak actionSheet] in
                        actionSheet?.dismissAnimated()
                        self?.schedulePeerChatRemoval(peer: peer, type: .forLocalPeer, deleteGloballyIfPossible: false, completion: {
                        })
                    }))
                    
                    let deleteForAllText: String
                    if case let .channel(channel) = mainPeer, case .broadcast = channel.info {
                        deleteForAllText = strongSelf.presentationData.strings.ChatList_DeleteForAllSubscribers
                    } else {
                        deleteForAllText = strongSelf.presentationData.strings.ChatList_DeleteForAllMembers
                    }
                    
                    items.append(ActionSheetButtonItem(title: deleteForAllText, color: .destructive, action: { [weak actionSheet] in
                        actionSheet?.dismissAnimated()
                        guard let strongSelf = self else {
                            return
                        }
                        
                        let deleteForAllConfirmation: String
                        if case let .channel(channel) = mainPeer, case .broadcast = channel.info {
                            deleteForAllConfirmation = strongSelf.presentationData.strings.ChannelInfo_DeleteChannelConfirmation
                        } else {
                            deleteForAllConfirmation = strongSelf.presentationData.strings.ChannelInfo_DeleteGroupConfirmation
                        }
                        
                        strongSelf.present(standardTextAlertController(theme: AlertControllerTheme(presentationData: strongSelf.presentationData), title: strongSelf.presentationData.strings.ChatList_DeleteForEveryoneConfirmationTitle, text: deleteForAllConfirmation, actions: [
                            TextAlertAction(type: .genericAction, title: strongSelf.presentationData.strings.Common_Cancel, action: {
                            }),
                            TextAlertAction(type: .destructiveAction, title: strongSelf.presentationData.strings.ChatList_DeleteForEveryoneConfirmationAction, action: {
                                self?.schedulePeerChatRemoval(peer: peer, type: .forEveryone, deleteGloballyIfPossible: true, completion: {
                                })
                            })
                        ], parseMarkdown: true), in: .window(.root))
                    }))
                } else {
                    items.append(DeleteChatPeerActionSheetItem(context: strongSelf.context, peer: mainPeer, chatPeer: chatPeer, action: .delete, strings: strongSelf.presentationData.strings, nameDisplayOrder: strongSelf.presentationData.nameDisplayOrder))
                    
                    if canClear {
                        let beginClear: (InteractiveHistoryClearingType) -> Void = { type in
                            guard let strongSelf = self else {
                                return
                            }
                            strongSelf.chatListDisplayNode.containerNode.updateState({ state in
                                var state = state
                                state.pendingClearHistoryPeerIds.insert(peer.peerId)
                                return state
                            })
                            strongSelf.forEachController({ controller in
                                if let controller = controller as? UndoOverlayController {
                                    controller.dismissWithCommitActionAndReplacementAnimation()
                                }
                                return true
                            })
                            
                            strongSelf.present(UndoOverlayController(presentationData: strongSelf.context.sharedContext.currentPresentationData.with { $0 }, content: .removedChat(text: strongSelf.presentationData.strings.Undo_ChatCleared), elevatedLayout: false, animateInAsReplacement: true, action: { value in
                                guard let strongSelf = self else {
                                    return false
                                }
                                if value == .commit {
                                    let _ = strongSelf.context.engine.messages.clearHistoryInteractively(peerId: peerId, type: type).start(completed: {
                                        guard let strongSelf = self else {
                                            return
                                        }
                                        strongSelf.chatListDisplayNode.containerNode.updateState({ state in
                                            var state = state
                                            state.pendingClearHistoryPeerIds.remove(peer.peerId)
                                            return state
                                        })
                                    })
                                    return true
                                } else if value == .undo {
                                    strongSelf.chatListDisplayNode.containerNode.updateState({ state in
                                        var state = state
                                        state.pendingClearHistoryPeerIds.remove(peer.peerId)
                                        return state
                                    })
                                    return true
                                }
                                return false
                            }), in: .current)
                        }
                        
                        items.append(ActionSheetButtonItem(title: strongSelf.presentationData.strings.DialogList_ClearHistoryConfirmation, color: .accent, action: { [weak actionSheet] in
                            actionSheet?.dismissAnimated()
                            
                            guard let strongSelf = self else {
                                return
                            }
                            
                            if case .secretChat = chatPeer {
                                beginClear(.forEveryone)
                            } else {
                                if canRemoveGlobally {
                                    let actionSheet = ActionSheetController(presentationData: strongSelf.presentationData)
                                    var items: [ActionSheetItem] = []
                                                                
                                    items.append(DeleteChatPeerActionSheetItem(context: strongSelf.context, peer: mainPeer, chatPeer: chatPeer, action: .clearHistory(canClearCache: false), strings: strongSelf.presentationData.strings, nameDisplayOrder: strongSelf.presentationData.nameDisplayOrder))
                                    
                                    if joined || mainPeer.isDeleted {
                                        items.append(ActionSheetButtonItem(title: strongSelf.presentationData.strings.Common_Delete, color: .destructive, action: { [weak actionSheet] in
                                            beginClear(.forEveryone)
                                            actionSheet?.dismissAnimated()
                                        }))
                                    } else {
                                        items.append(ActionSheetButtonItem(title: strongSelf.presentationData.strings.ChatList_DeleteForCurrentUser, color: .destructive, action: { [weak actionSheet] in
                                            beginClear(.forLocalPeer)
                                            actionSheet?.dismissAnimated()
                                        }))
                                        items.append(ActionSheetButtonItem(title: strongSelf.presentationData.strings.ChatList_DeleteForEveryone(mainPeer.compactDisplayTitle).string, color: .destructive, action: { [weak actionSheet] in
                                            beginClear(.forEveryone)
                                            actionSheet?.dismissAnimated()
                                        }))
                                    }
                                    
                                    actionSheet.setItemGroups([
                                        ActionSheetItemGroup(items: items),
                                        ActionSheetItemGroup(items: [
                                            ActionSheetButtonItem(title: strongSelf.presentationData.strings.Common_Cancel, color: .accent, font: .bold, action: { [weak actionSheet] in
                                                actionSheet?.dismissAnimated()
                                            })
                                        ])
                                    ])
                                    strongSelf.present(actionSheet, in: .window(.root))
                                } else {
                                    strongSelf.present(standardTextAlertController(theme: AlertControllerTheme(presentationData: strongSelf.presentationData), title: strongSelf.presentationData.strings.ChatList_DeleteSavedMessagesConfirmationTitle, text: strongSelf.presentationData.strings.ChatList_DeleteSavedMessagesConfirmationText, actions: [
                                        TextAlertAction(type: .genericAction, title: strongSelf.presentationData.strings.Common_Cancel, action: {
                                        }),
                                        TextAlertAction(type: .destructiveAction, title: strongSelf.presentationData.strings.ChatList_DeleteSavedMessagesConfirmationAction, action: {
                                            beginClear(.forLocalPeer)
                                        })
                                    ], parseMarkdown: true), in: .window(.root))
                                }
                            }
                        }))
                    }
                    
                    if case .secretChat = chatPeer {
                        items.append(ActionSheetButtonItem(title: strongSelf.presentationData.strings.ChatList_DeleteForEveryone(mainPeer.compactDisplayTitle).string, color: .destructive, action: { [weak actionSheet] in
                            actionSheet?.dismissAnimated()
                            guard let strongSelf = self else {
                                return
                            }
                            strongSelf.schedulePeerChatRemoval(peer: peer, type: .forEveryone, deleteGloballyIfPossible: true, completion: {
                            })
                        }))
                    } else {
                        items.append(ActionSheetButtonItem(title: deleteTitle, color: .destructive, action: { [weak actionSheet] in
                            actionSheet?.dismissAnimated()
                            guard let strongSelf = self else {
                                return
                            }
                            
                            var isGroupOrChannel = false
                            switch mainPeer {
                            case .legacyGroup, .channel:
                                isGroupOrChannel = true
                            default:
                                break
                            }
                            
                            if canRemoveGlobally && isGroupOrChannel {
                                let actionSheet = ActionSheetController(presentationData: strongSelf.presentationData)
                                var items: [ActionSheetItem] = []
                                
                                items.append(DeleteChatPeerActionSheetItem(context: strongSelf.context, peer: mainPeer, chatPeer: chatPeer, action: .deleteAndLeave, strings: strongSelf.presentationData.strings, nameDisplayOrder: strongSelf.presentationData.nameDisplayOrder))
                                
                                items.append(ActionSheetButtonItem(title: strongSelf.presentationData.strings.ChatList_DeleteForCurrentUser, color: .destructive, action: { [weak actionSheet] in
                                    actionSheet?.dismissAnimated()
                                    self?.schedulePeerChatRemoval(peer: peer, type: .forLocalPeer, deleteGloballyIfPossible: false, completion: {
                                    })
                                }))
                                
                                let deleteForAllText: String
                                if case let .channel(channel) = mainPeer, case .broadcast = channel.info {
                                    deleteForAllText = strongSelf.presentationData.strings.ChatList_DeleteForAllSubscribers
                                } else {
                                    deleteForAllText = strongSelf.presentationData.strings.ChatList_DeleteForAllMembers
                                }
                                
                                items.append(ActionSheetButtonItem(title: deleteForAllText, color: .destructive, action: { [weak actionSheet] in
                                    actionSheet?.dismissAnimated()
                                    guard let strongSelf = self else {
                                        return
                                    }
                                    
                                    let deleteForAllConfirmation: String
                                    if case let .channel(channel) = mainPeer, case .broadcast = channel.info {
                                        deleteForAllConfirmation = strongSelf.presentationData.strings.ChatList_DeleteForAllSubscribersConfirmationText
                                    } else {
                                        deleteForAllConfirmation = strongSelf.presentationData.strings.ChatList_DeleteForAllMembersConfirmationText
                                    }
                                    
                                    strongSelf.present(standardTextAlertController(theme: AlertControllerTheme(presentationData: strongSelf.presentationData), title: strongSelf.presentationData.strings.ChatList_DeleteForEveryoneConfirmationTitle, text: deleteForAllConfirmation, actions: [
                                        TextAlertAction(type: .genericAction, title: strongSelf.presentationData.strings.Common_Cancel, action: {
                                        }),
                                        TextAlertAction(type: .destructiveAction, title: strongSelf.presentationData.strings.ChatList_DeleteForEveryoneConfirmationAction, action: {
                                            self?.schedulePeerChatRemoval(peer: peer, type: .forEveryone, deleteGloballyIfPossible: true, completion: {
                                            })
                                        })
                                    ], parseMarkdown: true), in: .window(.root))
                                }))
                                    
                                actionSheet.setItemGroups([
                                    ActionSheetItemGroup(items: items),
                                    ActionSheetItemGroup(items: [
                                        ActionSheetButtonItem(title: strongSelf.presentationData.strings.Common_Cancel, color: .accent, font: .bold, action: { [weak actionSheet] in
                                            actionSheet?.dismissAnimated()
                                        })
                                    ])
                                ])
                                strongSelf.present(actionSheet, in: .window(.root))
                            } else {
                                strongSelf.maybeAskForPeerChatRemoval(peer: peer, completion: { _ in }, removed: {})
                            }
                        }))
                    }
                }
                
                if canStop {
                    items.append(ActionSheetButtonItem(title: strongSelf.presentationData.strings.DialogList_DeleteBotConversationConfirmation, color: .destructive, action: { [weak actionSheet] in
                        actionSheet?.dismissAnimated()
                        
                        if let strongSelf = self {
                            strongSelf.maybeAskForPeerChatRemoval(peer: peer, completion: { _ in
                            }, removed: {
                                guard let strongSelf = self else {
                                    return
                                }
                                let _ = strongSelf.context.engine.privacy.requestUpdatePeerIsBlocked(peerId: peer.peerId, isBlocked: true).start()
                            })
                        }
                    }))
                }
                
                actionSheet.setItemGroups([ActionSheetItemGroup(items: items),
                        ActionSheetItemGroup(items: [
                        ActionSheetButtonItem(title: strongSelf.presentationData.strings.Common_Cancel, color: .accent, font: .bold, action: { [weak actionSheet] in
                            actionSheet?.dismissAnimated()
                        })
                    ])
                ])
                strongSelf.present(actionSheet, in: .window(.root))
            }
        })
    }
    
    public func maybeAskForPeerChatRemoval(peer: EngineRenderedPeer, joined: Bool = false, deleteGloballyIfPossible: Bool = false, completion: @escaping (Bool) -> Void, removed: @escaping () -> Void) {
        guard let chatPeer = peer.peers[peer.peerId], let mainPeer = peer.chatMainPeer else {
            completion(false)
            return
        }
        var canRemoveGlobally = false
        let limitsConfiguration = self.context.currentLimitsConfiguration.with { $0 }
        if peer.peerId.namespace == Namespaces.Peer.CloudUser && peer.peerId != self.context.account.peerId {
            if limitsConfiguration.maxMessageRevokeIntervalInPrivateChats == LimitsConfiguration.timeIntervalForever {
                canRemoveGlobally = true
            }
        }
        if case let .user(user) = chatPeer, user.botInfo != nil {
            canRemoveGlobally = false
        }
        if case .secretChat = chatPeer {
            canRemoveGlobally = true
        }
        
        if canRemoveGlobally {
            let actionSheet = ActionSheetController(presentationData: self.presentationData)
            var items: [ActionSheetItem] = []
            
            items.append(DeleteChatPeerActionSheetItem(context: self.context, peer: mainPeer, chatPeer: chatPeer, action: .delete, strings: self.presentationData.strings, nameDisplayOrder: self.presentationData.nameDisplayOrder))
            
            if joined || mainPeer.isDeleted {
                items.append(ActionSheetButtonItem(title: self.presentationData.strings.Common_Delete, color: .destructive, action: { [weak self, weak actionSheet] in
                    actionSheet?.dismissAnimated()
                    self?.schedulePeerChatRemoval(peer: peer, type: .forEveryone, deleteGloballyIfPossible: deleteGloballyIfPossible, completion: {
                        removed()
                    })
                    completion(true)
                }))
            } else {
                items.append(ActionSheetButtonItem(title: self.presentationData.strings.ChatList_DeleteForCurrentUser, color: .destructive, action: { [weak self, weak actionSheet] in
                    actionSheet?.dismissAnimated()
                    self?.schedulePeerChatRemoval(peer: peer, type: .forLocalPeer, deleteGloballyIfPossible: deleteGloballyIfPossible, completion: {
                        removed()
                    })
                    completion(true)
                }))
                items.append(ActionSheetButtonItem(title: self.presentationData.strings.ChatList_DeleteForEveryone(mainPeer.compactDisplayTitle).string, color: .destructive, action: { [weak self, weak actionSheet] in
                    actionSheet?.dismissAnimated()
                    guard let strongSelf = self else {
                        return
                    }
                    strongSelf.present(standardTextAlertController(theme: AlertControllerTheme(presentationData: strongSelf.presentationData), title: strongSelf.presentationData.strings.ChatList_DeleteForEveryoneConfirmationTitle, text: strongSelf.presentationData.strings.ChatList_DeleteForEveryoneConfirmationText, actions: [
                        TextAlertAction(type: .genericAction, title: strongSelf.presentationData.strings.Common_Cancel, action: {
                            completion(false)
                        }),
                        TextAlertAction(type: .destructiveAction, title: strongSelf.presentationData.strings.ChatList_DeleteForEveryoneConfirmationAction, action: {
                            self?.schedulePeerChatRemoval(peer: peer, type: .forEveryone, deleteGloballyIfPossible: deleteGloballyIfPossible, completion: {
                                removed()
                            })
                            completion(true)
                        })
                    ], parseMarkdown: true), in: .window(.root))
                }))
            }
            actionSheet.setItemGroups([
                ActionSheetItemGroup(items: items),
                ActionSheetItemGroup(items: [
                    ActionSheetButtonItem(title: self.presentationData.strings.Common_Cancel, color: .accent, font: .bold, action: { [weak actionSheet] in
                        actionSheet?.dismissAnimated()
                        completion(false)
                    })
                ])
            ])
            self.present(actionSheet, in: .window(.root))
        } else if peer.peerId == self.context.account.peerId {
            self.present(standardTextAlertController(theme: AlertControllerTheme(presentationData: self.presentationData), title: self.presentationData.strings.ChatList_DeleteSavedMessagesConfirmationTitle, text: self.presentationData.strings.ChatList_DeleteSavedMessagesConfirmationText, actions: [
                TextAlertAction(type: .genericAction, title: self.presentationData.strings.Common_Cancel, action: {
                    completion(false)
                }),
                TextAlertAction(type: .destructiveAction, title: self.presentationData.strings.ChatList_DeleteSavedMessagesConfirmationAction, action: { [weak self] in
                    self?.schedulePeerChatRemoval(peer: peer, type: .forEveryone, deleteGloballyIfPossible: deleteGloballyIfPossible, completion: {
                        removed()
                    })
                    completion(true)
                })
            ], parseMarkdown: true), in: .window(.root))
        } else {
            completion(true)
            self.schedulePeerChatRemoval(peer: peer, type: .forLocalPeer, deleteGloballyIfPossible: deleteGloballyIfPossible, completion: {
                removed()
            })
        }
    }
    
    func archiveChats(peerIds: [PeerId]) {
        guard !peerIds.isEmpty else {
            return
        }
        let engine = self.context.engine
        self.chatListDisplayNode.containerNode.currentItemNode.setCurrentRemovingPeerId(peerIds[0])
        let _ = (ApplicationSpecificNotice.incrementArchiveChatTips(accountManager: self.context.sharedContext.accountManager, count: 1)
        |> deliverOnMainQueue).start(next: { [weak self] previousHintCount in
            let _ = (engine.peers.updatePeersGroupIdInteractively(peerIds: peerIds, groupId: .archive)
            |> deliverOnMainQueue).start(completed: {
                guard let strongSelf = self else {
                    return
                }
                strongSelf.chatListDisplayNode.containerNode.currentItemNode.setCurrentRemovingPeerId(nil)
        
                for peerId in peerIds {
                    deleteSendMessageIntents(peerId: peerId)
                }
                
                let action: (UndoOverlayAction) -> Bool = { value in
                    guard let strongSelf = self else {
                        return false
                    }
                    if value == .undo {
                        strongSelf.chatListDisplayNode.containerNode.currentItemNode.setCurrentRemovingPeerId(peerIds[0])
                        let _ = (engine.peers.updatePeersGroupIdInteractively(peerIds: peerIds, groupId: .root)
                        |> deliverOnMainQueue).start(completed: {
                            guard let strongSelf = self else {
                                return
                            }
                            strongSelf.chatListDisplayNode.containerNode.currentItemNode.setCurrentRemovingPeerId(nil)
                        })
                        return true
                    } else {
                        return false
                    }
                }
        
                strongSelf.forEachController({ controller in
                    if let controller = controller as? UndoOverlayController {
                        controller.dismissWithCommitActionAndReplacementAnimation()
                    }
                    return true
                })
        
                var title = peerIds.count == 1 ? strongSelf.presentationData.strings.ChatList_UndoArchiveTitle : strongSelf.presentationData.strings.ChatList_UndoArchiveMultipleTitle
                let text: String
                let undo: Bool
                switch previousHintCount {
                    case 0:
                        text = strongSelf.presentationData.strings.ChatList_UndoArchiveText1
                        undo = false
                    default:
                        text = title
                        title = ""
                        undo = true
                }
                let controller = UndoOverlayController(presentationData: strongSelf.context.sharedContext.currentPresentationData.with { $0 }, content: .archivedChat(peerId: peerIds[0].toInt64(), title: title, text: text, undo: undo), elevatedLayout: false, animateInAsReplacement: true, action: action)
                strongSelf.present(controller, in: .current)
                
                strongSelf.chatListDisplayNode.playArchiveAnimation()
            })
        })
    }
    
    private func schedulePeerChatRemoval(peer: EngineRenderedPeer, type: InteractiveMessagesDeletionType, deleteGloballyIfPossible: Bool, completion: @escaping () -> Void) {
        guard let chatPeer = peer.peers[peer.peerId] else {
            return
        }
        
        var deleteGloballyIfPossible = deleteGloballyIfPossible
        if case .forEveryone = type {
            deleteGloballyIfPossible = true
        }
        
        let peerId = peer.peerId
        self.chatListDisplayNode.containerNode.currentItemNode.setCurrentRemovingPeerId(peerId)
        self.chatListDisplayNode.containerNode.updateState({ state in
            var state = state
            state.pendingRemovalPeerIds.insert(peer.peerId)
            return state
        })
        self.chatListDisplayNode.containerNode.currentItemNode.setCurrentRemovingPeerId(nil)
        let statusText: String
        if case let .channel(channel) = chatPeer {
            if deleteGloballyIfPossible {
                if case .broadcast = channel.info {
                    statusText = self.presentationData.strings.Undo_DeletedChannel
                } else {
                    statusText = self.presentationData.strings.Undo_DeletedGroup
                }
            } else {
                if case .broadcast = channel.info {
                    statusText = self.presentationData.strings.Undo_LeftChannel
                } else {
                    statusText = self.presentationData.strings.Undo_LeftGroup
                }
            }
        } else if case .legacyGroup = chatPeer {
            if deleteGloballyIfPossible {
                statusText = self.presentationData.strings.Undo_DeletedGroup
            } else {
                statusText = self.presentationData.strings.Undo_LeftGroup
            }
        } else if case .secretChat = chatPeer {
            statusText = self.presentationData.strings.Undo_SecretChatDeleted
        } else {
            if case .forEveryone = type {
                statusText = self.presentationData.strings.Undo_ChatDeletedForBothSides
            } else {
                statusText = self.presentationData.strings.Undo_ChatDeleted
            }
        }
        
        self.forEachController({ controller in
            if let controller = controller as? UndoOverlayController {
                controller.dismissWithCommitActionAndReplacementAnimation()
            }
            return true
        })
        
        self.present(UndoOverlayController(presentationData: self.context.sharedContext.currentPresentationData.with { $0 }, content: .removedChat(text: statusText), elevatedLayout: false, animateInAsReplacement: true, action: { [weak self] value in
            guard let strongSelf = self else {
                return false
            }
            if value == .commit {
                strongSelf.chatListDisplayNode.containerNode.currentItemNode.setCurrentRemovingPeerId(peerId)
                if case let .channel(channel) = chatPeer {
                    strongSelf.context.peerChannelMemberCategoriesContextsManager.externallyRemoved(peerId: channel.id, memberId: strongSelf.context.account.peerId)
                }
                let _ = strongSelf.context.engine.peers.removePeerChat(peerId: peerId, reportChatSpam: false, deleteGloballyIfPossible: deleteGloballyIfPossible).start(completed: {
                    guard let strongSelf = self else {
                        return
                    }
                    strongSelf.chatListDisplayNode.containerNode.updateState({ state in
                        var state = state
                        state.pendingRemovalPeerIds.remove(peer.peerId)
                        return state
                    })
                    strongSelf.chatListDisplayNode.containerNode.currentItemNode.setCurrentRemovingPeerId(nil)
                    
                    deleteSendMessageIntents(peerId: peerId)
                })
                
                strongSelf.chatListDisplayNode.containerNode.updateState({ state in
                    var state = state
                    state.selectedPeerIds.remove(peerId)
                    return state
                })
                
                completion()
                return true
            } else if value == .undo {
                strongSelf.chatListDisplayNode.containerNode.currentItemNode.setCurrentRemovingPeerId(peerId)
                strongSelf.chatListDisplayNode.containerNode.updateState({ state in
                    var state = state
                    state.pendingRemovalPeerIds.remove(peer.peerId)
                    return state
                })
                strongSelf.chatListDisplayNode.containerNode.currentItemNode.setCurrentRemovingPeerId(nil)
                return true
            }
            return false
        }), in: .current)
    }
    
    override public func setToolbar(_ toolbar: Toolbar?, transition: ContainedViewLayoutTransition) {
        if case .chatList(.root) = self.location {
            super.setToolbar(toolbar, transition: transition)
        } else {
            self.chatListDisplayNode.toolbar = toolbar
            self.requestLayout(transition: transition)
        }
    }
    
    public var lockViewFrame: CGRect? {
        if let lockViewFrame = self.titleView.lockViewFrame {
            return self.titleView.convert(lockViewFrame, to: self.view)
        } else {
            return nil
        }
    }
    
    private func openFilterSettings() {
        self.chatListDisplayNode.containerNode.updateEnableAdjacentFilterLoading(false)
        if let navigationController = self.context.sharedContext.mainWindow?.viewController as? NavigationController {
            navigationController.pushViewController(chatListFilterPresetListController(context: self.context, mode: .modal, dismissed: { [weak self] in
                self?.chatListDisplayNode.containerNode.updateEnableAdjacentFilterLoading(true)
            }))
        }
    }
    
    override public func tabBarDisabledAction() {
        self.donePressed()
    }
    
    override public func tabBarItemContextAction(sourceNode: ContextExtractedContentContainingNode, gesture: ContextGesture) {
        let _ = (combineLatest(queue: .mainQueue(),
            self.context.engine.peers.currentChatListFilters(),
            chatListFilterItems(context: self.context)
            |> take(1),
            context.engine.data.get(
                TelegramEngine.EngineData.Item.Peer.Peer(id: context.account.peerId),
                TelegramEngine.EngineData.Item.Configuration.UserLimits(isPremium: false),
                TelegramEngine.EngineData.Item.Configuration.UserLimits(isPremium: true)
            )
        )
        |> deliverOnMainQueue).start(next: { [weak self] presetList, filterItemsAndTotalCount, result in
            guard let strongSelf = self else {
                return
            }
            
            let (accountPeer, limits, _) = result
            let isPremium = accountPeer?.isPremium ?? false
            
            
            let _ = strongSelf.context.engine.peers.markChatListFeaturedFiltersAsSeen().start()
            let (_, filterItems) = filterItemsAndTotalCount
            
            var items: [ContextMenuItem] = []
            items.append(.action(ContextMenuActionItem(text: presetList.isEmpty ? strongSelf.presentationData.strings.ChatList_AddFolder : strongSelf.presentationData.strings.ChatList_EditFolders, icon: { theme in
                return generateTintedImage(image: UIImage(bundleImageName: presetList.isEmpty ? "Chat/Context Menu/Add" : "Chat/Context Menu/ItemList"), color: theme.contextMenu.primaryColor)
            }, action: { c, f in
                c.dismiss(completion: {
                    guard let strongSelf = self else {
                        return
                    }
                    strongSelf.openFilterSettings()
                })
            })))
            
            if strongSelf.chatListDisplayNode.containerNode.currentItemNode.chatListFilter != nil {
                items.append(.action(ContextMenuActionItem(text: strongSelf.presentationData.strings.ChatList_FolderAllChats, icon: { theme in
                    return nil
                }, action: { c, f in
                    f(.dismissWithoutContent)
                    guard let strongSelf = self else {
                        return
                    }
                    strongSelf.selectTab(id: .all)
                })))
            }
            
            if !presetList.isEmpty {
                if presetList.count > 1 {
                    items.append(.separator)
                }
                var filterCount = 0
                for case let .filter(id, title, _, data) in presetList {
                    let filterType = chatListFilterType(data)
                    var badge: ContextMenuActionBadge?
                    var isDisabled = false
                    if !isPremium && filterCount >= limits.maxFoldersCount {
                        isDisabled = true
                    }
                    
                    for item in filterItems {
                        if item.0.id == id && item.1 != 0 {
                            badge = ContextMenuActionBadge(value: "\(item.1)", color: item.2 ? .accent : .inactive)
                        }
                    }
                    items.append(.action(ContextMenuActionItem(text: title, badge: badge, icon: { theme in
                        let imageName: String
                        if isDisabled {
                            imageName = "Chat/Context Menu/Lock"
                        } else {
                            switch filterType {
                            case .generic:
                                imageName = "Chat/Context Menu/List"
                            case .unmuted:
                                imageName = "Chat/Context Menu/Unmute"
                            case .unread:
                                imageName = "Chat/Context Menu/MarkAsUnread"
                            case .channels:
                                imageName = "Chat/Context Menu/Channels"
                            case .groups:
                                imageName = "Chat/Context Menu/Groups"
                            case .bots:
                                imageName = "Chat/Context Menu/Bots"
                            case .contacts:
                                imageName = "Chat/Context Menu/User"
                            case .nonContacts:
                                imageName = "Chat/Context Menu/UnknownUser"
                            }
                        }
                        return generateTintedImage(image: UIImage(bundleImageName: imageName), color: theme.contextMenu.primaryColor)
                    }, action: { _, f in
                        f(.dismissWithoutContent)
                        guard let strongSelf = self else {
                            return
                        }
                        if isDisabled {
                            let context = strongSelf.context
                            var replaceImpl: ((ViewController) -> Void)?
                            let controller = PremiumLimitScreen(context: context, subject: .folders, count: strongSelf.tabContainerNode.filtersCount, action: {
                                let controller = PremiumIntroScreen(context: context, source: .folders)
                                replaceImpl?(controller)
                            })
                            replaceImpl = { [weak controller] c in
                                controller?.replace(with: c)
                            }
                            if let navigationController = strongSelf.context.sharedContext.mainWindow?.viewController as? NavigationController {
                                navigationController.pushViewController(controller)
                            }
                        } else {
                            strongSelf.selectTab(id: .filter(id))
                        }
                    })))
                    
                    filterCount += 1
                }
            }
            
            let controller = ContextController(account: strongSelf.context.account, presentationData: strongSelf.presentationData, source: .extracted(ChatListTabBarContextExtractedContentSource(controller: strongSelf, sourceNode: sourceNode)), items: .single(ContextController.Items(content: .list(items))), recognizer: nil, gesture: gesture)
            strongSelf.context.sharedContext.mainWindow?.presentInGlobalOverlay(controller)
        })
    }
    
    private var playedSignUpCompletedAnimation = false
    public func playSignUpCompletedAnimation() {
        guard !self.playedSignUpCompletedAnimation else {
            return
        }
        self.playedSignUpCompletedAnimation = true
        Queue.mainQueue().after(0.3) {
            self.view.addSubview(ConfettiView(frame: self.view.bounds))
        }
    }
}

private final class ChatListTabBarContextExtractedContentSource: ContextExtractedContentSource {
    let keepInPlace: Bool = true
    let ignoreContentTouches: Bool = true
    let blurBackground: Bool = true
    let actionsHorizontalAlignment: ContextActionsHorizontalAlignment = .center
    
    private let controller: ChatListController
    private let sourceNode: ContextExtractedContentContainingNode
    
    init(controller: ChatListController, sourceNode: ContextExtractedContentContainingNode) {
        self.controller = controller
        self.sourceNode = sourceNode
    }
    
    func takeView() -> ContextControllerTakeViewInfo? {
        return ContextControllerTakeViewInfo(containingItem: .node(self.sourceNode), contentAreaInScreenSpace: UIScreen.main.bounds)
    }
    
    func putBack() -> ContextControllerPutBackViewInfo? {
        return ContextControllerPutBackViewInfo(contentAreaInScreenSpace: UIScreen.main.bounds)
    }
}

private final class ChatListHeaderBarContextExtractedContentSource: ContextExtractedContentSource {
    let keepInPlace: Bool
    let ignoreContentTouches: Bool = true
    let blurBackground: Bool = true
    
    private let controller: ChatListController
    private let sourceNode: ContextExtractedContentContainingNode
    
    init(controller: ChatListController, sourceNode: ContextExtractedContentContainingNode, keepInPlace: Bool) {
        self.controller = controller
        self.sourceNode = sourceNode
        self.keepInPlace = keepInPlace
    }
    
    func takeView() -> ContextControllerTakeViewInfo? {
        return ContextControllerTakeViewInfo(containingItem: .node(self.sourceNode), contentAreaInScreenSpace: UIScreen.main.bounds)
    }
    
    func putBack() -> ContextControllerPutBackViewInfo? {
        return ContextControllerPutBackViewInfo(contentAreaInScreenSpace: UIScreen.main.bounds)
    }
}

private final class ChatListContextLocationContentSource: ContextLocationContentSource {    
    private let controller: ViewController
    private let location: CGPoint
    
    init(controller: ViewController, location: CGPoint) {
        self.controller = controller
        self.location = location
    }
    
    func transitionInfo() -> ContextControllerLocationViewInfo? {
        return ContextControllerLocationViewInfo(location: self.location, contentAreaInScreenSpace: UIScreen.main.bounds)
    }
}

private final class HeaderContextReferenceContentSource: ContextReferenceContentSource {
    private let controller: ViewController
    private let sourceNode: ContextReferenceContentNode

    init(controller: ViewController, sourceNode: ContextReferenceContentNode) {
        self.controller = controller
        self.sourceNode = sourceNode
    }

    func transitionInfo() -> ContextControllerReferenceViewInfo? {
        return ContextControllerReferenceViewInfo(referenceView: self.sourceNode.view, contentAreaInScreenSpace: UIScreen.main.bounds)
    }
}<|MERGE_RESOLUTION|>--- conflicted
+++ resolved
@@ -36,11 +36,8 @@
 import EmojiStatusSelectionComponent
 import EntityKeyboard
 import TelegramStringFormatting
-<<<<<<< HEAD
 import ForumCreateTopicScreen
-=======
 import AnimationUI
->>>>>>> 4f973162
 
 private func fixListNodeScrolling(_ listNode: ListView, searchNode: NavigationBarSearchContentNode) -> Bool {
     if listNode.scroller.isDragging {
@@ -2214,17 +2211,6 @@
     }
     
     @objc private func editPressed() {
-<<<<<<< HEAD
-        if case let .forum(peerId) = self.location {
-            let controller = ForumCreateTopicScreen(context: self.context, peerId: peerId, mode: .create)
-            controller.navigationPresentation = .modal
-            self.push(controller)
-//            self.forumChannelTracker?.createTopic(title: "Topic#\(Int.random(in: 0 ..< 100000))")
-            return
-        }
-        
-=======
->>>>>>> 4f973162
         let editItem = UIBarButtonItem(title: self.presentationData.strings.Common_Done, style: .done, target: self, action: #selector(self.donePressed))
         editItem.accessibilityLabel = self.presentationData.strings.Common_Done
         if case .chatList(.root) = self.location {
