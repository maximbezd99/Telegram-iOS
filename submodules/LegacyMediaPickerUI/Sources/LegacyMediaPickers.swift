import Foundation
import UIKit
import LegacyComponents
import SwiftSignalKit
import TelegramCore
import Postbox
import SSignalKit
import Display
import TelegramPresentationData
import DeviceAccess
import AccountContext
import ImageCompression
import MimeTypes
import LocalMediaResources
import LegacyUI
import TextFormat

public func guessMimeTypeByFileExtension(_ ext: String) -> String {
    return TGMimeTypeMap.mimeType(forExtension: ext) ?? "application/binary"
}

public func configureLegacyAssetPicker(_ controller: TGMediaAssetsController, context: AccountContext, peer: Peer, chatLocation: ChatLocation, captionsEnabled: Bool = true, storeCreatedAssets: Bool = true, showFileTooltip: Bool = false, initialCaption: NSAttributedString, hasSchedule: Bool, presentWebSearch: (() -> Void)?, presentSelectionLimitExceeded: @escaping () -> Void, presentSchedulePicker: @escaping (@escaping (Int32) -> Void) -> Void, presentTimerPicker: @escaping (@escaping (Int32) -> Void) -> Void, presentStickers: @escaping (@escaping (TelegramMediaFile, Bool, UIView, CGRect) -> Void) -> TGPhotoPaintStickersScreen?) {
    let paintStickersContext = LegacyPaintStickersContext(context: context)
    paintStickersContext.presentStickersController = { completion in
        return presentStickers({ file, animated, view, rect in
            let coder = PostboxEncoder()
            coder.encodeRootObject(file)
            completion?(coder.makeData(), animated, view, rect)
        })
    }
    
    controller.captionsEnabled = captionsEnabled
    controller.inhibitDocumentCaptions = false
    controller.stickersContext = paintStickersContext
    controller.suggestionContext = legacySuggestionContext(context: context, peerId: peer.id, chatLocation: chatLocation)
    if peer.id != context.account.peerId {
        if peer is TelegramUser {
            controller.hasTimer = hasSchedule
        }
        controller.hasSilentPosting = true
    }
    controller.hasSchedule = hasSchedule
    controller.reminder = peer.id == context.account.peerId
    controller.presentScheduleController = { done in
        presentSchedulePicker { time in
            done?(time)
        }
    }
    controller.presentTimerController = { done in
        presentTimerPicker { time in
            done?(time)
        }
    }
    controller.dismissalBlock = {
    }
    controller.selectionLimitExceeded = {
        presentSelectionLimitExceeded()
    }
    controller.localMediaCacheEnabled = false
    controller.shouldStoreAssets = storeCreatedAssets
    controller.shouldShowFileTipIfNeeded = showFileTooltip
    controller.requestSearchController = presentWebSearch
    
<<<<<<< HEAD
    if !initialCaption.isEmpty {
        controller.editingContext.setForcedCaption(initialCaption, entities: [])
    }
=======
    controller.editingContext.setInitialCaption(initialCaption)
>>>>>>> 48b6f1bf
}

public func legacyAssetPicker(context: AccountContext, presentationData: PresentationData, editingMedia: Bool, fileMode: Bool, peer: Peer?, saveEditedPhotos: Bool, allowGrouping: Bool, selectionLimit: Int) -> Signal<(LegacyComponentsContext) -> TGMediaAssetsController, Void> {
    let isSecretChat = (peer?.id.namespace._internalGetInt32Value() ?? 0) == Namespaces.Peer.SecretChat._internalGetInt32Value()
    
    return Signal { subscriber in
        let intent = fileMode ? TGMediaAssetsControllerSendFileIntent : TGMediaAssetsControllerSendMediaIntent
        let defaultVideoPreset = defaultVideoPresetForContext(context)
        UserDefaults.standard.set(defaultVideoPreset.rawValue as NSNumber, forKey: "TG_preferredVideoPreset_v0")
        
        DeviceAccess.authorizeAccess(to: .mediaLibrary(.send), presentationData: presentationData, present: context.sharedContext.presentGlobalController, openSettings: context.sharedContext.applicationBindings.openSettings, { value in
            if !value {
                subscriber.putError(Void())
                return
            }
    
            if TGMediaAssetsLibrary.authorizationStatus() == TGMediaLibraryAuthorizationStatusNotDetermined {
                TGMediaAssetsLibrary.requestAuthorization(for: TGMediaAssetAnyType, completion: { (status, group) in
                    if !LegacyComponentsGlobals.provider().accessChecker().checkPhotoAuthorizationStatus(for: TGPhotoAccessIntentRead, alertDismissCompletion: nil) {
                        subscriber.putError(Void())
                    } else {
                        Queue.mainQueue().async {
                            subscriber.putNext({ context in
                                let controller = TGMediaAssetsController(context: context, assetGroup: group, intent: intent, recipientName: peer.flatMap(EnginePeer.init)?.displayTitle(strings: presentationData.strings, displayOrder: presentationData.nameDisplayOrder), saveEditedPhotos: !isSecretChat && saveEditedPhotos, allowGrouping: allowGrouping, inhibitSelection: editingMedia, selectionLimit: Int32(selectionLimit))
                                return controller!
                            })
                            subscriber.putCompletion()
                        }
                    }
                })
            } else {
                subscriber.putNext({ context in
                    let controller = TGMediaAssetsController(context: context, assetGroup: nil, intent: intent, recipientName: peer.flatMap(EnginePeer.init)?.displayTitle(strings: presentationData.strings, displayOrder: presentationData.nameDisplayOrder), saveEditedPhotos: !isSecretChat && saveEditedPhotos, allowGrouping: allowGrouping, inhibitSelection: editingMedia, selectionLimit: Int32(selectionLimit))
                    return controller!
                })
                subscriber.putCompletion()
            }  
        })
        
        return ActionDisposable {
            
        }
    }
}

private enum LegacyAssetImageData {
    case image(UIImage)
    case asset(PHAsset)
    case tempFile(String)
}

private enum LegacyAssetVideoData {
    case asset(TGMediaAsset)
    case tempFile(path: String, dimensions: CGSize, duration: Double)
}

private enum LegacyAssetItem {
    case image(data: LegacyAssetImageData, thumbnail: UIImage?, caption: NSAttributedString?, stickers: [FileMediaReference])
    case file(data: LegacyAssetImageData, thumbnail: UIImage?, mimeType: String, name: String, caption: NSAttributedString?)
    case video(data: LegacyAssetVideoData, thumbnail: UIImage?, adjustments: TGVideoEditAdjustments?, caption: NSAttributedString?, asFile: Bool, asAnimation: Bool, stickers: [FileMediaReference])
}

private final class LegacyAssetItemWrapper: NSObject {
    let item: LegacyAssetItem
    let timer: Int?
    let groupedId: Int64?
    let uniqueId: String?
    
    init(item: LegacyAssetItem, timer: Int?, groupedId: Int64?, uniqueId: String?) {
        self.item = item
        self.timer = timer
        self.groupedId = groupedId
        self.uniqueId = uniqueId
        
        super.init()
    }
}

public func legacyAssetPickerItemGenerator() -> ((Any?, NSAttributedString?, String?, String?) -> [AnyHashable : Any]?) {
    return { anyDict, caption, hash, uniqueId in
        let dict = anyDict as! NSDictionary
        let stickers = (dict["stickers"] as? [Data])?.compactMap { data -> FileMediaReference? in
            let decoder = PostboxDecoder(buffer: MemoryBuffer(data: data))
            if let file = decoder.decodeRootObject() as? TelegramMediaFile {
                return FileMediaReference.standalone(media: file)
            } else {
                return nil
            }
        } ?? []
        if (dict["type"] as! NSString) == "editedPhoto" || (dict["type"] as! NSString) == "capturedPhoto" {
            let image = dict["image"] as! UIImage
            let thumbnail = dict["previewImage"] as? UIImage
            
            var result: [AnyHashable : Any] = [:]
            if let isAnimation = dict["isAnimation"] as? NSNumber, isAnimation.boolValue {
                let url: String? = (dict["url"] as? String) ?? (dict["url"] as? URL)?.path
                if let url = url {
                    let dimensions = image.size
                    result["item" as NSString] = LegacyAssetItemWrapper(item: .video(data: .tempFile(path: url, dimensions: dimensions, duration: 4.0), thumbnail: thumbnail, adjustments: dict["adjustments"] as? TGVideoEditAdjustments, caption: caption, asFile: false, asAnimation: true, stickers: stickers), timer: (dict["timer"] as? NSNumber)?.intValue, groupedId: (dict["groupedId"] as? NSNumber)?.int64Value, uniqueId: uniqueId)
                }
            } else {
                result["item" as NSString] = LegacyAssetItemWrapper(item: .image(data: .image(image), thumbnail: thumbnail, caption: caption, stickers: stickers), timer: (dict["timer"] as? NSNumber)?.intValue, groupedId: (dict["groupedId"] as? NSNumber)?.int64Value, uniqueId: uniqueId)
            }
            return result
        } else if (dict["type"] as! NSString) == "cloudPhoto" {
            let asset = dict["asset"] as! TGMediaAsset
            let thumbnail = dict["previewImage"] as? UIImage
            var asFile = false
            if let document = dict["document"] as? NSNumber, document.boolValue {
                asFile = true
            }
            var result: [AnyHashable: Any] = [:]
            if asFile {
                var mimeType = "image/jpeg"
                if let customMimeType = dict["mimeType"] as? String {
                    mimeType = customMimeType
                }
                var name = "image.jpg"
                if let customName = dict["fileName"] as? String {
                    name = customName
                }
                
                result["item" as NSString] = LegacyAssetItemWrapper(item: .file(data: .asset(asset.backingAsset), thumbnail: thumbnail, mimeType: mimeType, name: name, caption: caption), timer: nil, groupedId: (dict["groupedId"] as? NSNumber)?.int64Value, uniqueId: uniqueId)
            } else {
                result["item" as NSString] = LegacyAssetItemWrapper(item: .image(data: .asset(asset.backingAsset), thumbnail: thumbnail, caption: caption, stickers: []), timer: (dict["timer"] as? NSNumber)?.intValue, groupedId: (dict["groupedId"] as? NSNumber)?.int64Value, uniqueId: uniqueId)
            }
            return result
        } else if (dict["type"] as! NSString) == "file" {
            if let tempFileUrl = dict["tempFileUrl"] as? URL {
                let thumbnail = dict["previewImage"] as? UIImage
                var mimeType = "application/binary"
                if let customMimeType = dict["mimeType"] as? String {
                    mimeType = customMimeType
                }
                var name = "file"
                if let customName = dict["fileName"] as? String {
                    name = customName
                }
                
                if let isAnimation = dict["isAnimation"] as? NSNumber, isAnimation.boolValue, mimeType == "video/mp4" {
                    var result: [AnyHashable: Any] = [:]
                    
                    let dimensions = (dict["dimensions"]! as AnyObject).cgSizeValue!
                    let duration = (dict["duration"]! as AnyObject).doubleValue!
                    
                    result["item" as NSString] = LegacyAssetItemWrapper(item: .video(data: .tempFile(path: tempFileUrl.path, dimensions: dimensions, duration: duration), thumbnail: thumbnail, adjustments: nil, caption: caption, asFile: false, asAnimation: true, stickers: []), timer: (dict["timer"] as? NSNumber)?.intValue, groupedId: (dict["groupedId"] as? NSNumber)?.int64Value, uniqueId: uniqueId)
                    return result
                }
                
                var result: [AnyHashable: Any] = [:]
                result["item" as NSString] = LegacyAssetItemWrapper(item: .file(data: .tempFile(tempFileUrl.path), thumbnail: thumbnail, mimeType: mimeType, name: name, caption: caption), timer: (dict["timer"] as? NSNumber)?.intValue, groupedId: (dict["groupedId"] as? NSNumber)?.int64Value, uniqueId: uniqueId)
                return result
            }
        } else if (dict["type"] as! NSString) == "video" {
            let thumbnail = dict["previewImage"] as? UIImage
            var asFile = false
            if let document = dict["document"] as? NSNumber, document.boolValue {
                asFile = true
            }
            
            if let asset = dict["asset"] as? TGMediaAsset {
                var result: [AnyHashable: Any] = [:]
                result["item" as NSString] = LegacyAssetItemWrapper(item: .video(data: .asset(asset), thumbnail: thumbnail, adjustments: dict["adjustments"] as? TGVideoEditAdjustments, caption: caption, asFile: asFile, asAnimation: false, stickers: stickers), timer: (dict["timer"] as? NSNumber)?.intValue, groupedId: (dict["groupedId"] as? NSNumber)?.int64Value, uniqueId: uniqueId)
                return result
            } else if let url = (dict["url"] as? String) ?? (dict["url"] as? URL)?.absoluteString {
                let dimensions = (dict["dimensions"]! as AnyObject).cgSizeValue!
                let duration = (dict["duration"]! as AnyObject).doubleValue!
                var result: [AnyHashable: Any] = [:]
                result["item" as NSString] = LegacyAssetItemWrapper(item: .video(data: .tempFile(path: url, dimensions: dimensions, duration: duration), thumbnail: thumbnail, adjustments: dict["adjustments"] as? TGVideoEditAdjustments, caption: caption, asFile: asFile, asAnimation: false, stickers: stickers), timer: (dict["timer"] as? NSNumber)?.intValue, groupedId: (dict["groupedId"] as? NSNumber)?.int64Value, uniqueId: uniqueId)
                return result
            }
        } else if (dict["type"] as! NSString) == "cameraVideo" {
            let thumbnail = dict["previewImage"] as? UIImage
            var asFile = false
            if let document = dict["document"] as? NSNumber, document.boolValue {
                asFile = true
            }
            
            let url: String? = (dict["url"] as? String) ?? (dict["url"] as? URL)?.path
            
            if let url = url, let previewImage = dict["previewImage"] as? UIImage {
                let dimensions = previewImage.pixelSize()
                let duration = (dict["duration"]! as AnyObject).doubleValue!
                var result: [AnyHashable: Any] = [:]
                result["item" as NSString] = LegacyAssetItemWrapper(item: .video(data: .tempFile(path: url, dimensions: dimensions, duration: duration), thumbnail: thumbnail, adjustments: dict["adjustments"] as? TGVideoEditAdjustments, caption: caption, asFile: asFile, asAnimation: false, stickers: stickers), timer: (dict["timer"] as? NSNumber)?.intValue, groupedId: (dict["groupedId"] as? NSNumber)?.int64Value, uniqueId: uniqueId)
                return result
            }
        }
        return nil
    }
}

public func legacyEnqueueGifMessage(account: Account, data: Data, correlationId: Int64? = nil) -> Signal<EnqueueMessage, Void> {
    return Signal { subscriber in
        if let previewImage = UIImage(data: data) {
            let dimensions = previewImage.size
            var previewRepresentations: [TelegramMediaImageRepresentation] = []
            
            let thumbnailSize = dimensions.aspectFitted(CGSize(width: 320.0, height: 320.0))
            let thumbnailImage = TGScaleImageToPixelSize(previewImage, thumbnailSize)!
            if let thumbnailData = thumbnailImage.jpegData(compressionQuality: 0.4) {
                let resource = LocalFileMediaResource(fileId: Int64.random(in: Int64.min ... Int64.max))
                account.postbox.mediaBox.storeResourceData(resource.id, data: thumbnailData)
                previewRepresentations.append(TelegramMediaImageRepresentation(dimensions: PixelDimensions(thumbnailSize), resource: resource, progressiveSizes: [], immediateThumbnailData: nil))
            }
            
            var randomId: Int64 = 0
            arc4random_buf(&randomId, 8)
            let tempFilePath = NSTemporaryDirectory() + "\(randomId).gif"
            
            let _ = try? FileManager.default.removeItem(atPath: tempFilePath)
            let _ = try? data.write(to: URL(fileURLWithPath: tempFilePath), options: [.atomic])
        
            let resource = LocalFileGifMediaResource(randomId: Int64.random(in: Int64.min ... Int64.max), path: tempFilePath)
            let fileName: String = "video.mp4"
            
            let finalDimensions = TGMediaVideoConverter.dimensions(for: dimensions, adjustments: nil, preset: TGMediaVideoConversionPresetAnimation)
            
            var fileAttributes: [TelegramMediaFileAttribute] = []
            fileAttributes.append(.Video(duration: Int(0), size: PixelDimensions(finalDimensions), flags: [.supportsStreaming]))
            fileAttributes.append(.FileName(fileName: fileName))
            fileAttributes.append(.Animated)
            
            let media = TelegramMediaFile(fileId: MediaId(namespace: Namespaces.Media.LocalFile, id: Int64.random(in: Int64.min ... Int64.max)), partialReference: nil, resource: resource, previewRepresentations: previewRepresentations, videoThumbnails: [], immediateThumbnailData: nil, mimeType: "video/mp4", size: nil, attributes: fileAttributes)
            subscriber.putNext(.message(text: "", attributes: [], mediaReference: .standalone(media: media), replyToMessageId: nil, localGroupingKey: nil, correlationId: correlationId))
            subscriber.putCompletion()
        } else {
            subscriber.putError(Void())
        }
        
        return EmptyDisposable
    } |> runOn(Queue.concurrentDefaultQueue())
}

public func legacyEnqueueVideoMessage(account: Account, data: Data, correlationId: Int64? = nil) -> Signal<EnqueueMessage, Void> {
    return Signal { subscriber in
        if let previewImage = UIImage(data: data) {
            let dimensions = previewImage.size
            var previewRepresentations: [TelegramMediaImageRepresentation] = []
            
            let thumbnailSize = dimensions.aspectFitted(CGSize(width: 320.0, height: 320.0))
            let thumbnailImage = TGScaleImageToPixelSize(previewImage, thumbnailSize)!
            if let thumbnailData = thumbnailImage.jpegData(compressionQuality: 0.4) {
                let resource = LocalFileMediaResource(fileId: Int64.random(in: Int64.min ... Int64.max))
                account.postbox.mediaBox.storeResourceData(resource.id, data: thumbnailData)
                previewRepresentations.append(TelegramMediaImageRepresentation(dimensions: PixelDimensions(thumbnailSize), resource: resource, progressiveSizes: [], immediateThumbnailData: nil))
            }
            
            var randomId: Int64 = 0
            arc4random_buf(&randomId, 8)
            let tempFilePath = NSTemporaryDirectory() + "\(randomId).mp4"
            
            let _ = try? FileManager.default.removeItem(atPath: tempFilePath)
            let _ = try? data.write(to: URL(fileURLWithPath: tempFilePath), options: [.atomic])
        
            let resource = LocalFileGifMediaResource(randomId: Int64.random(in: Int64.min ... Int64.max), path: tempFilePath)
            let fileName: String = "video.mp4"
            
            let finalDimensions = TGMediaVideoConverter.dimensions(for: dimensions, adjustments: nil, preset: TGMediaVideoConversionPresetAnimation)
            
            var fileAttributes: [TelegramMediaFileAttribute] = []
            fileAttributes.append(.Video(duration: Int(0), size: PixelDimensions(finalDimensions), flags: [.supportsStreaming]))
            fileAttributes.append(.FileName(fileName: fileName))
            fileAttributes.append(.Animated)
            
            let media = TelegramMediaFile(fileId: MediaId(namespace: Namespaces.Media.LocalFile, id: Int64.random(in: Int64.min ... Int64.max)), partialReference: nil, resource: resource, previewRepresentations: previewRepresentations, videoThumbnails: [], immediateThumbnailData: nil, mimeType: "video/mp4", size: nil, attributes: fileAttributes)
            subscriber.putNext(.message(text: "", attributes: [], mediaReference: .standalone(media: media), replyToMessageId: nil, localGroupingKey: nil, correlationId: correlationId))
            subscriber.putCompletion()
        } else {
            subscriber.putError(Void())
        }
        
        return EmptyDisposable
    } |> runOn(Queue.concurrentDefaultQueue())
}

public struct LegacyAssetPickerEnqueueMessage {
    public var message: EnqueueMessage
    public var uniqueId: String?
}

public func legacyAssetPickerEnqueueMessages(account: Account, signals: [Any]) -> Signal<[LegacyAssetPickerEnqueueMessage], Void> {
    return Signal { subscriber in
        let disposable = SSignal.combineSignals(signals).start(next: { anyValues in
            var messages: [LegacyAssetPickerEnqueueMessage] = []
            
            outer: for item in (anyValues as! NSArray) {
                if let item = (item as? NSDictionary)?.object(forKey: "item") as? LegacyAssetItemWrapper {
                    switch item.item {
                        case let .image(data, thumbnail, caption, stickers):
                            var representations: [TelegramMediaImageRepresentation] = []
                            if let thumbnail = thumbnail {
                                let resource = LocalFileMediaResource(fileId: Int64.random(in: Int64.min ... Int64.max))
                                let thumbnailSize = thumbnail.size.aspectFitted(CGSize(width: 320.0, height: 320.0))
                                let thumbnailImage = TGScaleImageToPixelSize(thumbnail, thumbnailSize)!
                                if let thumbnailData = thumbnailImage.jpegData(compressionQuality: 0.4) {
                                    account.postbox.mediaBox.storeResourceData(resource.id, data: thumbnailData)
                                    representations.append(TelegramMediaImageRepresentation(dimensions: PixelDimensions(thumbnailSize), resource: resource, progressiveSizes: [], immediateThumbnailData: nil))
                                }
                            }
                            switch data {
                                case let .image(image):
                                    var randomId: Int64 = 0
                                    arc4random_buf(&randomId, 8)
                                    let tempFilePath = NSTemporaryDirectory() + "\(randomId).jpeg"
                                    let scaledSize = image.size.aspectFittedOrSmaller(CGSize(width: 1280.0, height: 1280.0))
                                    if let scaledImage = TGScaleImageToPixelSize(image, scaledSize) {
                                        if let scaledImageData = compressImageToJPEG(scaledImage, quality: 0.6) {
                                            let _ = try? scaledImageData.write(to: URL(fileURLWithPath: tempFilePath))

                                            let resource = LocalFileReferenceMediaResource(localFilePath: tempFilePath, randomId: randomId)
                                            representations.append(TelegramMediaImageRepresentation(dimensions: PixelDimensions(scaledSize), resource: resource, progressiveSizes: [], immediateThumbnailData: nil))
                                            
                                            var imageFlags: TelegramMediaImageFlags = []
                                                                                        
                                            var attributes: [MessageAttribute] = []
                                            
                                            var stickerFiles: [TelegramMediaFile] = []
                                            if !stickers.isEmpty {
                                                for fileReference in stickers {
                                                    stickerFiles.append(fileReference.media)
                                                }
                                            }
                                            if !stickerFiles.isEmpty {
                                                attributes.append(EmbeddedMediaStickersMessageAttribute(files: stickerFiles))
                                                imageFlags.insert(.hasStickers)
                                            }

                                            let media = TelegramMediaImage(imageId: MediaId(namespace: Namespaces.Media.LocalImage, id: randomId), representations: representations, immediateThumbnailData: nil, reference: nil, partialReference: nil, flags: imageFlags)
                                            if let timer = item.timer, timer > 0 && timer <= 60 {
                                                attributes.append(AutoremoveTimeoutMessageAttribute(timeout: Int32(timer), countdownBeginTime: nil))
                                            }
                                                                                        
                                            let text = trimChatInputText(convertMarkdownToAttributes(caption ?? NSAttributedString()))
                                            let entities = generateTextEntities(text.string, enabledTypes: .all, currentEntities: generateChatInputTextEntities(text))
                                            if !entities.isEmpty {
                                                attributes.append(TextEntitiesMessageAttribute(entities: entities))
                                            }
                                            
                                            messages.append(LegacyAssetPickerEnqueueMessage(message: .message(text: text.string, attributes: attributes, mediaReference: .standalone(media: media), replyToMessageId: nil, localGroupingKey: item.groupedId, correlationId: nil), uniqueId: item.uniqueId))
                                        }
                                    }
                                case let .asset(asset):
                                    var randomId: Int64 = 0
                                    arc4random_buf(&randomId, 8)
                                    let size = CGSize(width: CGFloat(asset.pixelWidth), height: CGFloat(asset.pixelHeight))
                                    let scaledSize = size.aspectFittedOrSmaller(CGSize(width: 1280.0, height: 1280.0))
                                    let resource = PhotoLibraryMediaResource(localIdentifier: asset.localIdentifier, uniqueId: Int64.random(in: Int64.min ... Int64.max))
                                    representations.append(TelegramMediaImageRepresentation(dimensions: PixelDimensions(scaledSize), resource: resource, progressiveSizes: [], immediateThumbnailData: nil))
                                    
                                    let media = TelegramMediaImage(imageId: MediaId(namespace: Namespaces.Media.LocalImage, id: randomId), representations: representations, immediateThumbnailData: nil, reference: nil, partialReference: nil, flags: [])
                                    var attributes: [MessageAttribute] = []
                                    if let timer = item.timer, timer > 0 && timer <= 60 {
                                        attributes.append(AutoremoveTimeoutMessageAttribute(timeout: Int32(timer), countdownBeginTime: nil))
                                    }
                                    
                                    let text = trimChatInputText(convertMarkdownToAttributes(caption ?? NSAttributedString()))
                                    let entities = generateTextEntities(text.string, enabledTypes: .all, currentEntities: generateChatInputTextEntities(text))
                                    if !entities.isEmpty {
                                        attributes.append(TextEntitiesMessageAttribute(entities: entities))
                                    }
                                    
                                    messages.append(LegacyAssetPickerEnqueueMessage(message: .message(text: text.string, attributes: attributes, mediaReference: .standalone(media: media), replyToMessageId: nil, localGroupingKey: item.groupedId, correlationId: nil), uniqueId: item.uniqueId))
                                case .tempFile:
                                    break
                            }
                        case let .file(data, thumbnail, mimeType, name, caption):
                            switch data {
                                case let .tempFile(path):
                                    var previewRepresentations: [TelegramMediaImageRepresentation] = []
                                    if let thumbnail = thumbnail {
                                        let resource = LocalFileMediaResource(fileId: Int64.random(in: Int64.min ... Int64.max))
                                        let thumbnailSize = thumbnail.size.aspectFitted(CGSize(width: 320.0, height: 320.0))
                                        let thumbnailImage = TGScaleImageToPixelSize(thumbnail, thumbnailSize)!
                                        if let thumbnailData = thumbnailImage.jpegData(compressionQuality: 0.4) {
                                            account.postbox.mediaBox.storeResourceData(resource.id, data: thumbnailData)
                                            previewRepresentations.append(TelegramMediaImageRepresentation(dimensions: PixelDimensions(thumbnailSize), resource: resource, progressiveSizes: [], immediateThumbnailData: nil))
                                        }
                                    }
                                    
                                    var randomId: Int64 = 0
                                    arc4random_buf(&randomId, 8)
                                    let resource = LocalFileReferenceMediaResource(localFilePath: path, randomId: randomId)
                                    let media = TelegramMediaFile(fileId: MediaId(namespace: Namespaces.Media.LocalFile, id: randomId), partialReference: nil, resource: resource, previewRepresentations: previewRepresentations, videoThumbnails: [], immediateThumbnailData: nil, mimeType: mimeType, size: nil, attributes: [.FileName(fileName: name)])
                                    
                                    var attributes: [MessageAttribute] = []
                                    let text = trimChatInputText(convertMarkdownToAttributes(caption ?? NSAttributedString()))
                                    let entities = generateTextEntities(text.string, enabledTypes: .all, currentEntities: generateChatInputTextEntities(text))
                                    if !entities.isEmpty {
                                        attributes.append(TextEntitiesMessageAttribute(entities: entities))
                                    }
                                    
                                    messages.append(LegacyAssetPickerEnqueueMessage(message: .message(text: text.string, attributes: attributes, mediaReference: .standalone(media: media), replyToMessageId: nil, localGroupingKey: item.groupedId, correlationId: nil), uniqueId: item.uniqueId))
                                case let .asset(asset):
                                    var randomId: Int64 = 0
                                    arc4random_buf(&randomId, 8)
                                    let resource = PhotoLibraryMediaResource(localIdentifier: asset.localIdentifier, uniqueId: Int64.random(in: Int64.min ... Int64.max))
                                    let media = TelegramMediaFile(fileId: MediaId(namespace: Namespaces.Media.LocalFile, id: randomId), partialReference: nil, resource: resource, previewRepresentations: [], videoThumbnails: [], immediateThumbnailData: nil, mimeType: mimeType, size: nil, attributes: [.FileName(fileName: name)])
                                    
                                    var attributes: [MessageAttribute] = []
                                    let text = trimChatInputText(convertMarkdownToAttributes(caption ?? NSAttributedString()))
                                    let entities = generateTextEntities(text.string, enabledTypes: .all, currentEntities: generateChatInputTextEntities(text))
                                    if !entities.isEmpty {
                                        attributes.append(TextEntitiesMessageAttribute(entities: entities))
                                    }
                                    
                                    messages.append(LegacyAssetPickerEnqueueMessage(message: .message(text: text.string, attributes: attributes, mediaReference: .standalone(media: media), replyToMessageId: nil, localGroupingKey: item.groupedId, correlationId: nil), uniqueId: item.uniqueId))
                                default:
                                    break
                            }
                        case let .video(data, thumbnail, adjustments, caption, asFile, asAnimation, stickers):
                            var finalDimensions: CGSize
                            var finalDuration: Double
                            switch data {
                                case let .asset(asset):
                                    if let adjustments = adjustments {
                                        if adjustments.cropApplied(forAvatar: false) {
                                            finalDimensions = adjustments.cropRect.size
                                            if adjustments.cropOrientation == .left || adjustments.cropOrientation == .right {
                                                finalDimensions = CGSize(width: finalDimensions.height, height: finalDimensions.width)
                                            }
                                        } else {
                                            finalDimensions = asset.dimensions
                                        }
                                        if adjustments.trimEndValue > 0.0 {
                                            finalDuration = adjustments.trimEndValue - adjustments.trimStartValue
                                        } else {
                                            finalDuration = asset.videoDuration
                                        }
                                    } else {
                                        finalDimensions = asset.dimensions
                                        finalDuration = asset.videoDuration
                                    }
                                case let .tempFile(_, dimensions, duration):
                                    finalDimensions = dimensions
                                    finalDuration = duration
                            }
                            
                            if !asAnimation {
                                finalDimensions = TGFitSize(finalDimensions, CGSize(width: 848.0, height: 848.0))
                            }
                            
                            var previewRepresentations: [TelegramMediaImageRepresentation] = []
                            if let thumbnail = thumbnail {
                                let resource = LocalFileMediaResource(fileId: Int64.random(in: Int64.min ... Int64.max))
                                let thumbnailSize = finalDimensions.aspectFitted(CGSize(width: 320.0, height: 320.0))
                                let thumbnailImage = TGScaleImageToPixelSize(thumbnail, thumbnailSize)!
                                if let thumbnailData = thumbnailImage.jpegData(compressionQuality: 0.4) {
                                    account.postbox.mediaBox.storeResourceData(resource.id, data: thumbnailData)
                                    previewRepresentations.append(TelegramMediaImageRepresentation(dimensions: PixelDimensions(thumbnailSize), resource: resource, progressiveSizes: [], immediateThumbnailData: nil))
                                }
                            }
                            
                            var preset: TGMediaVideoConversionPreset = TGMediaVideoConversionPresetCompressedMedium
                            if let selectedPreset = adjustments?.preset {
                                preset = selectedPreset
                            }
                            if asAnimation {
                                preset = TGMediaVideoConversionPresetAnimation
                            }
                            
                            if !asAnimation {
                                finalDimensions = TGMediaVideoConverter.dimensions(for: finalDimensions, adjustments: adjustments, preset: TGMediaVideoConversionPresetCompressedMedium)
                            }
                            
                            var resourceAdjustments: VideoMediaResourceAdjustments?
                            if let adjustments = adjustments {
                                if adjustments.trimApplied() {
                                    finalDuration = adjustments.trimEndValue - adjustments.trimStartValue
                                }
                                
                                let adjustmentsData = MemoryBuffer(data: NSKeyedArchiver.archivedData(withRootObject: adjustments.dictionary()!))
                                let digest = MemoryBuffer(data: adjustmentsData.md5Digest())
                                resourceAdjustments = VideoMediaResourceAdjustments(data: adjustmentsData, digest: digest)
                            }
                            
                            let resource: TelegramMediaResource
                            var fileName: String = "video.mp4"
                            switch data {
                                case let .asset(asset):
                                    if let assetFileName = asset.fileName, !assetFileName.isEmpty {
                                        fileName = (assetFileName as NSString).lastPathComponent
                                    }
                                    resource = VideoLibraryMediaResource(localIdentifier: asset.backingAsset.localIdentifier, conversion: asFile ? .passthrough : .compress(resourceAdjustments))
                                case let .tempFile(path, _, _):
                                    if asFile || (asAnimation && !path.contains(".jpg")) {
                                        if let size = fileSize(path) {
                                            resource = LocalFileMediaResource(fileId: Int64.random(in: Int64.min ... Int64.max), size: size)
                                            account.postbox.mediaBox.moveResourceData(resource.id, fromTempPath: path)
                                        } else {
                                            continue outer
                                        }
                                    } else {
                                        resource = LocalFileVideoMediaResource(randomId: Int64.random(in: Int64.min ... Int64.max), path: path, adjustments: resourceAdjustments)
                                    }
                            }
                            
                            let estimatedSize = TGMediaVideoConverter.estimatedSize(for: preset, duration: finalDuration, hasAudio: !asAnimation)
                            
                            var fileAttributes: [TelegramMediaFileAttribute] = []
                            fileAttributes.append(.FileName(fileName: fileName))
                            if asAnimation {
                                fileAttributes.append(.Animated)
                            }
                            if !asFile {
                                fileAttributes.append(.Video(duration: Int(finalDuration), size: PixelDimensions(finalDimensions), flags: [.supportsStreaming]))
                                if let adjustments = adjustments {
                                    if adjustments.sendAsGif {
                                        fileAttributes.append(.Animated)
                                    }
                                }
                            }
                            if estimatedSize > 10 * 1024 * 1024 {
                                fileAttributes.append(.hintFileIsLarge)
                            }
                            
                            var attributes: [MessageAttribute] = []
                            
                            var stickerFiles: [TelegramMediaFile] = []
                            if !stickers.isEmpty {
                                for fileReference in stickers {
                                    stickerFiles.append(fileReference.media)
                                }
                            }
                            if !stickerFiles.isEmpty {
                                attributes.append(EmbeddedMediaStickersMessageAttribute(files: stickerFiles))
                                fileAttributes.append(.HasLinkedStickers)
                            }
                            
                            let media = TelegramMediaFile(fileId: MediaId(namespace: Namespaces.Media.LocalFile, id: Int64.random(in: Int64.min ... Int64.max)), partialReference: nil, resource: resource, previewRepresentations: previewRepresentations, videoThumbnails: [], immediateThumbnailData: nil, mimeType: "video/mp4", size: nil, attributes: fileAttributes)

                            if let timer = item.timer, timer > 0 && timer <= 60 {
                                attributes.append(AutoremoveTimeoutMessageAttribute(timeout: Int32(timer), countdownBeginTime: nil))
                            }
                            
                            let text = trimChatInputText(convertMarkdownToAttributes(caption ?? NSAttributedString()))
                            let entities = generateTextEntities(text.string, enabledTypes: .all, currentEntities: generateChatInputTextEntities(text))
                            if !entities.isEmpty {
                                attributes.append(TextEntitiesMessageAttribute(entities: entities))
                            }
                            
                            messages.append(LegacyAssetPickerEnqueueMessage(message: .message(text: text.string, attributes: attributes, mediaReference: .standalone(media: media), replyToMessageId: nil, localGroupingKey: item.groupedId, correlationId: nil), uniqueId: item.uniqueId))
                    }
                }
            }
            
            subscriber.putNext(messages)
            subscriber.putCompletion()
        }, error: { _ in
            subscriber.putError(Void())
        }, completed: nil)
        
        return ActionDisposable {
            disposable?.dispose()
        }
    }
}<|MERGE_RESOLUTION|>--- conflicted
+++ resolved
@@ -19,8 +19,11 @@
     return TGMimeTypeMap.mimeType(forExtension: ext) ?? "application/binary"
 }
 
-public func configureLegacyAssetPicker(_ controller: TGMediaAssetsController, context: AccountContext, peer: Peer, chatLocation: ChatLocation, captionsEnabled: Bool = true, storeCreatedAssets: Bool = true, showFileTooltip: Bool = false, initialCaption: NSAttributedString, hasSchedule: Bool, presentWebSearch: (() -> Void)?, presentSelectionLimitExceeded: @escaping () -> Void, presentSchedulePicker: @escaping (@escaping (Int32) -> Void) -> Void, presentTimerPicker: @escaping (@escaping (Int32) -> Void) -> Void, presentStickers: @escaping (@escaping (TelegramMediaFile, Bool, UIView, CGRect) -> Void) -> TGPhotoPaintStickersScreen?) {
+public func configureLegacyAssetPicker(_ controller: TGMediaAssetsController, context: AccountContext, peer: Peer, chatLocation: ChatLocation, captionsEnabled: Bool = true, storeCreatedAssets: Bool = true, showFileTooltip: Bool = false, initialCaption: NSAttributedString, hasSchedule: Bool, presentWebSearch: (() -> Void)?, presentSelectionLimitExceeded: @escaping () -> Void, presentSchedulePicker: @escaping (@escaping (Int32) -> Void) -> Void, presentTimerPicker: @escaping (@escaping (Int32) -> Void) -> Void, presentStickers: @escaping (@escaping (TelegramMediaFile, Bool, UIView, CGRect) -> Void) -> TGPhotoPaintStickersScreen?, getCaptionPanelView: @escaping () -> TGCaptionPanelView?) {
     let paintStickersContext = LegacyPaintStickersContext(context: context)
+    paintStickersContext.captionPanelView = {
+        return getCaptionPanelView()
+    }
     paintStickersContext.presentStickersController = { completion in
         return presentStickers({ file, animated, view, rect in
             let coder = PostboxEncoder()
@@ -61,13 +64,9 @@
     controller.shouldShowFileTipIfNeeded = showFileTooltip
     controller.requestSearchController = presentWebSearch
     
-<<<<<<< HEAD
-    if !initialCaption.isEmpty {
-        controller.editingContext.setForcedCaption(initialCaption, entities: [])
-    }
-=======
-    controller.editingContext.setInitialCaption(initialCaption)
->>>>>>> 48b6f1bf
+    if !initialCaption.string.isEmpty {
+        controller.editingContext.setForcedCaption(initialCaption)
+    }
 }
 
 public func legacyAssetPicker(context: AccountContext, presentationData: PresentationData, editingMedia: Bool, fileMode: Bool, peer: Peer?, saveEditedPhotos: Bool, allowGrouping: Bool, selectionLimit: Int) -> Signal<(LegacyComponentsContext) -> TGMediaAssetsController, Void> {
