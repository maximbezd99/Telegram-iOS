--- conflicted
+++ resolved
@@ -491,7 +491,6 @@
     
     }
     public enum BankCardData: TypeConstructorDescription {
-<<<<<<< HEAD
         case bankCardData(flags: Int32, title: String, url: String?, urlName: String?)
     
     public func serialize(_ buffer: Buffer, _ boxed: Swift.Bool) {
@@ -504,35 +503,14 @@
                     serializeString(title, buffer: buffer, boxed: false)
                     if Int(flags) & Int(1 << 0) != 0 {serializeString(url!, buffer: buffer, boxed: false)}
                     if Int(flags) & Int(1 << 0) != 0 {serializeString(urlName!, buffer: buffer, boxed: false)}
-=======
-        case bankCardData(flags: Int32, brand: String?, country: String?, organization: String?, url: String?, urlName: String?)
-    
-    public func serialize(_ buffer: Buffer, _ boxed: Swift.Bool) {
-    switch self {
-                case .bankCardData(let flags, let brand, let country, let organization, let url, let urlName):
-                    if boxed {
-                        buffer.appendInt32(-1165694006)
-                    }
-                    serializeInt32(flags, buffer: buffer, boxed: false)
-                    if Int(flags) & Int(1 << 0) != 0 {serializeString(brand!, buffer: buffer, boxed: false)}
-                    if Int(flags) & Int(1 << 1) != 0 {serializeString(country!, buffer: buffer, boxed: false)}
-                    if Int(flags) & Int(1 << 2) != 0 {serializeString(organization!, buffer: buffer, boxed: false)}
-                    if Int(flags) & Int(1 << 3) != 0 {serializeString(url!, buffer: buffer, boxed: false)}
-                    if Int(flags) & Int(1 << 3) != 0 {serializeString(urlName!, buffer: buffer, boxed: false)}
->>>>>>> 76893115
-                    break
-    }
-    }
-    
-    public func descriptionFields() -> (String, [(String, Any)]) {
-        switch self {
-<<<<<<< HEAD
+                    break
+    }
+    }
+    
+    public func descriptionFields() -> (String, [(String, Any)]) {
+        switch self {
                 case .bankCardData(let flags, let title, let url, let urlName):
                 return ("bankCardData", [("flags", flags), ("title", title), ("url", url), ("urlName", urlName)])
-=======
-                case .bankCardData(let flags, let brand, let country, let organization, let url, let urlName):
-                return ("bankCardData", [("flags", flags), ("brand", brand), ("country", country), ("organization", organization), ("url", url), ("urlName", urlName)])
->>>>>>> 76893115
     }
     }
     
@@ -540,7 +518,6 @@
             var _1: Int32?
             _1 = reader.readInt32()
             var _2: String?
-<<<<<<< HEAD
             _2 = parseString(reader)
             var _3: String?
             if Int(_1!) & Int(1 << 0) != 0 {_3 = parseString(reader) }
@@ -552,25 +529,6 @@
             let _c4 = (Int(_1!) & Int(1 << 0) == 0) || _4 != nil
             if _c1 && _c2 && _c3 && _c4 {
                 return Api.payments.BankCardData.bankCardData(flags: _1!, title: _2!, url: _3, urlName: _4)
-=======
-            if Int(_1!) & Int(1 << 0) != 0 {_2 = parseString(reader) }
-            var _3: String?
-            if Int(_1!) & Int(1 << 1) != 0 {_3 = parseString(reader) }
-            var _4: String?
-            if Int(_1!) & Int(1 << 2) != 0 {_4 = parseString(reader) }
-            var _5: String?
-            if Int(_1!) & Int(1 << 3) != 0 {_5 = parseString(reader) }
-            var _6: String?
-            if Int(_1!) & Int(1 << 3) != 0 {_6 = parseString(reader) }
-            let _c1 = _1 != nil
-            let _c2 = (Int(_1!) & Int(1 << 0) == 0) || _2 != nil
-            let _c3 = (Int(_1!) & Int(1 << 1) == 0) || _3 != nil
-            let _c4 = (Int(_1!) & Int(1 << 2) == 0) || _4 != nil
-            let _c5 = (Int(_1!) & Int(1 << 3) == 0) || _5 != nil
-            let _c6 = (Int(_1!) & Int(1 << 3) == 0) || _6 != nil
-            if _c1 && _c2 && _c3 && _c4 && _c5 && _c6 {
-                return Api.payments.BankCardData.bankCardData(flags: _1!, brand: _2, country: _3, organization: _4, url: _5, urlName: _6)
->>>>>>> 76893115
             }
             else {
                 return nil
@@ -1072,76 +1030,6 @@
         }
     
     }
-    public enum LoginTokenInfo: TypeConstructorDescription {
-        case loginTokenInfo(dcId: Int32, authKeyId: Int64, deviceModel: String, platform: String, systemVersion: String, apiId: Int32, appName: String, appVersion: String, ip: String, region: String)
-    
-    public func serialize(_ buffer: Buffer, _ boxed: Swift.Bool) {
-    switch self {
-                case .loginTokenInfo(let dcId, let authKeyId, let deviceModel, let platform, let systemVersion, let apiId, let appName, let appVersion, let ip, let region):
-                    if boxed {
-                        buffer.appendInt32(1375940666)
-                    }
-                    serializeInt32(dcId, buffer: buffer, boxed: false)
-                    serializeInt64(authKeyId, buffer: buffer, boxed: false)
-                    serializeString(deviceModel, buffer: buffer, boxed: false)
-                    serializeString(platform, buffer: buffer, boxed: false)
-                    serializeString(systemVersion, buffer: buffer, boxed: false)
-                    serializeInt32(apiId, buffer: buffer, boxed: false)
-                    serializeString(appName, buffer: buffer, boxed: false)
-                    serializeString(appVersion, buffer: buffer, boxed: false)
-                    serializeString(ip, buffer: buffer, boxed: false)
-                    serializeString(region, buffer: buffer, boxed: false)
-                    break
-    }
-    }
-    
-    public func descriptionFields() -> (String, [(String, Any)]) {
-        switch self {
-                case .loginTokenInfo(let dcId, let authKeyId, let deviceModel, let platform, let systemVersion, let apiId, let appName, let appVersion, let ip, let region):
-                return ("loginTokenInfo", [("dcId", dcId), ("authKeyId", authKeyId), ("deviceModel", deviceModel), ("platform", platform), ("systemVersion", systemVersion), ("apiId", apiId), ("appName", appName), ("appVersion", appVersion), ("ip", ip), ("region", region)])
-    }
-    }
-    
-        public static func parse_loginTokenInfo(_ reader: BufferReader) -> LoginTokenInfo? {
-            var _1: Int32?
-            _1 = reader.readInt32()
-            var _2: Int64?
-            _2 = reader.readInt64()
-            var _3: String?
-            _3 = parseString(reader)
-            var _4: String?
-            _4 = parseString(reader)
-            var _5: String?
-            _5 = parseString(reader)
-            var _6: Int32?
-            _6 = reader.readInt32()
-            var _7: String?
-            _7 = parseString(reader)
-            var _8: String?
-            _8 = parseString(reader)
-            var _9: String?
-            _9 = parseString(reader)
-            var _10: String?
-            _10 = parseString(reader)
-            let _c1 = _1 != nil
-            let _c2 = _2 != nil
-            let _c3 = _3 != nil
-            let _c4 = _4 != nil
-            let _c5 = _5 != nil
-            let _c6 = _6 != nil
-            let _c7 = _7 != nil
-            let _c8 = _8 != nil
-            let _c9 = _9 != nil
-            let _c10 = _10 != nil
-            if _c1 && _c2 && _c3 && _c4 && _c5 && _c6 && _c7 && _c8 && _c9 && _c10 {
-                return Api.auth.LoginTokenInfo.loginTokenInfo(dcId: _1!, authKeyId: _2!, deviceModel: _3!, platform: _4!, systemVersion: _5!, apiId: _6!, appName: _7!, appVersion: _8!, ip: _9!, region: _10!)
-            }
-            else {
-                return nil
-            }
-        }
-    
-    }
     public enum SentCodeType: TypeConstructorDescription {
         case sentCodeTypeApp(length: Int32)
         case sentCodeTypeSms(length: Int32)
@@ -2135,6 +2023,70 @@
             let _c1 = _1 != nil
             if _c1 {
                 return Api.help.InviteText.inviteText(message: _1!)
+            }
+            else {
+                return nil
+            }
+        }
+    
+    }
+    public enum UserInfo: TypeConstructorDescription {
+        case userInfoEmpty
+        case userInfo(message: String, entities: [Api.MessageEntity], author: String, date: Int32)
+    
+    public func serialize(_ buffer: Buffer, _ boxed: Swift.Bool) {
+    switch self {
+                case .userInfoEmpty:
+                    if boxed {
+                        buffer.appendInt32(-206688531)
+                    }
+                    
+                    break
+                case .userInfo(let message, let entities, let author, let date):
+                    if boxed {
+                        buffer.appendInt32(32192344)
+                    }
+                    serializeString(message, buffer: buffer, boxed: false)
+                    buffer.appendInt32(481674261)
+                    buffer.appendInt32(Int32(entities.count))
+                    for item in entities {
+                        item.serialize(buffer, true)
+                    }
+                    serializeString(author, buffer: buffer, boxed: false)
+                    serializeInt32(date, buffer: buffer, boxed: false)
+                    break
+    }
+    }
+    
+    public func descriptionFields() -> (String, [(String, Any)]) {
+        switch self {
+                case .userInfoEmpty:
+                return ("userInfoEmpty", [])
+                case .userInfo(let message, let entities, let author, let date):
+                return ("userInfo", [("message", message), ("entities", entities), ("author", author), ("date", date)])
+    }
+    }
+    
+        public static func parse_userInfoEmpty(_ reader: BufferReader) -> UserInfo? {
+            return Api.help.UserInfo.userInfoEmpty
+        }
+        public static func parse_userInfo(_ reader: BufferReader) -> UserInfo? {
+            var _1: String?
+            _1 = parseString(reader)
+            var _2: [Api.MessageEntity]?
+            if let _ = reader.readInt32() {
+                _2 = Api.parseVector(reader, elementSignature: 0, elementType: Api.MessageEntity.self)
+            }
+            var _3: String?
+            _3 = parseString(reader)
+            var _4: Int32?
+            _4 = reader.readInt32()
+            let _c1 = _1 != nil
+            let _c2 = _2 != nil
+            let _c3 = _3 != nil
+            let _c4 = _4 != nil
+            if _c1 && _c2 && _c3 && _c4 {
+                return Api.help.UserInfo.userInfo(message: _1!, entities: _2!, author: _3!, date: _4!)
             }
             else {
                 return nil
