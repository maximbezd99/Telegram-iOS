
fileprivate let parsers: [Int32 : (BufferReader) -> Any?] = {
    var dict: [Int32 : (BufferReader) -> Any?] = [:]
    dict[-1471112230] = { return $0.readInt32() }
    dict[570911930] = { return $0.readInt64() }
    dict[571523412] = { return $0.readDouble() }
    dict[-1255641564] = { return parseString($0) }
    dict[-1240849242] = { return Api.messages.StickerSet.parse_stickerSet($0) }
    dict[-457104426] = { return Api.InputGeoPoint.parse_inputGeoPointEmpty($0) }
    dict[-206066487] = { return Api.InputGeoPoint.parse_inputGeoPoint($0) }
    dict[-784000893] = { return Api.payments.ValidatedRequestedInfo.parse_validatedRequestedInfo($0) }
    dict[461151667] = { return Api.ChatFull.parse_chatFull($0) }
    dict[-253335766] = { return Api.ChatFull.parse_channelFull($0) }
    dict[-1159937629] = { return Api.PollResults.parse_pollResults($0) }
    dict[-925415106] = { return Api.ChatParticipant.parse_chatParticipant($0) }
    dict[-636267638] = { return Api.ChatParticipant.parse_chatParticipantCreator($0) }
    dict[-489233354] = { return Api.ChatParticipant.parse_chatParticipantAdmin($0) }
    dict[1567990072] = { return Api.updates.Difference.parse_differenceEmpty($0) }
    dict[16030880] = { return Api.updates.Difference.parse_difference($0) }
    dict[-1459938943] = { return Api.updates.Difference.parse_differenceSlice($0) }
    dict[1258196845] = { return Api.updates.Difference.parse_differenceTooLong($0) }
    dict[1462101002] = { return Api.CdnConfig.parse_cdnConfig($0) }
    dict[324435594] = { return Api.PageBlock.parse_pageBlockUnsupported($0) }
    dict[1890305021] = { return Api.PageBlock.parse_pageBlockTitle($0) }
    dict[-1879401953] = { return Api.PageBlock.parse_pageBlockSubtitle($0) }
    dict[-1162877472] = { return Api.PageBlock.parse_pageBlockAuthorDate($0) }
    dict[-1076861716] = { return Api.PageBlock.parse_pageBlockHeader($0) }
    dict[-248793375] = { return Api.PageBlock.parse_pageBlockSubheader($0) }
    dict[1182402406] = { return Api.PageBlock.parse_pageBlockParagraph($0) }
    dict[-1066346178] = { return Api.PageBlock.parse_pageBlockPreformatted($0) }
    dict[1216809369] = { return Api.PageBlock.parse_pageBlockFooter($0) }
    dict[-618614392] = { return Api.PageBlock.parse_pageBlockDivider($0) }
    dict[-837994576] = { return Api.PageBlock.parse_pageBlockAnchor($0) }
    dict[641563686] = { return Api.PageBlock.parse_pageBlockBlockquote($0) }
    dict[1329878739] = { return Api.PageBlock.parse_pageBlockPullquote($0) }
    dict[972174080] = { return Api.PageBlock.parse_pageBlockCover($0) }
    dict[-283684427] = { return Api.PageBlock.parse_pageBlockChannel($0) }
    dict[504660880] = { return Api.PageBlock.parse_pageBlockKicker($0) }
    dict[-1085412734] = { return Api.PageBlock.parse_pageBlockTable($0) }
    dict[391759200] = { return Api.PageBlock.parse_pageBlockPhoto($0) }
    dict[2089805750] = { return Api.PageBlock.parse_pageBlockVideo($0) }
    dict[-2143067670] = { return Api.PageBlock.parse_pageBlockAudio($0) }
    dict[-1468953147] = { return Api.PageBlock.parse_pageBlockEmbed($0) }
    dict[-229005301] = { return Api.PageBlock.parse_pageBlockEmbedPost($0) }
    dict[1705048653] = { return Api.PageBlock.parse_pageBlockCollage($0) }
    dict[52401552] = { return Api.PageBlock.parse_pageBlockSlideshow($0) }
    dict[-454524911] = { return Api.PageBlock.parse_pageBlockList($0) }
    dict[-1702174239] = { return Api.PageBlock.parse_pageBlockOrderedList($0) }
    dict[1987480557] = { return Api.PageBlock.parse_pageBlockDetails($0) }
    dict[370236054] = { return Api.PageBlock.parse_pageBlockRelatedArticles($0) }
    dict[-1538310410] = { return Api.PageBlock.parse_pageBlockMap($0) }
    dict[-614138572] = { return Api.account.TmpPassword.parse_tmpPassword($0) }
    dict[-2103600678] = { return Api.SecureRequiredType.parse_secureRequiredType($0) }
    dict[41187252] = { return Api.SecureRequiredType.parse_secureRequiredTypeOneOf($0) }
    dict[1654593920] = { return Api.auth.LoginToken.parse_loginToken($0) }
    dict[110008598] = { return Api.auth.LoginToken.parse_loginTokenMigrateTo($0) }
    dict[957176926] = { return Api.auth.LoginToken.parse_loginTokenSuccess($0) }
    dict[1064139624] = { return Api.JSONValue.parse_jsonNull($0) }
    dict[-952869270] = { return Api.JSONValue.parse_jsonBool($0) }
    dict[736157604] = { return Api.JSONValue.parse_jsonNumber($0) }
    dict[-1222740358] = { return Api.JSONValue.parse_jsonString($0) }
    dict[-146520221] = { return Api.JSONValue.parse_jsonArray($0) }
    dict[-1715350371] = { return Api.JSONValue.parse_jsonObject($0) }
    dict[590459437] = { return Api.Photo.parse_photoEmpty($0) }
    dict[-82216347] = { return Api.Photo.parse_photo($0) }
    dict[-1683826688] = { return Api.Chat.parse_chatEmpty($0) }
    dict[120753115] = { return Api.Chat.parse_chatForbidden($0) }
    dict[681420594] = { return Api.Chat.parse_channelForbidden($0) }
    dict[1004149726] = { return Api.Chat.parse_chat($0) }
    dict[-753232354] = { return Api.Chat.parse_channel($0) }
    dict[1202287072] = { return Api.StatsURL.parse_statsURL($0) }
    dict[1516793212] = { return Api.ChatInvite.parse_chatInviteAlready($0) }
    dict[-540871282] = { return Api.ChatInvite.parse_chatInvite($0) }
    dict[1634294960] = { return Api.ChatInvite.parse_chatInvitePeek($0) }
    dict[-532532493] = { return Api.AutoDownloadSettings.parse_autoDownloadSettings($0) }
    dict[1678812626] = { return Api.StickerSetCovered.parse_stickerSetCovered($0) }
    dict[872932635] = { return Api.StickerSetCovered.parse_stickerSetMultiCovered($0) }
    dict[1189204285] = { return Api.RecentMeUrl.parse_recentMeUrlUnknown($0) }
    dict[-1917045962] = { return Api.RecentMeUrl.parse_recentMeUrlUser($0) }
    dict[-1608834311] = { return Api.RecentMeUrl.parse_recentMeUrlChat($0) }
    dict[-347535331] = { return Api.RecentMeUrl.parse_recentMeUrlChatInvite($0) }
    dict[-1140172836] = { return Api.RecentMeUrl.parse_recentMeUrlStickerSet($0) }
    dict[-797791052] = { return Api.RestrictionReason.parse_restrictionReason($0) }
    dict[-177282392] = { return Api.channels.ChannelParticipants.parse_channelParticipants($0) }
    dict[-266911767] = { return Api.channels.ChannelParticipants.parse_channelParticipantsNotModified($0) }
    dict[-599948721] = { return Api.RichText.parse_textEmpty($0) }
    dict[1950782688] = { return Api.RichText.parse_textPlain($0) }
    dict[1730456516] = { return Api.RichText.parse_textBold($0) }
    dict[-653089380] = { return Api.RichText.parse_textItalic($0) }
    dict[-1054465340] = { return Api.RichText.parse_textUnderline($0) }
    dict[-1678197867] = { return Api.RichText.parse_textStrike($0) }
    dict[1816074681] = { return Api.RichText.parse_textFixed($0) }
    dict[1009288385] = { return Api.RichText.parse_textUrl($0) }
    dict[-564523562] = { return Api.RichText.parse_textEmail($0) }
    dict[2120376535] = { return Api.RichText.parse_textConcat($0) }
    dict[-311786236] = { return Api.RichText.parse_textSubscript($0) }
    dict[-939827711] = { return Api.RichText.parse_textSuperscript($0) }
    dict[55281185] = { return Api.RichText.parse_textMarked($0) }
    dict[483104362] = { return Api.RichText.parse_textPhone($0) }
    dict[136105807] = { return Api.RichText.parse_textImage($0) }
    dict[894777186] = { return Api.RichText.parse_textAnchor($0) }
    dict[-302941166] = { return Api.UserFull.parse_userFull($0) }
    dict[-292807034] = { return Api.InputChannel.parse_inputChannelEmpty($0) }
    dict[-1343524562] = { return Api.InputChannel.parse_inputChannel($0) }
    dict[414687501] = { return Api.DcOption.parse_dcOption($0) }
    dict[997055186] = { return Api.PollAnswerVoters.parse_pollAnswerVoters($0) }
    dict[-1705233435] = { return Api.account.PasswordSettings.parse_passwordSettings($0) }
    dict[-288727837] = { return Api.LangPackLanguage.parse_langPackLanguage($0) }
    dict[-399391402] = { return Api.VideoSize.parse_videoSize($0) }
    dict[-1000708810] = { return Api.help.AppUpdate.parse_noAppUpdate($0) }
    dict[497489295] = { return Api.help.AppUpdate.parse_appUpdate($0) }
    dict[-209337866] = { return Api.LangPackDifference.parse_langPackDifference($0) }
    dict[84438264] = { return Api.WallPaperSettings.parse_wallPaperSettings($0) }
    dict[1152191385] = { return Api.EmojiURL.parse_EmojiURL($0) }
    dict[1611985938] = { return Api.StatsGroupTopAdmin.parse_statsGroupTopAdmin($0) }
    dict[-791039645] = { return Api.channels.ChannelParticipant.parse_channelParticipant($0) }
    dict[-1736378792] = { return Api.InputCheckPasswordSRP.parse_inputCheckPasswordEmpty($0) }
    dict[-763367294] = { return Api.InputCheckPasswordSRP.parse_inputCheckPasswordSRP($0) }
    dict[-1432995067] = { return Api.storage.FileType.parse_fileUnknown($0) }
    dict[1086091090] = { return Api.storage.FileType.parse_filePartial($0) }
    dict[8322574] = { return Api.storage.FileType.parse_fileJpeg($0) }
    dict[-891180321] = { return Api.storage.FileType.parse_fileGif($0) }
    dict[172975040] = { return Api.storage.FileType.parse_filePng($0) }
    dict[-1373745011] = { return Api.storage.FileType.parse_filePdf($0) }
    dict[1384777335] = { return Api.storage.FileType.parse_fileMp3($0) }
    dict[1258941372] = { return Api.storage.FileType.parse_fileMov($0) }
    dict[-1278304028] = { return Api.storage.FileType.parse_fileMp4($0) }
    dict[276907596] = { return Api.storage.FileType.parse_fileWebp($0) }
    dict[1338747336] = { return Api.messages.ArchivedStickers.parse_archivedStickers($0) }
    dict[406307684] = { return Api.InputEncryptedFile.parse_inputEncryptedFileEmpty($0) }
    dict[1690108678] = { return Api.InputEncryptedFile.parse_inputEncryptedFileUploaded($0) }
    dict[1511503333] = { return Api.InputEncryptedFile.parse_inputEncryptedFile($0) }
    dict[767652808] = { return Api.InputEncryptedFile.parse_inputEncryptedFileBigUploaded($0) }
    dict[-1456996667] = { return Api.messages.InactiveChats.parse_inactiveChats($0) }
    dict[1443858741] = { return Api.messages.SentEncryptedMessage.parse_sentEncryptedMessage($0) }
    dict[-1802240206] = { return Api.messages.SentEncryptedMessage.parse_sentEncryptedFile($0) }
    dict[1571494644] = { return Api.ExportedMessageLink.parse_exportedMessageLink($0) }
    dict[-855308010] = { return Api.auth.Authorization.parse_authorization($0) }
    dict[1148485274] = { return Api.auth.Authorization.parse_authorizationSignUpRequired($0) }
    dict[-181407105] = { return Api.InputFile.parse_inputFile($0) }
    dict[-95482955] = { return Api.InputFile.parse_inputFileBig($0) }
    dict[-1649296275] = { return Api.Peer.parse_peerUser($0) }
    dict[-1160714821] = { return Api.Peer.parse_peerChat($0) }
    dict[-1109531342] = { return Api.Peer.parse_peerChannel($0) }
    dict[-1868808300] = { return Api.PaymentRequestedInfo.parse_paymentRequestedInfo($0) }
    dict[164646985] = { return Api.UserStatus.parse_userStatusEmpty($0) }
    dict[-306628279] = { return Api.UserStatus.parse_userStatusOnline($0) }
    dict[9203775] = { return Api.UserStatus.parse_userStatusOffline($0) }
    dict[-496024847] = { return Api.UserStatus.parse_userStatusRecently($0) }
    dict[129960444] = { return Api.UserStatus.parse_userStatusLastWeek($0) }
    dict[2011940674] = { return Api.UserStatus.parse_userStatusLastMonth($0) }
    dict[-11252123] = { return Api.Folder.parse_folder($0) }
    dict[739712882] = { return Api.Dialog.parse_dialog($0) }
    dict[1908216652] = { return Api.Dialog.parse_dialogFolder($0) }
    dict[381645902] = { return Api.SendMessageAction.parse_sendMessageTypingAction($0) }
    dict[-44119819] = { return Api.SendMessageAction.parse_sendMessageCancelAction($0) }
    dict[-1584933265] = { return Api.SendMessageAction.parse_sendMessageRecordVideoAction($0) }
    dict[-378127636] = { return Api.SendMessageAction.parse_sendMessageUploadVideoAction($0) }
    dict[-718310409] = { return Api.SendMessageAction.parse_sendMessageRecordAudioAction($0) }
    dict[-212740181] = { return Api.SendMessageAction.parse_sendMessageUploadAudioAction($0) }
    dict[-774682074] = { return Api.SendMessageAction.parse_sendMessageUploadPhotoAction($0) }
    dict[-1441998364] = { return Api.SendMessageAction.parse_sendMessageUploadDocumentAction($0) }
    dict[393186209] = { return Api.SendMessageAction.parse_sendMessageGeoLocationAction($0) }
    dict[1653390447] = { return Api.SendMessageAction.parse_sendMessageChooseContactAction($0) }
    dict[-580219064] = { return Api.SendMessageAction.parse_sendMessageGamePlayAction($0) }
    dict[-1997373508] = { return Api.SendMessageAction.parse_sendMessageRecordRoundAction($0) }
    dict[608050278] = { return Api.SendMessageAction.parse_sendMessageUploadRoundAction($0) }
    dict[-1137792208] = { return Api.PrivacyKey.parse_privacyKeyStatusTimestamp($0) }
    dict[1343122938] = { return Api.PrivacyKey.parse_privacyKeyChatInvite($0) }
    dict[1030105979] = { return Api.PrivacyKey.parse_privacyKeyPhoneCall($0) }
    dict[961092808] = { return Api.PrivacyKey.parse_privacyKeyPhoneP2P($0) }
    dict[1777096355] = { return Api.PrivacyKey.parse_privacyKeyForwards($0) }
    dict[-1777000467] = { return Api.PrivacyKey.parse_privacyKeyProfilePhoto($0) }
    dict[-778378131] = { return Api.PrivacyKey.parse_privacyKeyPhoneNumber($0) }
    dict[1124062251] = { return Api.PrivacyKey.parse_privacyKeyAddedByPhone($0) }
    dict[522914557] = { return Api.Update.parse_updateNewMessage($0) }
    dict[1318109142] = { return Api.Update.parse_updateMessageID($0) }
    dict[-1576161051] = { return Api.Update.parse_updateDeleteMessages($0) }
    dict[1548249383] = { return Api.Update.parse_updateUserTyping($0) }
    dict[-1704596961] = { return Api.Update.parse_updateChatUserTyping($0) }
    dict[125178264] = { return Api.Update.parse_updateChatParticipants($0) }
    dict[469489699] = { return Api.Update.parse_updateUserStatus($0) }
    dict[-1489818765] = { return Api.Update.parse_updateUserName($0) }
    dict[-1791935732] = { return Api.Update.parse_updateUserPhoto($0) }
    dict[314359194] = { return Api.Update.parse_updateNewEncryptedMessage($0) }
    dict[386986326] = { return Api.Update.parse_updateEncryptedChatTyping($0) }
    dict[-1264392051] = { return Api.Update.parse_updateEncryption($0) }
    dict[956179895] = { return Api.Update.parse_updateEncryptedMessagesRead($0) }
    dict[-364179876] = { return Api.Update.parse_updateChatParticipantAdd($0) }
    dict[1851755554] = { return Api.Update.parse_updateChatParticipantDelete($0) }
    dict[-1906403213] = { return Api.Update.parse_updateDcOptions($0) }
    dict[-2131957734] = { return Api.Update.parse_updateUserBlocked($0) }
    dict[-1094555409] = { return Api.Update.parse_updateNotifySettings($0) }
    dict[-337352679] = { return Api.Update.parse_updateServiceNotification($0) }
    dict[-298113238] = { return Api.Update.parse_updatePrivacy($0) }
    dict[314130811] = { return Api.Update.parse_updateUserPhone($0) }
    dict[791617983] = { return Api.Update.parse_updateReadHistoryOutbox($0) }
    dict[2139689491] = { return Api.Update.parse_updateWebPage($0) }
    dict[1757493555] = { return Api.Update.parse_updateReadMessagesContents($0) }
    dict[-352032773] = { return Api.Update.parse_updateChannelTooLong($0) }
    dict[-1227598250] = { return Api.Update.parse_updateChannel($0) }
    dict[1656358105] = { return Api.Update.parse_updateNewChannelMessage($0) }
    dict[-1015733815] = { return Api.Update.parse_updateDeleteChannelMessages($0) }
    dict[-1734268085] = { return Api.Update.parse_updateChannelMessageViews($0) }
    dict[-1232070311] = { return Api.Update.parse_updateChatParticipantAdmin($0) }
    dict[1753886890] = { return Api.Update.parse_updateNewStickerSet($0) }
    dict[196268545] = { return Api.Update.parse_updateStickerSetsOrder($0) }
    dict[1135492588] = { return Api.Update.parse_updateStickerSets($0) }
    dict[-1821035490] = { return Api.Update.parse_updateSavedGifs($0) }
    dict[1417832080] = { return Api.Update.parse_updateBotInlineQuery($0) }
    dict[239663460] = { return Api.Update.parse_updateBotInlineSend($0) }
    dict[457133559] = { return Api.Update.parse_updateEditChannelMessage($0) }
    dict[-1738988427] = { return Api.Update.parse_updateChannelPinnedMessage($0) }
    dict[-415938591] = { return Api.Update.parse_updateBotCallbackQuery($0) }
    dict[-469536605] = { return Api.Update.parse_updateEditMessage($0) }
    dict[-103646630] = { return Api.Update.parse_updateInlineBotCallbackQuery($0) }
    dict[634833351] = { return Api.Update.parse_updateReadChannelOutbox($0) }
    dict[-299124375] = { return Api.Update.parse_updateDraftMessage($0) }
    dict[1461528386] = { return Api.Update.parse_updateReadFeaturedStickers($0) }
    dict[-1706939360] = { return Api.Update.parse_updateRecentStickers($0) }
    dict[-1574314746] = { return Api.Update.parse_updateConfig($0) }
    dict[861169551] = { return Api.Update.parse_updatePtsChanged($0) }
    dict[1081547008] = { return Api.Update.parse_updateChannelWebPage($0) }
    dict[-2095595325] = { return Api.Update.parse_updateBotWebhookJSON($0) }
    dict[-1684914010] = { return Api.Update.parse_updateBotWebhookJSONQuery($0) }
    dict[-523384512] = { return Api.Update.parse_updateBotShippingQuery($0) }
    dict[1563376297] = { return Api.Update.parse_updateBotPrecheckoutQuery($0) }
    dict[-1425052898] = { return Api.Update.parse_updatePhoneCall($0) }
    dict[1442983757] = { return Api.Update.parse_updateLangPack($0) }
    dict[-451831443] = { return Api.Update.parse_updateFavedStickers($0) }
    dict[-1987495099] = { return Api.Update.parse_updateChannelReadMessagesContents($0) }
    dict[1887741886] = { return Api.Update.parse_updateContactsReset($0) }
    dict[1893427255] = { return Api.Update.parse_updateChannelAvailableMessages($0) }
    dict[-513517117] = { return Api.Update.parse_updateDialogUnreadMark($0) }
    dict[1180041828] = { return Api.Update.parse_updateLangPackTooLong($0) }
    dict[1279515160] = { return Api.Update.parse_updateUserPinnedMessage($0) }
    dict[-1398708869] = { return Api.Update.parse_updateMessagePoll($0) }
    dict[1421875280] = { return Api.Update.parse_updateChatDefaultBannedRights($0) }
    dict[-519195831] = { return Api.Update.parse_updateChatPinnedMessage($0) }
    dict[422972864] = { return Api.Update.parse_updateFolderPeers($0) }
    dict[1852826908] = { return Api.Update.parse_updateDialogPinned($0) }
    dict[-99664734] = { return Api.Update.parse_updatePinnedDialogs($0) }
    dict[856380452] = { return Api.Update.parse_updateReadChannelInbox($0) }
    dict[-1667805217] = { return Api.Update.parse_updateReadHistoryInbox($0) }
    dict[1786671974] = { return Api.Update.parse_updatePeerSettings($0) }
    dict[-1263546448] = { return Api.Update.parse_updatePeerLocated($0) }
    dict[967122427] = { return Api.Update.parse_updateNewScheduledMessage($0) }
    dict[-1870238482] = { return Api.Update.parse_updateDeleteScheduledMessages($0) }
    dict[-2112423005] = { return Api.Update.parse_updateTheme($0) }
    dict[-2027964103] = { return Api.Update.parse_updateGeoLiveViewed($0) }
    dict[1448076945] = { return Api.Update.parse_updateLoginToken($0) }
    dict[1123585836] = { return Api.Update.parse_updateMessagePollVote($0) }
    dict[654302845] = { return Api.Update.parse_updateDialogFilter($0) }
    dict[-1512627963] = { return Api.Update.parse_updateDialogFilterOrder($0) }
    dict[889491791] = { return Api.Update.parse_updateDialogFilters($0) }
    dict[643940105] = { return Api.Update.parse_updatePhoneCallSignalingData($0) }
    dict[1708307556] = { return Api.Update.parse_updateChannelParticipant($0) }
    dict[1854571743] = { return Api.Update.parse_updateChannelMessageForwards($0) }
<<<<<<< HEAD
=======
    dict[295679367] = { return Api.Update.parse_updateReadDiscussion($0) }
>>>>>>> 8e9a0da2
    dict[136574537] = { return Api.messages.VotesList.parse_votesList($0) }
    dict[1558266229] = { return Api.PopularContact.parse_popularContact($0) }
    dict[-373643672] = { return Api.FolderPeer.parse_folderPeer($0) }
    dict[367766557] = { return Api.ChannelParticipant.parse_channelParticipant($0) }
    dict[-1557620115] = { return Api.ChannelParticipant.parse_channelParticipantSelf($0) }
    dict[470789295] = { return Api.ChannelParticipant.parse_channelParticipantBanned($0) }
    dict[-859915345] = { return Api.ChannelParticipant.parse_channelParticipantAdmin($0) }
    dict[-2138237532] = { return Api.ChannelParticipant.parse_channelParticipantCreator($0) }
    dict[-1567730343] = { return Api.MessageUserVote.parse_messageUserVote($0) }
    dict[909603888] = { return Api.MessageUserVote.parse_messageUserVoteInputOption($0) }
    dict[244310238] = { return Api.MessageUserVote.parse_messageUserVoteMultiple($0) }
    dict[471043349] = { return Api.contacts.Blocked.parse_blocked($0) }
    dict[-1878523231] = { return Api.contacts.Blocked.parse_blockedSlice($0) }
    dict[-55902537] = { return Api.InputDialogPeer.parse_inputDialogPeer($0) }
    dict[1684014375] = { return Api.InputDialogPeer.parse_inputDialogPeerFolder($0) }
    dict[-994444869] = { return Api.Error.parse_error($0) }
    dict[-1560655744] = { return Api.KeyboardButton.parse_keyboardButton($0) }
    dict[629866245] = { return Api.KeyboardButton.parse_keyboardButtonUrl($0) }
    dict[-1318425559] = { return Api.KeyboardButton.parse_keyboardButtonRequestPhone($0) }
    dict[-59151553] = { return Api.KeyboardButton.parse_keyboardButtonRequestGeoLocation($0) }
    dict[90744648] = { return Api.KeyboardButton.parse_keyboardButtonSwitchInline($0) }
    dict[1358175439] = { return Api.KeyboardButton.parse_keyboardButtonGame($0) }
    dict[-1344716869] = { return Api.KeyboardButton.parse_keyboardButtonBuy($0) }
    dict[280464681] = { return Api.KeyboardButton.parse_keyboardButtonUrlAuth($0) }
    dict[-802258988] = { return Api.KeyboardButton.parse_inputKeyboardButtonUrlAuth($0) }
    dict[-1144565411] = { return Api.KeyboardButton.parse_keyboardButtonRequestPoll($0) }
    dict[901503851] = { return Api.KeyboardButton.parse_keyboardButtonCallback($0) }
    dict[-748155807] = { return Api.ContactStatus.parse_contactStatus($0) }
    dict[1679398724] = { return Api.SecureFile.parse_secureFileEmpty($0) }
    dict[-534283678] = { return Api.SecureFile.parse_secureFile($0) }
    dict[-199313886] = { return Api.account.Themes.parse_themesNotModified($0) }
    dict[2137482273] = { return Api.account.Themes.parse_themes($0) }
    dict[236446268] = { return Api.PhotoSize.parse_photoSizeEmpty($0) }
    dict[2009052699] = { return Api.PhotoSize.parse_photoSize($0) }
    dict[-374917894] = { return Api.PhotoSize.parse_photoCachedSize($0) }
    dict[-525288402] = { return Api.PhotoSize.parse_photoStrippedSize($0) }
    dict[1520986705] = { return Api.PhotoSize.parse_photoSizeProgressive($0) }
    dict[-244016606] = { return Api.messages.Stickers.parse_stickersNotModified($0) }
    dict[-463889475] = { return Api.messages.Stickers.parse_stickers($0) }
    dict[-1096616924] = { return Api.GlobalPrivacySettings.parse_globalPrivacySettings($0) }
    dict[1008755359] = { return Api.InlineBotSwitchPM.parse_inlineBotSwitchPM($0) }
    dict[223655517] = { return Api.messages.FoundStickerSets.parse_foundStickerSetsNotModified($0) }
    dict[1359533640] = { return Api.messages.FoundStickerSets.parse_foundStickerSets($0) }
    dict[471437699] = { return Api.account.WallPapers.parse_wallPapersNotModified($0) }
    dict[1881892265] = { return Api.account.WallPapers.parse_wallPapers($0) }
    dict[1012306921] = { return Api.InputTheme.parse_inputTheme($0) }
    dict[-175567375] = { return Api.InputTheme.parse_inputThemeSlug($0) }
    dict[1158290442] = { return Api.messages.FoundGifs.parse_foundGifs($0) }
    dict[-1132476723] = { return Api.FileLocation.parse_fileLocationToBeDeprecated($0) }
    dict[-2032041631] = { return Api.Poll.parse_poll($0) }
    dict[423314455] = { return Api.InputNotifyPeer.parse_inputNotifyUsers($0) }
    dict[1251338318] = { return Api.InputNotifyPeer.parse_inputNotifyChats($0) }
    dict[-1311015810] = { return Api.InputNotifyPeer.parse_inputNotifyBroadcasts($0) }
    dict[-1195615476] = { return Api.InputNotifyPeer.parse_inputNotifyPeer($0) }
    dict[-317144808] = { return Api.EncryptedMessage.parse_encryptedMessage($0) }
    dict[594758406] = { return Api.EncryptedMessage.parse_encryptedMessageService($0) }
    dict[-566281095] = { return Api.ChannelParticipantsFilter.parse_channelParticipantsRecent($0) }
    dict[-1268741783] = { return Api.ChannelParticipantsFilter.parse_channelParticipantsAdmins($0) }
    dict[-1328445861] = { return Api.ChannelParticipantsFilter.parse_channelParticipantsBots($0) }
    dict[338142689] = { return Api.ChannelParticipantsFilter.parse_channelParticipantsBanned($0) }
    dict[106343499] = { return Api.ChannelParticipantsFilter.parse_channelParticipantsSearch($0) }
    dict[-1548400251] = { return Api.ChannelParticipantsFilter.parse_channelParticipantsKicked($0) }
    dict[-1150621555] = { return Api.ChannelParticipantsFilter.parse_channelParticipantsContacts($0) }
    dict[-350980120] = { return Api.WebPage.parse_webPageEmpty($0) }
    dict[-981018084] = { return Api.WebPage.parse_webPagePending($0) }
    dict[-392411726] = { return Api.WebPage.parse_webPage($0) }
    dict[1930545681] = { return Api.WebPage.parse_webPageNotModified($0) }
    dict[1036876423] = { return Api.InputBotInlineMessage.parse_inputBotInlineMessageText($0) }
    dict[-190472735] = { return Api.InputBotInlineMessage.parse_inputBotInlineMessageMediaGeo($0) }
    dict[1262639204] = { return Api.InputBotInlineMessage.parse_inputBotInlineMessageGame($0) }
    dict[864077702] = { return Api.InputBotInlineMessage.parse_inputBotInlineMessageMediaAuto($0) }
    dict[1098628881] = { return Api.InputBotInlineMessage.parse_inputBotInlineMessageMediaVenue($0) }
    dict[-1494368259] = { return Api.InputBotInlineMessage.parse_inputBotInlineMessageMediaContact($0) }
    dict[2002815875] = { return Api.KeyboardButtonRow.parse_keyboardButtonRow($0) }
    dict[-290164953] = { return Api.StickerSet.parse_stickerSet($0) }
    dict[354925740] = { return Api.SecureSecretSettings.parse_secureSecretSettings($0) }
    dict[539045032] = { return Api.photos.Photo.parse_photo($0) }
    dict[-208488460] = { return Api.InputContact.parse_inputPhoneContact($0) }
    dict[-1419371685] = { return Api.TopPeerCategory.parse_topPeerCategoryBotsPM($0) }
    dict[344356834] = { return Api.TopPeerCategory.parse_topPeerCategoryBotsInline($0) }
    dict[104314861] = { return Api.TopPeerCategory.parse_topPeerCategoryCorrespondents($0) }
    dict[-1122524854] = { return Api.TopPeerCategory.parse_topPeerCategoryGroups($0) }
    dict[371037736] = { return Api.TopPeerCategory.parse_topPeerCategoryChannels($0) }
    dict[511092620] = { return Api.TopPeerCategory.parse_topPeerCategoryPhoneCalls($0) }
    dict[-1472172887] = { return Api.TopPeerCategory.parse_topPeerCategoryForwardUsers($0) }
    dict[-68239120] = { return Api.TopPeerCategory.parse_topPeerCategoryForwardChats($0) }
    dict[-1219778094] = { return Api.contacts.Contacts.parse_contactsNotModified($0) }
    dict[-353862078] = { return Api.contacts.Contacts.parse_contacts($0) }
    dict[-1798033689] = { return Api.ChannelMessagesFilter.parse_channelMessagesFilterEmpty($0) }
    dict[-847783593] = { return Api.ChannelMessagesFilter.parse_channelMessagesFilter($0) }
    dict[2004110666] = { return Api.DialogFilterSuggested.parse_dialogFilterSuggested($0) }
    dict[326715557] = { return Api.auth.PasswordRecovery.parse_passwordRecovery($0) }
    dict[-1803769784] = { return Api.messages.BotResults.parse_botResults($0) }
    dict[1928391342] = { return Api.InputDocument.parse_inputDocumentEmpty($0) }
    dict[448771445] = { return Api.InputDocument.parse_inputDocument($0) }
    dict[1823064809] = { return Api.PollAnswer.parse_pollAnswer($0) }
    dict[2131196633] = { return Api.contacts.ResolvedPeer.parse_resolvedPeer($0) }
    dict[-1964327229] = { return Api.SecureData.parse_secureData($0) }
    dict[-1771768449] = { return Api.InputMedia.parse_inputMediaEmpty($0) }
    dict[-104578748] = { return Api.InputMedia.parse_inputMediaGeoPoint($0) }
    dict[1212395773] = { return Api.InputMedia.parse_inputMediaGifExternal($0) }
    dict[-750828557] = { return Api.InputMedia.parse_inputMediaGame($0) }
    dict[-1052959727] = { return Api.InputMedia.parse_inputMediaVenue($0) }
    dict[-186607933] = { return Api.InputMedia.parse_inputMediaInvoice($0) }
    dict[505969924] = { return Api.InputMedia.parse_inputMediaUploadedPhoto($0) }
    dict[1530447553] = { return Api.InputMedia.parse_inputMediaUploadedDocument($0) }
    dict[-1279654347] = { return Api.InputMedia.parse_inputMediaPhoto($0) }
    dict[598418386] = { return Api.InputMedia.parse_inputMediaDocument($0) }
    dict[-440664550] = { return Api.InputMedia.parse_inputMediaPhotoExternal($0) }
    dict[-78455655] = { return Api.InputMedia.parse_inputMediaDocumentExternal($0) }
    dict[-122978821] = { return Api.InputMedia.parse_inputMediaContact($0) }
    dict[-833715459] = { return Api.InputMedia.parse_inputMediaGeoLive($0) }
    dict[261416433] = { return Api.InputMedia.parse_inputMediaPoll($0) }
    dict[-428884101] = { return Api.InputMedia.parse_inputMediaDice($0) }
    dict[2134579434] = { return Api.InputPeer.parse_inputPeerEmpty($0) }
    dict[2107670217] = { return Api.InputPeer.parse_inputPeerSelf($0) }
    dict[396093539] = { return Api.InputPeer.parse_inputPeerChat($0) }
    dict[2072935910] = { return Api.InputPeer.parse_inputPeerUser($0) }
    dict[548253432] = { return Api.InputPeer.parse_inputPeerChannel($0) }
    dict[568808380] = { return Api.upload.WebFile.parse_webFile($0) }
    dict[-116274796] = { return Api.Contact.parse_contact($0) }
    dict[-1078332329] = { return Api.help.PassportConfig.parse_passportConfigNotModified($0) }
    dict[-1600596305] = { return Api.help.PassportConfig.parse_passportConfig($0) }
    dict[1648543603] = { return Api.FileHash.parse_fileHash($0) }
    dict[400266251] = { return Api.BotInlineResult.parse_botInlineMediaResult($0) }
    dict[295067450] = { return Api.BotInlineResult.parse_botInlineResult($0) }
    dict[911761060] = { return Api.messages.BotCallbackAnswer.parse_botCallbackAnswer($0) }
    dict[1314881805] = { return Api.payments.PaymentResult.parse_paymentResult($0) }
    dict[-666824391] = { return Api.payments.PaymentResult.parse_paymentVerificationNeeded($0) }
    dict[1694474197] = { return Api.messages.Chats.parse_chats($0) }
    dict[-1663561404] = { return Api.messages.Chats.parse_chatsSlice($0) }
    dict[482797855] = { return Api.InputSingleMedia.parse_inputSingleMedia($0) }
    dict[1163625789] = { return Api.MessageViews.parse_messageViews($0) }
    dict[218751099] = { return Api.InputPrivacyRule.parse_inputPrivacyValueAllowContacts($0) }
    dict[407582158] = { return Api.InputPrivacyRule.parse_inputPrivacyValueAllowAll($0) }
    dict[320652927] = { return Api.InputPrivacyRule.parse_inputPrivacyValueAllowUsers($0) }
    dict[195371015] = { return Api.InputPrivacyRule.parse_inputPrivacyValueDisallowContacts($0) }
    dict[-697604407] = { return Api.InputPrivacyRule.parse_inputPrivacyValueDisallowAll($0) }
    dict[-1877932953] = { return Api.InputPrivacyRule.parse_inputPrivacyValueDisallowUsers($0) }
    dict[1283572154] = { return Api.InputPrivacyRule.parse_inputPrivacyValueAllowChatParticipants($0) }
    dict[-668769361] = { return Api.InputPrivacyRule.parse_inputPrivacyValueDisallowChatParticipants($0) }
    dict[-1058912715] = { return Api.messages.DhConfig.parse_dhConfigNotModified($0) }
    dict[740433629] = { return Api.messages.DhConfig.parse_dhConfig($0) }
    dict[-421545947] = { return Api.ChannelAdminLogEventAction.parse_channelAdminLogEventActionChangeTitle($0) }
    dict[1427671598] = { return Api.ChannelAdminLogEventAction.parse_channelAdminLogEventActionChangeAbout($0) }
    dict[1783299128] = { return Api.ChannelAdminLogEventAction.parse_channelAdminLogEventActionChangeUsername($0) }
    dict[460916654] = { return Api.ChannelAdminLogEventAction.parse_channelAdminLogEventActionToggleInvites($0) }
    dict[648939889] = { return Api.ChannelAdminLogEventAction.parse_channelAdminLogEventActionToggleSignatures($0) }
    dict[-370660328] = { return Api.ChannelAdminLogEventAction.parse_channelAdminLogEventActionUpdatePinned($0) }
    dict[1889215493] = { return Api.ChannelAdminLogEventAction.parse_channelAdminLogEventActionEditMessage($0) }
    dict[1121994683] = { return Api.ChannelAdminLogEventAction.parse_channelAdminLogEventActionDeleteMessage($0) }
    dict[405815507] = { return Api.ChannelAdminLogEventAction.parse_channelAdminLogEventActionParticipantJoin($0) }
    dict[-124291086] = { return Api.ChannelAdminLogEventAction.parse_channelAdminLogEventActionParticipantLeave($0) }
    dict[-484690728] = { return Api.ChannelAdminLogEventAction.parse_channelAdminLogEventActionParticipantInvite($0) }
    dict[-422036098] = { return Api.ChannelAdminLogEventAction.parse_channelAdminLogEventActionParticipantToggleBan($0) }
    dict[-714643696] = { return Api.ChannelAdminLogEventAction.parse_channelAdminLogEventActionParticipantToggleAdmin($0) }
    dict[-1312568665] = { return Api.ChannelAdminLogEventAction.parse_channelAdminLogEventActionChangeStickerSet($0) }
    dict[1599903217] = { return Api.ChannelAdminLogEventAction.parse_channelAdminLogEventActionTogglePreHistoryHidden($0) }
    dict[771095562] = { return Api.ChannelAdminLogEventAction.parse_channelAdminLogEventActionDefaultBannedRights($0) }
    dict[-1895328189] = { return Api.ChannelAdminLogEventAction.parse_channelAdminLogEventActionStopPoll($0) }
    dict[1129042607] = { return Api.ChannelAdminLogEventAction.parse_channelAdminLogEventActionChangePhoto($0) }
    dict[-1569748965] = { return Api.ChannelAdminLogEventAction.parse_channelAdminLogEventActionChangeLinkedChat($0) }
    dict[241923758] = { return Api.ChannelAdminLogEventAction.parse_channelAdminLogEventActionChangeLocation($0) }
    dict[1401984889] = { return Api.ChannelAdminLogEventAction.parse_channelAdminLogEventActionToggleSlowMode($0) }
    dict[-543777747] = { return Api.auth.ExportedAuthorization.parse_exportedAuthorization($0) }
    dict[2103482845] = { return Api.SecurePlainData.parse_securePlainPhone($0) }
    dict[569137759] = { return Api.SecurePlainData.parse_securePlainEmail($0) }
    dict[-1269012015] = { return Api.messages.AffectedHistory.parse_affectedHistory($0) }
    dict[1244130093] = { return Api.StatsGraph.parse_statsGraphAsync($0) }
    dict[-1092839390] = { return Api.StatsGraph.parse_statsGraphError($0) }
    dict[-1901828938] = { return Api.StatsGraph.parse_statsGraph($0) }
    dict[-1036572727] = { return Api.account.PasswordInputSettings.parse_passwordInputSettings($0) }
    dict[878078826] = { return Api.PageTableCell.parse_pageTableCell($0) }
    dict[-1626209256] = { return Api.ChatBannedRights.parse_chatBannedRights($0) }
    dict[649453030] = { return Api.messages.MessageEditData.parse_messageEditData($0) }
    dict[-886477832] = { return Api.LabeledPrice.parse_labeledPrice($0) }
    dict[-438840932] = { return Api.messages.ChatFull.parse_chatFull($0) }
    dict[-618540889] = { return Api.InputSecureValue.parse_inputSecureValue($0) }
    dict[-765481584] = { return Api.messages.DiscussionMessage.parse_discussionMessage($0) }
    dict[1722786150] = { return Api.help.DeepLinkInfo.parse_deepLinkInfoEmpty($0) }
    dict[1783556146] = { return Api.help.DeepLinkInfo.parse_deepLinkInfo($0) }
    dict[-313079300] = { return Api.account.WebAuthorizations.parse_webAuthorizations($0) }
    dict[2013922064] = { return Api.help.TermsOfService.parse_termsOfService($0) }
    dict[1490799288] = { return Api.ReportReason.parse_inputReportReasonSpam($0) }
    dict[505595789] = { return Api.ReportReason.parse_inputReportReasonViolence($0) }
    dict[777640226] = { return Api.ReportReason.parse_inputReportReasonPornography($0) }
    dict[-512463606] = { return Api.ReportReason.parse_inputReportReasonOther($0) }
    dict[-1685456582] = { return Api.ReportReason.parse_inputReportReasonCopyright($0) }
    dict[-1376497949] = { return Api.ReportReason.parse_inputReportReasonChildAbuse($0) }
    dict[-606798099] = { return Api.ReportReason.parse_inputReportReasonGeoIrrelevant($0) }
    dict[-247351839] = { return Api.InputEncryptedChat.parse_inputEncryptedChat($0) }
    dict[-524237339] = { return Api.PageTableRow.parse_pageTableRow($0) }
    dict[-40996577] = { return Api.DraftMessage.parse_draftMessage($0) }
    dict[453805082] = { return Api.DraftMessage.parse_draftMessageEmpty($0) }
    dict[-1014526429] = { return Api.help.Country.parse_country($0) }
    dict[418631927] = { return Api.StatsGroupTopPoster.parse_statsGroupTopPoster($0) }
    dict[-2128640689] = { return Api.account.SentEmailCode.parse_sentEmailCode($0) }
    dict[-1038136962] = { return Api.EncryptedFile.parse_encryptedFileEmpty($0) }
    dict[1248893260] = { return Api.EncryptedFile.parse_encryptedFile($0) }
    dict[-557924733] = { return Api.CodeSettings.parse_codeSettings($0) }
    dict[-391902247] = { return Api.SecureValueError.parse_secureValueErrorData($0) }
    dict[12467706] = { return Api.SecureValueError.parse_secureValueErrorFrontSide($0) }
    dict[-2037765467] = { return Api.SecureValueError.parse_secureValueErrorReverseSide($0) }
    dict[-449327402] = { return Api.SecureValueError.parse_secureValueErrorSelfie($0) }
    dict[2054162547] = { return Api.SecureValueError.parse_secureValueErrorFile($0) }
    dict[1717706985] = { return Api.SecureValueError.parse_secureValueErrorFiles($0) }
    dict[-2036501105] = { return Api.SecureValueError.parse_secureValueError($0) }
    dict[-1592506512] = { return Api.SecureValueError.parse_secureValueErrorTranslationFile($0) }
    dict[878931416] = { return Api.SecureValueError.parse_secureValueErrorTranslationFiles($0) }
    dict[-1728664459] = { return Api.help.PromoData.parse_promoDataEmpty($0) }
    dict[-1942390465] = { return Api.help.PromoData.parse_promoData($0) }
    dict[-1613493288] = { return Api.NotifyPeer.parse_notifyPeer($0) }
    dict[-1261946036] = { return Api.NotifyPeer.parse_notifyUsers($0) }
    dict[-1073230141] = { return Api.NotifyPeer.parse_notifyChats($0) }
    dict[-703403793] = { return Api.NotifyPeer.parse_notifyBroadcasts($0) }
    dict[-582464156] = { return Api.wallet.KeySecretSalt.parse_secretSalt($0) }
    dict[1335282456] = { return Api.InputPrivacyKey.parse_inputPrivacyKeyStatusTimestamp($0) }
    dict[-1107622874] = { return Api.InputPrivacyKey.parse_inputPrivacyKeyChatInvite($0) }
    dict[-88417185] = { return Api.InputPrivacyKey.parse_inputPrivacyKeyPhoneCall($0) }
    dict[-610373422] = { return Api.InputPrivacyKey.parse_inputPrivacyKeyPhoneP2P($0) }
    dict[-1529000952] = { return Api.InputPrivacyKey.parse_inputPrivacyKeyForwards($0) }
    dict[1461304012] = { return Api.InputPrivacyKey.parse_inputPrivacyKeyProfilePhoto($0) }
    dict[55761658] = { return Api.InputPrivacyKey.parse_inputPrivacyKeyPhoneNumber($0) }
    dict[-786326563] = { return Api.InputPrivacyKey.parse_inputPrivacyKeyAddedByPhone($0) }
    dict[235081943] = { return Api.help.RecentMeUrls.parse_recentMeUrls($0) }
    dict[-1606526075] = { return Api.ReplyMarkup.parse_replyKeyboardHide($0) }
    dict[-200242528] = { return Api.ReplyMarkup.parse_replyKeyboardForceReply($0) }
    dict[889353612] = { return Api.ReplyMarkup.parse_replyKeyboardMarkup($0) }
    dict[1218642516] = { return Api.ReplyMarkup.parse_replyInlineMarkup($0) }
    dict[1556570557] = { return Api.EmojiKeywordsDifference.parse_emojiKeywordsDifference($0) }
    dict[1493171408] = { return Api.HighScore.parse_highScore($0) }
    dict[-305282981] = { return Api.TopPeer.parse_topPeer($0) }
    dict[411017418] = { return Api.SecureValue.parse_secureValue($0) }
    dict[-316748368] = { return Api.SecureValueHash.parse_secureValueHash($0) }
    dict[1444661369] = { return Api.ContactBlocked.parse_contactBlocked($0) }
    dict[-398136321] = { return Api.messages.SearchCounter.parse_searchCounter($0) }
    dict[-2128698738] = { return Api.auth.CheckedPhone.parse_checkedPhone($0) }
    dict[-1188055347] = { return Api.PageListItem.parse_pageListItemText($0) }
    dict[635466748] = { return Api.PageListItem.parse_pageListItemBlocks($0) }
    dict[-1182234929] = { return Api.InputUser.parse_inputUserEmpty($0) }
    dict[-138301121] = { return Api.InputUser.parse_inputUserSelf($0) }
    dict[-668391402] = { return Api.InputUser.parse_inputUser($0) }
    dict[-1738178803] = { return Api.Page.parse_page($0) }
    dict[871426631] = { return Api.SecureCredentialsEncrypted.parse_secureCredentialsEncrypted($0) }
    dict[-875679776] = { return Api.StatsPercentValue.parse_statsPercentValue($0) }
    dict[157948117] = { return Api.upload.File.parse_file($0) }
    dict[-242427324] = { return Api.upload.File.parse_fileCdnRedirect($0) }
    dict[-1078612597] = { return Api.ChannelLocation.parse_channelLocationEmpty($0) }
    dict[547062491] = { return Api.ChannelLocation.parse_channelLocation($0) }
    dict[182649427] = { return Api.MessageRange.parse_messageRange($0) }
    dict[946083368] = { return Api.messages.StickerSetInstallResult.parse_stickerSetInstallResultSuccess($0) }
    dict[904138920] = { return Api.messages.StickerSetInstallResult.parse_stickerSetInstallResultArchive($0) }
    dict[856375399] = { return Api.Config.parse_config($0) }
    dict[-75283823] = { return Api.TopPeerCategoryPeers.parse_topPeerCategoryPeers($0) }
    dict[-1107729093] = { return Api.Game.parse_game($0) }
    dict[1605510357] = { return Api.ChatAdminRights.parse_chatAdminRights($0) }
    dict[4883767] = { return Api.SecurePasswordKdfAlgo.parse_securePasswordKdfAlgoUnknown($0) }
    dict[-1141711456] = { return Api.SecurePasswordKdfAlgo.parse_securePasswordKdfAlgoPBKDF2HMACSHA512iter100000($0) }
    dict[-2042159726] = { return Api.SecurePasswordKdfAlgo.parse_securePasswordKdfAlgoSHA512($0) }
    dict[-1032140601] = { return Api.BotCommand.parse_botCommand($0) }
    dict[1474462241] = { return Api.account.ContentSettings.parse_contentSettings($0) }
    dict[-2066640507] = { return Api.messages.AffectedMessages.parse_affectedMessages($0) }
    dict[-402498398] = { return Api.messages.SavedGifs.parse_savedGifsNotModified($0) }
    dict[772213157] = { return Api.messages.SavedGifs.parse_savedGifs($0) }
    dict[-914167110] = { return Api.CdnPublicKey.parse_cdnPublicKey($0) }
<<<<<<< HEAD
    dict[1355885018] = { return Api.MessageReplies.parse_messageReplies($0) }
=======
    dict[-2099001323] = { return Api.MessageReplies.parse_messageReplies($0) }
>>>>>>> 8e9a0da2
    dict[53231223] = { return Api.InputGame.parse_inputGameID($0) }
    dict[-1020139510] = { return Api.InputGame.parse_inputGameShortName($0) }
    dict[1107543535] = { return Api.help.CountryCode.parse_countryCode($0) }
    dict[-1502174430] = { return Api.InputMessage.parse_inputMessageID($0) }
    dict[-1160215659] = { return Api.InputMessage.parse_inputMessageReplyTo($0) }
    dict[-2037963464] = { return Api.InputMessage.parse_inputMessagePinned($0) }
    dict[-58224696] = { return Api.PhoneCallProtocol.parse_phoneCallProtocol($0) }
    dict[-1237848657] = { return Api.StatsDateRangeDays.parse_statsDateRangeDays($0) }
    dict[-1567175714] = { return Api.MessageFwdAuthor.parse_messageFwdAuthor($0) }
    dict[-1539849235] = { return Api.WallPaper.parse_wallPaper($0) }
    dict[-1963717851] = { return Api.WallPaper.parse_wallPaperNoFile($0) }
    dict[-1938715001] = { return Api.messages.Messages.parse_messages($0) }
    dict[1951620897] = { return Api.messages.Messages.parse_messagesNotModified($0) }
    dict[-1725551049] = { return Api.messages.Messages.parse_channelMessages($0) }
    dict[-923939298] = { return Api.messages.Messages.parse_messagesSlice($0) }
    dict[-1022713000] = { return Api.Invoice.parse_invoice($0) }
    dict[1933519201] = { return Api.PeerSettings.parse_peerSettings($0) }
    dict[1577067778] = { return Api.auth.SentCode.parse_sentCode($0) }
    dict[480546647] = { return Api.InputChatPhoto.parse_inputChatPhotoEmpty($0) }
    dict[-1991004873] = { return Api.InputChatPhoto.parse_inputChatPhoto($0) }
    dict[-968723890] = { return Api.InputChatPhoto.parse_inputChatUploadedPhoto($0) }
    dict[742337250] = { return Api.messages.MessageViews.parse_messageViews($0) }
    dict[-368917890] = { return Api.PaymentCharge.parse_paymentCharge($0) }
    dict[-1387279939] = { return Api.MessageInteractionCounters.parse_messageInteractionCounters($0) }
    dict[-1107852396] = { return Api.stats.BroadcastStats.parse_broadcastStats($0) }
    dict[-484987010] = { return Api.Updates.parse_updatesTooLong($0) }
    dict[-1857044719] = { return Api.Updates.parse_updateShortMessage($0) }
    dict[377562760] = { return Api.Updates.parse_updateShortChatMessage($0) }
    dict[2027216577] = { return Api.Updates.parse_updateShort($0) }
    dict[1918567619] = { return Api.Updates.parse_updatesCombined($0) }
    dict[1957577280] = { return Api.Updates.parse_updates($0) }
    dict[301019932] = { return Api.Updates.parse_updateShortSentMessage($0) }
    dict[-276825834] = { return Api.stats.MegagroupStats.parse_megagroupStats($0) }
    dict[-884757282] = { return Api.StatsAbsValueAndPrev.parse_statsAbsValueAndPrev($0) }
    dict[1038967584] = { return Api.MessageMedia.parse_messageMediaEmpty($0) }
    dict[1457575028] = { return Api.MessageMedia.parse_messageMediaGeo($0) }
    dict[-1618676578] = { return Api.MessageMedia.parse_messageMediaUnsupported($0) }
    dict[-1557277184] = { return Api.MessageMedia.parse_messageMediaWebPage($0) }
    dict[-38694904] = { return Api.MessageMedia.parse_messageMediaGame($0) }
    dict[-2074799289] = { return Api.MessageMedia.parse_messageMediaInvoice($0) }
    dict[2084316681] = { return Api.MessageMedia.parse_messageMediaGeoLive($0) }
    dict[784356159] = { return Api.MessageMedia.parse_messageMediaVenue($0) }
    dict[1766936791] = { return Api.MessageMedia.parse_messageMediaPhoto($0) }
    dict[-1666158377] = { return Api.MessageMedia.parse_messageMediaDocument($0) }
    dict[-873313984] = { return Api.MessageMedia.parse_messageMediaContact($0) }
    dict[1272375192] = { return Api.MessageMedia.parse_messageMediaPoll($0) }
    dict[1065280907] = { return Api.MessageMedia.parse_messageMediaDice($0) }
    dict[-842892769] = { return Api.PaymentSavedCredentials.parse_paymentSavedCredentialsCard($0) }
    dict[1450380236] = { return Api.Null.parse_null($0) }
    dict[1923290508] = { return Api.auth.CodeType.parse_codeTypeSms($0) }
    dict[1948046307] = { return Api.auth.CodeType.parse_codeTypeCall($0) }
    dict[577556219] = { return Api.auth.CodeType.parse_codeTypeFlashCall($0) }
    dict[1815593308] = { return Api.DocumentAttribute.parse_documentAttributeImageSize($0) }
    dict[297109817] = { return Api.DocumentAttribute.parse_documentAttributeAnimated($0) }
    dict[1662637586] = { return Api.DocumentAttribute.parse_documentAttributeSticker($0) }
    dict[250621158] = { return Api.DocumentAttribute.parse_documentAttributeVideo($0) }
    dict[-1739392570] = { return Api.DocumentAttribute.parse_documentAttributeAudio($0) }
    dict[358154344] = { return Api.DocumentAttribute.parse_documentAttributeFilename($0) }
    dict[-1744710921] = { return Api.DocumentAttribute.parse_documentAttributeHasStickers($0) }
    dict[-177732982] = { return Api.BankCardOpenUrl.parse_bankCardOpenUrl($0) }
    dict[307276766] = { return Api.account.Authorizations.parse_authorizations($0) }
    dict[935395612] = { return Api.ChatPhoto.parse_chatPhotoEmpty($0) }
    dict[-770990276] = { return Api.ChatPhoto.parse_chatPhoto($0) }
    dict[1869903447] = { return Api.PageCaption.parse_pageCaption($0) }
    dict[1062645411] = { return Api.payments.PaymentForm.parse_paymentForm($0) }
    dict[1342771681] = { return Api.payments.PaymentReceipt.parse_paymentReceipt($0) }
    dict[863093588] = { return Api.messages.PeerDialogs.parse_peerDialogs($0) }
    dict[-1831650802] = { return Api.UrlAuthResult.parse_urlAuthResultRequest($0) }
    dict[-1886646706] = { return Api.UrlAuthResult.parse_urlAuthResultAccepted($0) }
    dict[-1445536993] = { return Api.UrlAuthResult.parse_urlAuthResultDefault($0) }
    dict[-4838507] = { return Api.InputStickerSet.parse_inputStickerSetEmpty($0) }
    dict[-1645763991] = { return Api.InputStickerSet.parse_inputStickerSetID($0) }
    dict[-2044933984] = { return Api.InputStickerSet.parse_inputStickerSetShortName($0) }
    dict[42402760] = { return Api.InputStickerSet.parse_inputStickerSetAnimatedEmoji($0) }
    dict[-427863538] = { return Api.InputStickerSet.parse_inputStickerSetDice($0) }
    dict[-1729618630] = { return Api.BotInfo.parse_botInfo($0) }
    dict[-1519637954] = { return Api.updates.State.parse_state($0) }
    dict[372165663] = { return Api.FoundGif.parse_foundGif($0) }
    dict[-1670052855] = { return Api.FoundGif.parse_foundGifCached($0) }
    dict[537022650] = { return Api.User.parse_userEmpty($0) }
    dict[-1820043071] = { return Api.User.parse_user($0) }
    dict[-2082087340] = { return Api.Message.parse_messageEmpty($0) }
    dict[-1642487306] = { return Api.Message.parse_messageService($0) }
    dict[-1971453315] = { return Api.Message.parse_message($0) }
    dict[831924812] = { return Api.StatsGroupTopInviter.parse_statsGroupTopInviter($0) }
    dict[186120336] = { return Api.messages.RecentStickers.parse_recentStickersNotModified($0) }
    dict[586395571] = { return Api.messages.RecentStickers.parse_recentStickers($0) }
    dict[-182231723] = { return Api.InputFileLocation.parse_inputEncryptedFileLocation($0) }
    dict[-876089816] = { return Api.InputFileLocation.parse_inputSecureFileLocation($0) }
    dict[-539317279] = { return Api.InputFileLocation.parse_inputFileLocation($0) }
    dict[1075322878] = { return Api.InputFileLocation.parse_inputPhotoFileLocation($0) }
    dict[-1160743548] = { return Api.InputFileLocation.parse_inputDocumentFileLocation($0) }
    dict[668375447] = { return Api.InputFileLocation.parse_inputPeerPhotoFileLocation($0) }
    dict[230353641] = { return Api.InputFileLocation.parse_inputStickerSetThumb($0) }
    dict[286776671] = { return Api.GeoPoint.parse_geoPointEmpty($0) }
    dict[43446532] = { return Api.GeoPoint.parse_geoPoint($0) }
    dict[506920429] = { return Api.InputPhoneCall.parse_inputPhoneCall($0) }
    dict[-1551583367] = { return Api.ReceivedNotifyMessage.parse_receivedNotifyMessage($0) }
    dict[-57668565] = { return Api.ChatParticipants.parse_chatParticipantsForbidden($0) }
    dict[1061556205] = { return Api.ChatParticipants.parse_chatParticipants($0) }
    dict[1949890536] = { return Api.DialogFilter.parse_dialogFilter($0) }
    dict[-1056001329] = { return Api.InputPaymentCredentials.parse_inputPaymentCredentialsSaved($0) }
    dict[873977640] = { return Api.InputPaymentCredentials.parse_inputPaymentCredentials($0) }
    dict[178373535] = { return Api.InputPaymentCredentials.parse_inputPaymentCredentialsApplePay($0) }
    dict[-905587442] = { return Api.InputPaymentCredentials.parse_inputPaymentCredentialsAndroidPay($0) }
    dict[-1239335713] = { return Api.ShippingOption.parse_shippingOption($0) }
    dict[859091184] = { return Api.InputSecureFile.parse_inputSecureFileUploaded($0) }
    dict[1399317950] = { return Api.InputSecureFile.parse_inputSecureFile($0) }
    dict[512535275] = { return Api.PostAddress.parse_postAddress($0) }
    dict[-70073706] = { return Api.InputFolderPeer.parse_inputFolderPeer($0) }
    dict[2104790276] = { return Api.DataJSON.parse_dataJSON($0) }
    dict[-433014407] = { return Api.InputWallPaper.parse_inputWallPaper($0) }
    dict[1913199744] = { return Api.InputWallPaper.parse_inputWallPaperSlug($0) }
    dict[-2077770836] = { return Api.InputWallPaper.parse_inputWallPaperNoFile($0) }
    dict[-1118798639] = { return Api.InputThemeSettings.parse_inputThemeSettings($0) }
    dict[1251549527] = { return Api.InputStickeredMedia.parse_inputStickeredMediaPhoto($0) }
    dict[70813275] = { return Api.InputStickeredMedia.parse_inputStickeredMediaDocument($0) }
    dict[1421174295] = { return Api.WebPageAttribute.parse_webPageAttributeTheme($0) }
    dict[-958657434] = { return Api.messages.FeaturedStickers.parse_featuredStickersNotModified($0) }
    dict[-1230257343] = { return Api.messages.FeaturedStickers.parse_featuredStickers($0) }
    dict[-2048646399] = { return Api.PhoneCallDiscardReason.parse_phoneCallDiscardReasonMissed($0) }
    dict[-527056480] = { return Api.PhoneCallDiscardReason.parse_phoneCallDiscardReasonDisconnect($0) }
    dict[1471006352] = { return Api.PhoneCallDiscardReason.parse_phoneCallDiscardReasonHangup($0) }
    dict[-84416311] = { return Api.PhoneCallDiscardReason.parse_phoneCallDiscardReasonBusy($0) }
    dict[-1910892683] = { return Api.NearestDc.parse_nearestDc($0) }
    dict[-1059185703] = { return Api.JSONObjectValue.parse_jsonObjectValue($0) }
    dict[-1916114267] = { return Api.photos.Photos.parse_photos($0) }
    dict[352657236] = { return Api.photos.Photos.parse_photosSlice($0) }
    dict[2010127419] = { return Api.contacts.ImportedContacts.parse_importedContacts($0) }
    dict[-1678949555] = { return Api.InputWebDocument.parse_inputWebDocument($0) }
    dict[-326966976] = { return Api.phone.PhoneCall.parse_phoneCall($0) }
    dict[995769920] = { return Api.ChannelAdminLogEvent.parse_channelAdminLogEvent($0) }
    dict[-1132882121] = { return Api.Bool.parse_boolFalse($0) }
    dict[-1720552011] = { return Api.Bool.parse_boolTrue($0) }
    dict[-892239370] = { return Api.LangPackString.parse_langPackString($0) }
    dict[1816636575] = { return Api.LangPackString.parse_langPackStringPluralized($0) }
    dict[695856818] = { return Api.LangPackString.parse_langPackStringDeleted($0) }
    dict[-1036396922] = { return Api.InputWebFileLocation.parse_inputWebFileLocation($0) }
    dict[1430205163] = { return Api.InputWebFileLocation.parse_inputWebFileGeoMessageLocation($0) }
    dict[-1625153079] = { return Api.InputWebFileLocation.parse_inputWebFileGeoPointLocation($0) }
    dict[893020267] = { return Api.MessageFwdHeader.parse_messageFwdHeader($0) }
    dict[-1012849566] = { return Api.BaseTheme.parse_baseThemeClassic($0) }
    dict[-69724536] = { return Api.BaseTheme.parse_baseThemeDay($0) }
    dict[-1212997976] = { return Api.BaseTheme.parse_baseThemeNight($0) }
    dict[1834973166] = { return Api.BaseTheme.parse_baseThemeTinted($0) }
    dict[1527845466] = { return Api.BaseTheme.parse_baseThemeArctic($0) }
    dict[398898678] = { return Api.help.Support.parse_support($0) }
    dict[1474492012] = { return Api.MessagesFilter.parse_inputMessagesFilterEmpty($0) }
    dict[-1777752804] = { return Api.MessagesFilter.parse_inputMessagesFilterPhotos($0) }
    dict[-1614803355] = { return Api.MessagesFilter.parse_inputMessagesFilterVideo($0) }
    dict[1458172132] = { return Api.MessagesFilter.parse_inputMessagesFilterPhotoVideo($0) }
    dict[-648121413] = { return Api.MessagesFilter.parse_inputMessagesFilterPhotoVideoDocuments($0) }
    dict[-1629621880] = { return Api.MessagesFilter.parse_inputMessagesFilterDocument($0) }
    dict[2129714567] = { return Api.MessagesFilter.parse_inputMessagesFilterUrl($0) }
    dict[-3644025] = { return Api.MessagesFilter.parse_inputMessagesFilterGif($0) }
    dict[1358283666] = { return Api.MessagesFilter.parse_inputMessagesFilterVoice($0) }
    dict[928101534] = { return Api.MessagesFilter.parse_inputMessagesFilterMusic($0) }
    dict[975236280] = { return Api.MessagesFilter.parse_inputMessagesFilterChatPhotos($0) }
    dict[-2134272152] = { return Api.MessagesFilter.parse_inputMessagesFilterPhoneCalls($0) }
    dict[2054952868] = { return Api.MessagesFilter.parse_inputMessagesFilterRoundVoice($0) }
    dict[-1253451181] = { return Api.MessagesFilter.parse_inputMessagesFilterRoundVideo($0) }
    dict[-1040652646] = { return Api.MessagesFilter.parse_inputMessagesFilterMyMentions($0) }
    dict[1187706024] = { return Api.MessagesFilter.parse_inputMessagesFilterMyMentionsUnread($0) }
    dict[-419271411] = { return Api.MessagesFilter.parse_inputMessagesFilterGeo($0) }
    dict[-530392189] = { return Api.MessagesFilter.parse_inputMessagesFilterContacts($0) }
    dict[364538944] = { return Api.messages.Dialogs.parse_dialogs($0) }
    dict[1910543603] = { return Api.messages.Dialogs.parse_dialogsSlice($0) }
    dict[-253500010] = { return Api.messages.Dialogs.parse_dialogsNotModified($0) }
    dict[-1986399595] = { return Api.stats.MessageStats.parse_messageStats($0) }
    dict[-709641735] = { return Api.EmojiKeyword.parse_emojiKeyword($0) }
    dict[594408994] = { return Api.EmojiKeyword.parse_emojiKeywordDeleted($0) }
    dict[-290921362] = { return Api.upload.CdnFile.parse_cdnFileReuploadNeeded($0) }
    dict[-1449145777] = { return Api.upload.CdnFile.parse_cdnFile($0) }
    dict[1984136919] = { return Api.wallet.LiteResponse.parse_liteResponse($0) }
    dict[415997816] = { return Api.help.InviteText.parse_inviteText($0) }
    dict[-1937807902] = { return Api.BotInlineMessage.parse_botInlineMessageText($0) }
    dict[982505656] = { return Api.BotInlineMessage.parse_botInlineMessageMediaGeo($0) }
    dict[1984755728] = { return Api.BotInlineMessage.parse_botInlineMessageMediaAuto($0) }
    dict[-1970903652] = { return Api.BotInlineMessage.parse_botInlineMessageMediaVenue($0) }
    dict[416402882] = { return Api.BotInlineMessage.parse_botInlineMessageMediaContact($0) }
    dict[-1673717362] = { return Api.InputPeerNotifySettings.parse_inputPeerNotifySettings($0) }
    dict[-1634752813] = { return Api.messages.FavedStickers.parse_favedStickersNotModified($0) }
    dict[-209768682] = { return Api.messages.FavedStickers.parse_favedStickers($0) }
    dict[1776236393] = { return Api.ExportedChatInvite.parse_chatInviteEmpty($0) }
    dict[-64092740] = { return Api.ExportedChatInvite.parse_chatInviteExported($0) }
    dict[-1389486888] = { return Api.account.AuthorizationForm.parse_authorizationForm($0) }
    dict[-1392388579] = { return Api.Authorization.parse_authorization($0) }
    dict[-1361650766] = { return Api.MaskCoords.parse_maskCoords($0) }
    dict[-395967805] = { return Api.messages.AllStickers.parse_allStickersNotModified($0) }
    dict[-302170017] = { return Api.messages.AllStickers.parse_allStickers($0) }
    dict[-1655957568] = { return Api.PhoneConnection.parse_phoneConnection($0) }
    dict[1667228533] = { return Api.PhoneConnection.parse_phoneConnectionWebrtc($0) }
    dict[-206688531] = { return Api.help.UserInfo.parse_userInfoEmpty($0) }
    dict[32192344] = { return Api.help.UserInfo.parse_userInfo($0) }
    dict[-1194283041] = { return Api.AccountDaysTTL.parse_accountDaysTTL($0) }
    dict[-1658158621] = { return Api.SecureValueType.parse_secureValueTypePersonalDetails($0) }
    dict[1034709504] = { return Api.SecureValueType.parse_secureValueTypePassport($0) }
    dict[115615172] = { return Api.SecureValueType.parse_secureValueTypeDriverLicense($0) }
    dict[-1596951477] = { return Api.SecureValueType.parse_secureValueTypeIdentityCard($0) }
    dict[-1717268701] = { return Api.SecureValueType.parse_secureValueTypeInternalPassport($0) }
    dict[-874308058] = { return Api.SecureValueType.parse_secureValueTypeAddress($0) }
    dict[-63531698] = { return Api.SecureValueType.parse_secureValueTypeUtilityBill($0) }
    dict[-1995211763] = { return Api.SecureValueType.parse_secureValueTypeBankStatement($0) }
    dict[-1954007928] = { return Api.SecureValueType.parse_secureValueTypeRentalAgreement($0) }
    dict[-1713143702] = { return Api.SecureValueType.parse_secureValueTypePassportRegistration($0) }
    dict[-368907213] = { return Api.SecureValueType.parse_secureValueTypeTemporaryRegistration($0) }
    dict[-1289704741] = { return Api.SecureValueType.parse_secureValueTypePhone($0) }
    dict[-1908627474] = { return Api.SecureValueType.parse_secureValueTypeEmail($0) }
    dict[-732254058] = { return Api.PasswordKdfAlgo.parse_passwordKdfAlgoUnknown($0) }
    dict[982592842] = { return Api.PasswordKdfAlgo.parse_passwordKdfAlgoSHA256SHA256PBKDF2HMACSHA512iter100000SHA256ModPow($0) }
    dict[-1390001672] = { return Api.account.Password.parse_password($0) }
    dict[-1462213465] = { return Api.InputBotInlineResult.parse_inputBotInlineResultPhoto($0) }
    dict[-459324] = { return Api.InputBotInlineResult.parse_inputBotInlineResultDocument($0) }
    dict[1336154098] = { return Api.InputBotInlineResult.parse_inputBotInlineResultGame($0) }
    dict[-2000710887] = { return Api.InputBotInlineResult.parse_inputBotInlineResult($0) }
    dict[1352683077] = { return Api.account.PrivacyRules.parse_privacyRules($0) }
    dict[-123988] = { return Api.PrivacyRule.parse_privacyValueAllowContacts($0) }
    dict[1698855810] = { return Api.PrivacyRule.parse_privacyValueAllowAll($0) }
    dict[1297858060] = { return Api.PrivacyRule.parse_privacyValueAllowUsers($0) }
    dict[-125240806] = { return Api.PrivacyRule.parse_privacyValueDisallowContacts($0) }
    dict[-1955338397] = { return Api.PrivacyRule.parse_privacyValueDisallowAll($0) }
    dict[209668535] = { return Api.PrivacyRule.parse_privacyValueDisallowUsers($0) }
    dict[415136107] = { return Api.PrivacyRule.parse_privacyValueAllowChatParticipants($0) }
    dict[-1397881200] = { return Api.PrivacyRule.parse_privacyValueDisallowChatParticipants($0) }
    dict[-1230047312] = { return Api.MessageAction.parse_messageActionEmpty($0) }
    dict[-1503425638] = { return Api.MessageAction.parse_messageActionChatCreate($0) }
    dict[-1247687078] = { return Api.MessageAction.parse_messageActionChatEditTitle($0) }
    dict[2144015272] = { return Api.MessageAction.parse_messageActionChatEditPhoto($0) }
    dict[-1780220945] = { return Api.MessageAction.parse_messageActionChatDeletePhoto($0) }
    dict[1217033015] = { return Api.MessageAction.parse_messageActionChatAddUser($0) }
    dict[-1297179892] = { return Api.MessageAction.parse_messageActionChatDeleteUser($0) }
    dict[-123931160] = { return Api.MessageAction.parse_messageActionChatJoinedByLink($0) }
    dict[-1781355374] = { return Api.MessageAction.parse_messageActionChannelCreate($0) }
    dict[1371385889] = { return Api.MessageAction.parse_messageActionChatMigrateTo($0) }
    dict[-1336546578] = { return Api.MessageAction.parse_messageActionChannelMigrateFrom($0) }
    dict[-1799538451] = { return Api.MessageAction.parse_messageActionPinMessage($0) }
    dict[-1615153660] = { return Api.MessageAction.parse_messageActionHistoryClear($0) }
    dict[-1834538890] = { return Api.MessageAction.parse_messageActionGameScore($0) }
    dict[-1892568281] = { return Api.MessageAction.parse_messageActionPaymentSentMe($0) }
    dict[1080663248] = { return Api.MessageAction.parse_messageActionPaymentSent($0) }
    dict[-2132731265] = { return Api.MessageAction.parse_messageActionPhoneCall($0) }
    dict[1200788123] = { return Api.MessageAction.parse_messageActionScreenshotTaken($0) }
    dict[-85549226] = { return Api.MessageAction.parse_messageActionCustomAction($0) }
    dict[-1410748418] = { return Api.MessageAction.parse_messageActionBotAllowed($0) }
    dict[455635795] = { return Api.MessageAction.parse_messageActionSecureValuesSentMe($0) }
    dict[-648257196] = { return Api.MessageAction.parse_messageActionSecureValuesSent($0) }
    dict[-202219658] = { return Api.MessageAction.parse_messageActionContactSignUp($0) }
    dict[1399245077] = { return Api.PhoneCall.parse_phoneCallEmpty($0) }
    dict[462375633] = { return Api.PhoneCall.parse_phoneCallWaiting($0) }
    dict[-2014659757] = { return Api.PhoneCall.parse_phoneCallRequested($0) }
    dict[-1719909046] = { return Api.PhoneCall.parse_phoneCallAccepted($0) }
    dict[-2025673089] = { return Api.PhoneCall.parse_phoneCall($0) }
    dict[1355435489] = { return Api.PhoneCall.parse_phoneCallDiscarded($0) }
    dict[-483352705] = { return Api.help.TermsOfServiceUpdate.parse_termsOfServiceUpdateEmpty($0) }
    dict[686618977] = { return Api.help.TermsOfServiceUpdate.parse_termsOfServiceUpdate($0) }
    dict[1674235686] = { return Api.account.AutoDownloadSettings.parse_autoDownloadSettings($0) }
    dict[-445792507] = { return Api.DialogPeer.parse_dialogPeer($0) }
    dict[1363483106] = { return Api.DialogPeer.parse_dialogPeerFolder($0) }
    dict[-104284986] = { return Api.WebDocument.parse_webDocumentNoProxy($0) }
    dict[475467473] = { return Api.WebDocument.parse_webDocument($0) }
    dict[42930452] = { return Api.Theme.parse_theme($0) }
    dict[-1290580579] = { return Api.contacts.Found.parse_found($0) }
    dict[-368018716] = { return Api.ChannelAdminLogEventsFilter.parse_channelAdminLogEventsFilter($0) }
    dict[-1676371894] = { return Api.ThemeSettings.parse_themeSettings($0) }
    dict[1889961234] = { return Api.PeerNotifySettings.parse_peerNotifySettingsEmpty($0) }
    dict[-1353671392] = { return Api.PeerNotifySettings.parse_peerNotifySettings($0) }
    dict[-1995686519] = { return Api.InputBotInlineMessageID.parse_inputBotInlineMessageID($0) }
    dict[-1282352120] = { return Api.PageRelatedArticle.parse_pageRelatedArticle($0) }
    dict[313694676] = { return Api.StickerPack.parse_stickerPack($0) }
    dict[1326562017] = { return Api.UserProfilePhoto.parse_userProfilePhotoEmpty($0) }
    dict[1775479590] = { return Api.UserProfilePhoto.parse_userProfilePhoto($0) }
    dict[-74456004] = { return Api.payments.SavedInfo.parse_savedInfo($0) }
    dict[1041346555] = { return Api.updates.ChannelDifference.parse_channelDifferenceEmpty($0) }
    dict[543450958] = { return Api.updates.ChannelDifference.parse_channelDifference($0) }
    dict[-1531132162] = { return Api.updates.ChannelDifference.parse_channelDifferenceTooLong($0) }
    dict[-1815339214] = { return Api.help.CountriesList.parse_countriesListNotModified($0) }
    dict[-2016381538] = { return Api.help.CountriesList.parse_countriesList($0) }
    dict[-309659827] = { return Api.channels.AdminLogResults.parse_adminLogResults($0) }
    dict[-264117680] = { return Api.ChatOnlines.parse_chatOnlines($0) }
    dict[488313413] = { return Api.InputAppEvent.parse_inputAppEvent($0) }
    dict[-1148011883] = { return Api.MessageEntity.parse_messageEntityUnknown($0) }
    dict[-100378723] = { return Api.MessageEntity.parse_messageEntityMention($0) }
    dict[1868782349] = { return Api.MessageEntity.parse_messageEntityHashtag($0) }
    dict[1827637959] = { return Api.MessageEntity.parse_messageEntityBotCommand($0) }
    dict[1859134776] = { return Api.MessageEntity.parse_messageEntityUrl($0) }
    dict[1692693954] = { return Api.MessageEntity.parse_messageEntityEmail($0) }
    dict[-1117713463] = { return Api.MessageEntity.parse_messageEntityBold($0) }
    dict[-2106619040] = { return Api.MessageEntity.parse_messageEntityItalic($0) }
    dict[681706865] = { return Api.MessageEntity.parse_messageEntityCode($0) }
    dict[1938967520] = { return Api.MessageEntity.parse_messageEntityPre($0) }
    dict[1990644519] = { return Api.MessageEntity.parse_messageEntityTextUrl($0) }
    dict[892193368] = { return Api.MessageEntity.parse_messageEntityMentionName($0) }
    dict[546203849] = { return Api.MessageEntity.parse_inputMessageEntityMentionName($0) }
    dict[-1687559349] = { return Api.MessageEntity.parse_messageEntityPhone($0) }
    dict[1280209983] = { return Api.MessageEntity.parse_messageEntityCashtag($0) }
    dict[-1672577397] = { return Api.MessageEntity.parse_messageEntityUnderline($0) }
    dict[-1090087980] = { return Api.MessageEntity.parse_messageEntityStrike($0) }
    dict[34469328] = { return Api.MessageEntity.parse_messageEntityBlockquote($0) }
    dict[1981704948] = { return Api.MessageEntity.parse_messageEntityBankCard($0) }
    dict[483901197] = { return Api.InputPhoto.parse_inputPhotoEmpty($0) }
    dict[1001634122] = { return Api.InputPhoto.parse_inputPhoto($0) }
    dict[-567906571] = { return Api.contacts.TopPeers.parse_topPeersNotModified($0) }
    dict[1891070632] = { return Api.contacts.TopPeers.parse_topPeers($0) }
    dict[-1255369827] = { return Api.contacts.TopPeers.parse_topPeersDisabled($0) }
    dict[1035688326] = { return Api.auth.SentCodeType.parse_sentCodeTypeApp($0) }
    dict[-1073693790] = { return Api.auth.SentCodeType.parse_sentCodeTypeSms($0) }
    dict[1398007207] = { return Api.auth.SentCodeType.parse_sentCodeTypeCall($0) }
    dict[-1425815847] = { return Api.auth.SentCodeType.parse_sentCodeTypeFlashCall($0) }
    dict[1577484359] = { return Api.PageListOrderedItem.parse_pageListOrderedItemText($0) }
    dict[-1730311882] = { return Api.PageListOrderedItem.parse_pageListOrderedItemBlocks($0) }
    dict[-1417756512] = { return Api.EncryptedChat.parse_encryptedChatEmpty($0) }
    dict[1006044124] = { return Api.EncryptedChat.parse_encryptedChatWaiting($0) }
    dict[-94974410] = { return Api.EncryptedChat.parse_encryptedChat($0) }
    dict[332848423] = { return Api.EncryptedChat.parse_encryptedChatDiscarded($0) }
    dict[1651608194] = { return Api.EncryptedChat.parse_encryptedChatRequested($0) }
    dict[-901375139] = { return Api.PeerLocated.parse_peerLocated($0) }
    dict[-118740917] = { return Api.PeerLocated.parse_peerSelfLocated($0) }
    dict[922273905] = { return Api.Document.parse_documentEmpty($0) }
    dict[512177195] = { return Api.Document.parse_document($0) }
    dict[-1707344487] = { return Api.messages.HighScores.parse_highScores($0) }
    dict[-892779534] = { return Api.WebAuthorization.parse_webAuthorization($0) }
    dict[-805141448] = { return Api.ImportedContact.parse_importedContact($0) }
    dict[1042605427] = { return Api.payments.BankCardData.parse_bankCardData($0) }
    return dict
}()

public struct Api {
    public static func parse(_ buffer: Buffer) -> Any? {
        let reader = BufferReader(buffer)
        if let signature = reader.readInt32() {
            return parse(reader, signature: signature)
        }
        return nil
    }
    
        public static func parse(_ reader: BufferReader, signature: Int32) -> Any? {
            if let parser = parsers[signature] {
                return parser(reader)
            }
            else {
                telegramApiLog("Type constructor \(String(signature, radix: 16, uppercase: false)) not found")
                return nil
            }
        }
        
        public static func parseVector<T>(_ reader: BufferReader, elementSignature: Int32, elementType: T.Type) -> [T]? {
        if let count = reader.readInt32() {
            var array = [T]()
            var i: Int32 = 0
            while i < count {
                var signature = elementSignature
                if elementSignature == 0 {
                    if let unboxedSignature = reader.readInt32() {
                        signature = unboxedSignature
                    }
                    else {
                        return nil
                    }
                }
                if elementType == Buffer.self {
                    if let item = parseBytes(reader) as? T {
                        array.append(item)
                    } else {
                        return nil
                    }
                } else {
                if let item = Api.parse(reader, signature: signature) as? T {
                    array.append(item)
                }
                else {
                    return nil
                }
                }
                i += 1
            }
            return array
        }
        return nil
    }
    
    public static func serializeObject(_ object: Any, buffer: Buffer, boxed: Swift.Bool) {
        switch object {
            case let _1 as Api.messages.StickerSet:
                _1.serialize(buffer, boxed)
            case let _1 as Api.InputGeoPoint:
                _1.serialize(buffer, boxed)
            case let _1 as Api.payments.ValidatedRequestedInfo:
                _1.serialize(buffer, boxed)
            case let _1 as Api.ChatFull:
                _1.serialize(buffer, boxed)
            case let _1 as Api.PollResults:
                _1.serialize(buffer, boxed)
            case let _1 as Api.ChatParticipant:
                _1.serialize(buffer, boxed)
            case let _1 as Api.updates.Difference:
                _1.serialize(buffer, boxed)
            case let _1 as Api.CdnConfig:
                _1.serialize(buffer, boxed)
            case let _1 as Api.PageBlock:
                _1.serialize(buffer, boxed)
            case let _1 as Api.account.TmpPassword:
                _1.serialize(buffer, boxed)
            case let _1 as Api.SecureRequiredType:
                _1.serialize(buffer, boxed)
            case let _1 as Api.auth.LoginToken:
                _1.serialize(buffer, boxed)
            case let _1 as Api.JSONValue:
                _1.serialize(buffer, boxed)
            case let _1 as Api.Photo:
                _1.serialize(buffer, boxed)
            case let _1 as Api.Chat:
                _1.serialize(buffer, boxed)
            case let _1 as Api.StatsURL:
                _1.serialize(buffer, boxed)
            case let _1 as Api.ChatInvite:
                _1.serialize(buffer, boxed)
            case let _1 as Api.AutoDownloadSettings:
                _1.serialize(buffer, boxed)
            case let _1 as Api.StickerSetCovered:
                _1.serialize(buffer, boxed)
            case let _1 as Api.RecentMeUrl:
                _1.serialize(buffer, boxed)
            case let _1 as Api.RestrictionReason:
                _1.serialize(buffer, boxed)
            case let _1 as Api.channels.ChannelParticipants:
                _1.serialize(buffer, boxed)
            case let _1 as Api.RichText:
                _1.serialize(buffer, boxed)
            case let _1 as Api.UserFull:
                _1.serialize(buffer, boxed)
            case let _1 as Api.InputChannel:
                _1.serialize(buffer, boxed)
            case let _1 as Api.DcOption:
                _1.serialize(buffer, boxed)
            case let _1 as Api.PollAnswerVoters:
                _1.serialize(buffer, boxed)
            case let _1 as Api.account.PasswordSettings:
                _1.serialize(buffer, boxed)
            case let _1 as Api.LangPackLanguage:
                _1.serialize(buffer, boxed)
            case let _1 as Api.VideoSize:
                _1.serialize(buffer, boxed)
            case let _1 as Api.help.AppUpdate:
                _1.serialize(buffer, boxed)
            case let _1 as Api.LangPackDifference:
                _1.serialize(buffer, boxed)
            case let _1 as Api.WallPaperSettings:
                _1.serialize(buffer, boxed)
            case let _1 as Api.EmojiURL:
                _1.serialize(buffer, boxed)
            case let _1 as Api.StatsGroupTopAdmin:
                _1.serialize(buffer, boxed)
            case let _1 as Api.channels.ChannelParticipant:
                _1.serialize(buffer, boxed)
            case let _1 as Api.InputCheckPasswordSRP:
                _1.serialize(buffer, boxed)
            case let _1 as Api.storage.FileType:
                _1.serialize(buffer, boxed)
            case let _1 as Api.messages.ArchivedStickers:
                _1.serialize(buffer, boxed)
            case let _1 as Api.InputEncryptedFile:
                _1.serialize(buffer, boxed)
            case let _1 as Api.messages.InactiveChats:
                _1.serialize(buffer, boxed)
            case let _1 as Api.messages.SentEncryptedMessage:
                _1.serialize(buffer, boxed)
            case let _1 as Api.ExportedMessageLink:
                _1.serialize(buffer, boxed)
            case let _1 as Api.auth.Authorization:
                _1.serialize(buffer, boxed)
            case let _1 as Api.InputFile:
                _1.serialize(buffer, boxed)
            case let _1 as Api.Peer:
                _1.serialize(buffer, boxed)
            case let _1 as Api.PaymentRequestedInfo:
                _1.serialize(buffer, boxed)
            case let _1 as Api.UserStatus:
                _1.serialize(buffer, boxed)
            case let _1 as Api.Folder:
                _1.serialize(buffer, boxed)
            case let _1 as Api.Dialog:
                _1.serialize(buffer, boxed)
            case let _1 as Api.SendMessageAction:
                _1.serialize(buffer, boxed)
            case let _1 as Api.PrivacyKey:
                _1.serialize(buffer, boxed)
            case let _1 as Api.Update:
                _1.serialize(buffer, boxed)
            case let _1 as Api.messages.VotesList:
                _1.serialize(buffer, boxed)
            case let _1 as Api.PopularContact:
                _1.serialize(buffer, boxed)
            case let _1 as Api.FolderPeer:
                _1.serialize(buffer, boxed)
            case let _1 as Api.ChannelParticipant:
                _1.serialize(buffer, boxed)
            case let _1 as Api.MessageUserVote:
                _1.serialize(buffer, boxed)
            case let _1 as Api.contacts.Blocked:
                _1.serialize(buffer, boxed)
            case let _1 as Api.InputDialogPeer:
                _1.serialize(buffer, boxed)
            case let _1 as Api.Error:
                _1.serialize(buffer, boxed)
            case let _1 as Api.KeyboardButton:
                _1.serialize(buffer, boxed)
            case let _1 as Api.ContactStatus:
                _1.serialize(buffer, boxed)
            case let _1 as Api.SecureFile:
                _1.serialize(buffer, boxed)
            case let _1 as Api.account.Themes:
                _1.serialize(buffer, boxed)
            case let _1 as Api.PhotoSize:
                _1.serialize(buffer, boxed)
            case let _1 as Api.messages.Stickers:
                _1.serialize(buffer, boxed)
            case let _1 as Api.GlobalPrivacySettings:
                _1.serialize(buffer, boxed)
            case let _1 as Api.InlineBotSwitchPM:
                _1.serialize(buffer, boxed)
            case let _1 as Api.messages.FoundStickerSets:
                _1.serialize(buffer, boxed)
            case let _1 as Api.account.WallPapers:
                _1.serialize(buffer, boxed)
            case let _1 as Api.InputTheme:
                _1.serialize(buffer, boxed)
            case let _1 as Api.messages.FoundGifs:
                _1.serialize(buffer, boxed)
            case let _1 as Api.FileLocation:
                _1.serialize(buffer, boxed)
            case let _1 as Api.Poll:
                _1.serialize(buffer, boxed)
            case let _1 as Api.InputNotifyPeer:
                _1.serialize(buffer, boxed)
            case let _1 as Api.EncryptedMessage:
                _1.serialize(buffer, boxed)
            case let _1 as Api.ChannelParticipantsFilter:
                _1.serialize(buffer, boxed)
            case let _1 as Api.WebPage:
                _1.serialize(buffer, boxed)
            case let _1 as Api.InputBotInlineMessage:
                _1.serialize(buffer, boxed)
            case let _1 as Api.KeyboardButtonRow:
                _1.serialize(buffer, boxed)
            case let _1 as Api.StickerSet:
                _1.serialize(buffer, boxed)
            case let _1 as Api.SecureSecretSettings:
                _1.serialize(buffer, boxed)
            case let _1 as Api.photos.Photo:
                _1.serialize(buffer, boxed)
            case let _1 as Api.InputContact:
                _1.serialize(buffer, boxed)
            case let _1 as Api.TopPeerCategory:
                _1.serialize(buffer, boxed)
            case let _1 as Api.contacts.Contacts:
                _1.serialize(buffer, boxed)
            case let _1 as Api.ChannelMessagesFilter:
                _1.serialize(buffer, boxed)
            case let _1 as Api.DialogFilterSuggested:
                _1.serialize(buffer, boxed)
            case let _1 as Api.auth.PasswordRecovery:
                _1.serialize(buffer, boxed)
            case let _1 as Api.messages.BotResults:
                _1.serialize(buffer, boxed)
            case let _1 as Api.InputDocument:
                _1.serialize(buffer, boxed)
            case let _1 as Api.PollAnswer:
                _1.serialize(buffer, boxed)
            case let _1 as Api.contacts.ResolvedPeer:
                _1.serialize(buffer, boxed)
            case let _1 as Api.SecureData:
                _1.serialize(buffer, boxed)
            case let _1 as Api.InputMedia:
                _1.serialize(buffer, boxed)
            case let _1 as Api.InputPeer:
                _1.serialize(buffer, boxed)
            case let _1 as Api.upload.WebFile:
                _1.serialize(buffer, boxed)
            case let _1 as Api.Contact:
                _1.serialize(buffer, boxed)
            case let _1 as Api.help.PassportConfig:
                _1.serialize(buffer, boxed)
            case let _1 as Api.FileHash:
                _1.serialize(buffer, boxed)
            case let _1 as Api.BotInlineResult:
                _1.serialize(buffer, boxed)
            case let _1 as Api.messages.BotCallbackAnswer:
                _1.serialize(buffer, boxed)
            case let _1 as Api.payments.PaymentResult:
                _1.serialize(buffer, boxed)
            case let _1 as Api.messages.Chats:
                _1.serialize(buffer, boxed)
            case let _1 as Api.InputSingleMedia:
                _1.serialize(buffer, boxed)
            case let _1 as Api.MessageViews:
                _1.serialize(buffer, boxed)
            case let _1 as Api.InputPrivacyRule:
                _1.serialize(buffer, boxed)
            case let _1 as Api.messages.DhConfig:
                _1.serialize(buffer, boxed)
            case let _1 as Api.ChannelAdminLogEventAction:
                _1.serialize(buffer, boxed)
            case let _1 as Api.auth.ExportedAuthorization:
                _1.serialize(buffer, boxed)
            case let _1 as Api.SecurePlainData:
                _1.serialize(buffer, boxed)
            case let _1 as Api.messages.AffectedHistory:
                _1.serialize(buffer, boxed)
            case let _1 as Api.StatsGraph:
                _1.serialize(buffer, boxed)
            case let _1 as Api.account.PasswordInputSettings:
                _1.serialize(buffer, boxed)
            case let _1 as Api.PageTableCell:
                _1.serialize(buffer, boxed)
            case let _1 as Api.ChatBannedRights:
                _1.serialize(buffer, boxed)
            case let _1 as Api.messages.MessageEditData:
                _1.serialize(buffer, boxed)
            case let _1 as Api.LabeledPrice:
                _1.serialize(buffer, boxed)
            case let _1 as Api.messages.ChatFull:
                _1.serialize(buffer, boxed)
            case let _1 as Api.InputSecureValue:
                _1.serialize(buffer, boxed)
            case let _1 as Api.messages.DiscussionMessage:
                _1.serialize(buffer, boxed)
            case let _1 as Api.help.DeepLinkInfo:
                _1.serialize(buffer, boxed)
            case let _1 as Api.account.WebAuthorizations:
                _1.serialize(buffer, boxed)
            case let _1 as Api.help.TermsOfService:
                _1.serialize(buffer, boxed)
            case let _1 as Api.ReportReason:
                _1.serialize(buffer, boxed)
            case let _1 as Api.InputEncryptedChat:
                _1.serialize(buffer, boxed)
            case let _1 as Api.PageTableRow:
                _1.serialize(buffer, boxed)
            case let _1 as Api.DraftMessage:
                _1.serialize(buffer, boxed)
            case let _1 as Api.help.Country:
                _1.serialize(buffer, boxed)
            case let _1 as Api.StatsGroupTopPoster:
                _1.serialize(buffer, boxed)
            case let _1 as Api.account.SentEmailCode:
                _1.serialize(buffer, boxed)
            case let _1 as Api.EncryptedFile:
                _1.serialize(buffer, boxed)
            case let _1 as Api.CodeSettings:
                _1.serialize(buffer, boxed)
            case let _1 as Api.SecureValueError:
                _1.serialize(buffer, boxed)
            case let _1 as Api.help.PromoData:
                _1.serialize(buffer, boxed)
            case let _1 as Api.NotifyPeer:
                _1.serialize(buffer, boxed)
            case let _1 as Api.wallet.KeySecretSalt:
                _1.serialize(buffer, boxed)
            case let _1 as Api.InputPrivacyKey:
                _1.serialize(buffer, boxed)
            case let _1 as Api.help.RecentMeUrls:
                _1.serialize(buffer, boxed)
            case let _1 as Api.ReplyMarkup:
                _1.serialize(buffer, boxed)
            case let _1 as Api.EmojiKeywordsDifference:
                _1.serialize(buffer, boxed)
            case let _1 as Api.HighScore:
                _1.serialize(buffer, boxed)
            case let _1 as Api.TopPeer:
                _1.serialize(buffer, boxed)
            case let _1 as Api.SecureValue:
                _1.serialize(buffer, boxed)
            case let _1 as Api.SecureValueHash:
                _1.serialize(buffer, boxed)
            case let _1 as Api.ContactBlocked:
                _1.serialize(buffer, boxed)
            case let _1 as Api.messages.SearchCounter:
                _1.serialize(buffer, boxed)
            case let _1 as Api.auth.CheckedPhone:
                _1.serialize(buffer, boxed)
            case let _1 as Api.PageListItem:
                _1.serialize(buffer, boxed)
            case let _1 as Api.InputUser:
                _1.serialize(buffer, boxed)
            case let _1 as Api.Page:
                _1.serialize(buffer, boxed)
            case let _1 as Api.SecureCredentialsEncrypted:
                _1.serialize(buffer, boxed)
            case let _1 as Api.StatsPercentValue:
                _1.serialize(buffer, boxed)
            case let _1 as Api.upload.File:
                _1.serialize(buffer, boxed)
            case let _1 as Api.ChannelLocation:
                _1.serialize(buffer, boxed)
            case let _1 as Api.MessageRange:
                _1.serialize(buffer, boxed)
            case let _1 as Api.messages.StickerSetInstallResult:
                _1.serialize(buffer, boxed)
            case let _1 as Api.Config:
                _1.serialize(buffer, boxed)
            case let _1 as Api.TopPeerCategoryPeers:
                _1.serialize(buffer, boxed)
            case let _1 as Api.Game:
                _1.serialize(buffer, boxed)
            case let _1 as Api.ChatAdminRights:
                _1.serialize(buffer, boxed)
            case let _1 as Api.SecurePasswordKdfAlgo:
                _1.serialize(buffer, boxed)
            case let _1 as Api.BotCommand:
                _1.serialize(buffer, boxed)
            case let _1 as Api.account.ContentSettings:
                _1.serialize(buffer, boxed)
            case let _1 as Api.messages.AffectedMessages:
                _1.serialize(buffer, boxed)
            case let _1 as Api.messages.SavedGifs:
                _1.serialize(buffer, boxed)
            case let _1 as Api.CdnPublicKey:
                _1.serialize(buffer, boxed)
            case let _1 as Api.MessageReplies:
                _1.serialize(buffer, boxed)
            case let _1 as Api.InputGame:
                _1.serialize(buffer, boxed)
            case let _1 as Api.help.CountryCode:
                _1.serialize(buffer, boxed)
            case let _1 as Api.InputMessage:
                _1.serialize(buffer, boxed)
            case let _1 as Api.PhoneCallProtocol:
                _1.serialize(buffer, boxed)
            case let _1 as Api.StatsDateRangeDays:
                _1.serialize(buffer, boxed)
            case let _1 as Api.MessageFwdAuthor:
                _1.serialize(buffer, boxed)
            case let _1 as Api.WallPaper:
                _1.serialize(buffer, boxed)
            case let _1 as Api.messages.Messages:
                _1.serialize(buffer, boxed)
            case let _1 as Api.Invoice:
                _1.serialize(buffer, boxed)
            case let _1 as Api.PeerSettings:
                _1.serialize(buffer, boxed)
            case let _1 as Api.auth.SentCode:
                _1.serialize(buffer, boxed)
            case let _1 as Api.InputChatPhoto:
                _1.serialize(buffer, boxed)
            case let _1 as Api.messages.MessageViews:
                _1.serialize(buffer, boxed)
            case let _1 as Api.PaymentCharge:
                _1.serialize(buffer, boxed)
            case let _1 as Api.MessageInteractionCounters:
                _1.serialize(buffer, boxed)
            case let _1 as Api.stats.BroadcastStats:
                _1.serialize(buffer, boxed)
            case let _1 as Api.Updates:
                _1.serialize(buffer, boxed)
            case let _1 as Api.stats.MegagroupStats:
                _1.serialize(buffer, boxed)
            case let _1 as Api.StatsAbsValueAndPrev:
                _1.serialize(buffer, boxed)
            case let _1 as Api.MessageMedia:
                _1.serialize(buffer, boxed)
            case let _1 as Api.PaymentSavedCredentials:
                _1.serialize(buffer, boxed)
            case let _1 as Api.Null:
                _1.serialize(buffer, boxed)
            case let _1 as Api.auth.CodeType:
                _1.serialize(buffer, boxed)
            case let _1 as Api.DocumentAttribute:
                _1.serialize(buffer, boxed)
            case let _1 as Api.BankCardOpenUrl:
                _1.serialize(buffer, boxed)
            case let _1 as Api.account.Authorizations:
                _1.serialize(buffer, boxed)
            case let _1 as Api.ChatPhoto:
                _1.serialize(buffer, boxed)
            case let _1 as Api.PageCaption:
                _1.serialize(buffer, boxed)
            case let _1 as Api.payments.PaymentForm:
                _1.serialize(buffer, boxed)
            case let _1 as Api.payments.PaymentReceipt:
                _1.serialize(buffer, boxed)
            case let _1 as Api.messages.PeerDialogs:
                _1.serialize(buffer, boxed)
            case let _1 as Api.UrlAuthResult:
                _1.serialize(buffer, boxed)
            case let _1 as Api.InputStickerSet:
                _1.serialize(buffer, boxed)
            case let _1 as Api.BotInfo:
                _1.serialize(buffer, boxed)
            case let _1 as Api.updates.State:
                _1.serialize(buffer, boxed)
            case let _1 as Api.FoundGif:
                _1.serialize(buffer, boxed)
            case let _1 as Api.User:
                _1.serialize(buffer, boxed)
            case let _1 as Api.Message:
                _1.serialize(buffer, boxed)
            case let _1 as Api.StatsGroupTopInviter:
                _1.serialize(buffer, boxed)
            case let _1 as Api.messages.RecentStickers:
                _1.serialize(buffer, boxed)
            case let _1 as Api.InputFileLocation:
                _1.serialize(buffer, boxed)
            case let _1 as Api.GeoPoint:
                _1.serialize(buffer, boxed)
            case let _1 as Api.InputPhoneCall:
                _1.serialize(buffer, boxed)
            case let _1 as Api.ReceivedNotifyMessage:
                _1.serialize(buffer, boxed)
            case let _1 as Api.ChatParticipants:
                _1.serialize(buffer, boxed)
            case let _1 as Api.DialogFilter:
                _1.serialize(buffer, boxed)
            case let _1 as Api.InputPaymentCredentials:
                _1.serialize(buffer, boxed)
            case let _1 as Api.ShippingOption:
                _1.serialize(buffer, boxed)
            case let _1 as Api.InputSecureFile:
                _1.serialize(buffer, boxed)
            case let _1 as Api.PostAddress:
                _1.serialize(buffer, boxed)
            case let _1 as Api.InputFolderPeer:
                _1.serialize(buffer, boxed)
            case let _1 as Api.DataJSON:
                _1.serialize(buffer, boxed)
            case let _1 as Api.InputWallPaper:
                _1.serialize(buffer, boxed)
            case let _1 as Api.InputThemeSettings:
                _1.serialize(buffer, boxed)
            case let _1 as Api.InputStickeredMedia:
                _1.serialize(buffer, boxed)
            case let _1 as Api.WebPageAttribute:
                _1.serialize(buffer, boxed)
            case let _1 as Api.messages.FeaturedStickers:
                _1.serialize(buffer, boxed)
            case let _1 as Api.PhoneCallDiscardReason:
                _1.serialize(buffer, boxed)
            case let _1 as Api.NearestDc:
                _1.serialize(buffer, boxed)
            case let _1 as Api.JSONObjectValue:
                _1.serialize(buffer, boxed)
            case let _1 as Api.photos.Photos:
                _1.serialize(buffer, boxed)
            case let _1 as Api.contacts.ImportedContacts:
                _1.serialize(buffer, boxed)
            case let _1 as Api.InputWebDocument:
                _1.serialize(buffer, boxed)
            case let _1 as Api.phone.PhoneCall:
                _1.serialize(buffer, boxed)
            case let _1 as Api.ChannelAdminLogEvent:
                _1.serialize(buffer, boxed)
            case let _1 as Api.Bool:
                _1.serialize(buffer, boxed)
            case let _1 as Api.LangPackString:
                _1.serialize(buffer, boxed)
            case let _1 as Api.InputWebFileLocation:
                _1.serialize(buffer, boxed)
            case let _1 as Api.MessageFwdHeader:
                _1.serialize(buffer, boxed)
            case let _1 as Api.BaseTheme:
                _1.serialize(buffer, boxed)
            case let _1 as Api.help.Support:
                _1.serialize(buffer, boxed)
            case let _1 as Api.MessagesFilter:
                _1.serialize(buffer, boxed)
            case let _1 as Api.messages.Dialogs:
                _1.serialize(buffer, boxed)
            case let _1 as Api.stats.MessageStats:
                _1.serialize(buffer, boxed)
            case let _1 as Api.EmojiKeyword:
                _1.serialize(buffer, boxed)
            case let _1 as Api.upload.CdnFile:
                _1.serialize(buffer, boxed)
            case let _1 as Api.wallet.LiteResponse:
                _1.serialize(buffer, boxed)
            case let _1 as Api.help.InviteText:
                _1.serialize(buffer, boxed)
            case let _1 as Api.BotInlineMessage:
                _1.serialize(buffer, boxed)
            case let _1 as Api.InputPeerNotifySettings:
                _1.serialize(buffer, boxed)
            case let _1 as Api.messages.FavedStickers:
                _1.serialize(buffer, boxed)
            case let _1 as Api.ExportedChatInvite:
                _1.serialize(buffer, boxed)
            case let _1 as Api.account.AuthorizationForm:
                _1.serialize(buffer, boxed)
            case let _1 as Api.Authorization:
                _1.serialize(buffer, boxed)
            case let _1 as Api.MaskCoords:
                _1.serialize(buffer, boxed)
            case let _1 as Api.messages.AllStickers:
                _1.serialize(buffer, boxed)
            case let _1 as Api.PhoneConnection:
                _1.serialize(buffer, boxed)
            case let _1 as Api.help.UserInfo:
                _1.serialize(buffer, boxed)
            case let _1 as Api.AccountDaysTTL:
                _1.serialize(buffer, boxed)
            case let _1 as Api.SecureValueType:
                _1.serialize(buffer, boxed)
            case let _1 as Api.PasswordKdfAlgo:
                _1.serialize(buffer, boxed)
            case let _1 as Api.account.Password:
                _1.serialize(buffer, boxed)
            case let _1 as Api.InputBotInlineResult:
                _1.serialize(buffer, boxed)
            case let _1 as Api.account.PrivacyRules:
                _1.serialize(buffer, boxed)
            case let _1 as Api.PrivacyRule:
                _1.serialize(buffer, boxed)
            case let _1 as Api.MessageAction:
                _1.serialize(buffer, boxed)
            case let _1 as Api.PhoneCall:
                _1.serialize(buffer, boxed)
            case let _1 as Api.help.TermsOfServiceUpdate:
                _1.serialize(buffer, boxed)
            case let _1 as Api.account.AutoDownloadSettings:
                _1.serialize(buffer, boxed)
            case let _1 as Api.DialogPeer:
                _1.serialize(buffer, boxed)
            case let _1 as Api.WebDocument:
                _1.serialize(buffer, boxed)
            case let _1 as Api.Theme:
                _1.serialize(buffer, boxed)
            case let _1 as Api.contacts.Found:
                _1.serialize(buffer, boxed)
            case let _1 as Api.ChannelAdminLogEventsFilter:
                _1.serialize(buffer, boxed)
            case let _1 as Api.ThemeSettings:
                _1.serialize(buffer, boxed)
            case let _1 as Api.PeerNotifySettings:
                _1.serialize(buffer, boxed)
            case let _1 as Api.InputBotInlineMessageID:
                _1.serialize(buffer, boxed)
            case let _1 as Api.PageRelatedArticle:
                _1.serialize(buffer, boxed)
            case let _1 as Api.StickerPack:
                _1.serialize(buffer, boxed)
            case let _1 as Api.UserProfilePhoto:
                _1.serialize(buffer, boxed)
            case let _1 as Api.payments.SavedInfo:
                _1.serialize(buffer, boxed)
            case let _1 as Api.updates.ChannelDifference:
                _1.serialize(buffer, boxed)
            case let _1 as Api.help.CountriesList:
                _1.serialize(buffer, boxed)
            case let _1 as Api.channels.AdminLogResults:
                _1.serialize(buffer, boxed)
            case let _1 as Api.ChatOnlines:
                _1.serialize(buffer, boxed)
            case let _1 as Api.InputAppEvent:
                _1.serialize(buffer, boxed)
            case let _1 as Api.MessageEntity:
                _1.serialize(buffer, boxed)
            case let _1 as Api.InputPhoto:
                _1.serialize(buffer, boxed)
            case let _1 as Api.contacts.TopPeers:
                _1.serialize(buffer, boxed)
            case let _1 as Api.auth.SentCodeType:
                _1.serialize(buffer, boxed)
            case let _1 as Api.PageListOrderedItem:
                _1.serialize(buffer, boxed)
            case let _1 as Api.EncryptedChat:
                _1.serialize(buffer, boxed)
            case let _1 as Api.PeerLocated:
                _1.serialize(buffer, boxed)
            case let _1 as Api.Document:
                _1.serialize(buffer, boxed)
            case let _1 as Api.messages.HighScores:
                _1.serialize(buffer, boxed)
            case let _1 as Api.WebAuthorization:
                _1.serialize(buffer, boxed)
            case let _1 as Api.ImportedContact:
                _1.serialize(buffer, boxed)
            case let _1 as Api.payments.BankCardData:
                _1.serialize(buffer, boxed)
            default:
                break
        }
    }

}<|MERGE_RESOLUTION|>--- conflicted
+++ resolved
@@ -256,10 +256,7 @@
     dict[643940105] = { return Api.Update.parse_updatePhoneCallSignalingData($0) }
     dict[1708307556] = { return Api.Update.parse_updateChannelParticipant($0) }
     dict[1854571743] = { return Api.Update.parse_updateChannelMessageForwards($0) }
-<<<<<<< HEAD
-=======
     dict[295679367] = { return Api.Update.parse_updateReadDiscussion($0) }
->>>>>>> 8e9a0da2
     dict[136574537] = { return Api.messages.VotesList.parse_votesList($0) }
     dict[1558266229] = { return Api.PopularContact.parse_popularContact($0) }
     dict[-373643672] = { return Api.FolderPeer.parse_folderPeer($0) }
@@ -525,11 +522,7 @@
     dict[-402498398] = { return Api.messages.SavedGifs.parse_savedGifsNotModified($0) }
     dict[772213157] = { return Api.messages.SavedGifs.parse_savedGifs($0) }
     dict[-914167110] = { return Api.CdnPublicKey.parse_cdnPublicKey($0) }
-<<<<<<< HEAD
-    dict[1355885018] = { return Api.MessageReplies.parse_messageReplies($0) }
-=======
     dict[-2099001323] = { return Api.MessageReplies.parse_messageReplies($0) }
->>>>>>> 8e9a0da2
     dict[53231223] = { return Api.InputGame.parse_inputGameID($0) }
     dict[-1020139510] = { return Api.InputGame.parse_inputGameShortName($0) }
     dict[1107543535] = { return Api.help.CountryCode.parse_countryCode($0) }
