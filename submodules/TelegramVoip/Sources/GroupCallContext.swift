import Foundation
import SwiftSignalKit
import TgVoipWebrtc

private final class ContextQueueImpl: NSObject, OngoingCallThreadLocalContextQueueWebrtc {
    private let queue: Queue
    
    init(queue: Queue) {
        self.queue = queue
        
        super.init()
    }
    
    func dispatch(_ f: @escaping () -> Void) {
        self.queue.async {
            f()
        }
    }
    
    func dispatch(after seconds: Double, block f: @escaping () -> Void) {
        self.queue.after(seconds, f)
    }
    
    func isCurrent() -> Bool {
        return self.queue.isCurrent()
    }
}

public final class OngoingGroupCallContext {
    public enum NetworkState {
        case connecting
        case connected
    }
    
    public enum AudioLevelKey: Hashable {
        case local
        case source(UInt32)
    }
    
    private final class Impl {
        let queue: Queue
        let context: GroupCallThreadLocalContext
        
        let sessionId = UInt32.random(in: 0 ..< UInt32(Int32.max))
        
        let joinPayload = Promise<(String, UInt32)>()
        let networkState = ValuePromise<NetworkState>(.connecting, ignoreRepeated: true)
        let isMuted = ValuePromise<Bool>(true, ignoreRepeated: true)
        let audioLevels = ValuePipe<[(AudioLevelKey, Float, Bool)]>()
        
        let videoSources = ValuePromise<Set<UInt32>>(Set(), ignoreRepeated: true)
        
        init(queue: Queue, inputDeviceId: String, outputDeviceId: String, video: OngoingCallVideoCapturer?) {
            self.queue = queue
            
            var networkStateUpdatedImpl: ((GroupCallNetworkState) -> Void)?
            var audioLevelsUpdatedImpl: (([NSNumber]) -> Void)?
            
            let videoSources = self.videoSources
            self.context = GroupCallThreadLocalContext(
                queue: ContextQueueImpl(queue: queue),
                networkStateUpdated: { state in
                    networkStateUpdatedImpl?(state)
                },
                audioLevelsUpdated: { levels in
                    audioLevelsUpdatedImpl?(levels)
                },
                inputDeviceId: inputDeviceId,
                outputDeviceId: outputDeviceId,
                videoCapturer: video?.impl,
                incomingVideoSourcesUpdated: { ssrcs in
                    videoSources.set(Set(ssrcs.map { $0.uint32Value }))
                }
            )
            
            let queue = self.queue
            
            networkStateUpdatedImpl = { [weak self] state in
                queue.async {
                    guard let strongSelf = self else {
                        return
                    }
                    let mappedState: NetworkState
                    switch state {
                    case .connecting:
                        mappedState = .connecting
                    case .connected:
                        mappedState = .connected
                    @unknown default:
                        mappedState = .connecting
                    }
                    strongSelf.networkState.set(mappedState)
                }
            }
            
            let audioLevels = self.audioLevels
            audioLevelsUpdatedImpl = { levels in
                var mappedLevels: [(AudioLevelKey, Float, Bool)] = []
                var i = 0
                while i < levels.count {
                    let uintValue = levels[i].uint32Value
                    let key: AudioLevelKey
                    if uintValue == 0 {
                        key = .local
                    } else {
                        key = .source(uintValue)
                    }
                    mappedLevels.append((key, levels[i + 1].floatValue, levels[i + 2].boolValue))
                    i += 3
                }
                queue.async {
                    audioLevels.putNext(mappedLevels)
                }
            }
            
            self.context.emitJoinPayload({ [weak self] payload, ssrc in
                queue.async {
                    guard let strongSelf = self else {
                        return
                    }
                    strongSelf.joinPayload.set(.single((payload, ssrc)))
                }
            })
        }
        
        func setJoinResponse(payload: String, participants: [(UInt32, String?)]) {
            self.context.setJoinResponsePayload(payload, participants: participants.map { participant -> OngoingGroupCallParticipantDescription in
                return OngoingGroupCallParticipantDescription(audioSsrc: participant.0, jsonParams: participant.1)
            })
        }
        
        func addSsrcs(ssrcs: [UInt32]) {
        }
        
        func removeSsrcs(ssrcs: [UInt32]) {
            if ssrcs.isEmpty {
                return
            }
            self.context.removeSsrcs(ssrcs.map { ssrc in
                return ssrc as NSNumber
            })
        }
        
<<<<<<< HEAD
=======
        func setVolume(ssrc: UInt32, volume: Double) {
            self.context.setVolumeForSsrc(ssrc, volume: volume)
        }
        
>>>>>>> f2614011
        func addParticipants(participants: [(UInt32, String?)]) {
            if participants.isEmpty {
                return
            }
            self.context.addParticipants(participants.map { participant -> OngoingGroupCallParticipantDescription in
                return OngoingGroupCallParticipantDescription(audioSsrc: participant.0, jsonParams: participant.1)
            })
        }
        
        func stop() {
            self.context.stop()
        }
        
        func setIsMuted(_ isMuted: Bool) {
            self.isMuted.set(isMuted)
            self.context.setIsMuted(isMuted)
        }
        
        func switchAudioInput(_ deviceId: String) {
            self.context.switchAudioInput(deviceId)
        }
        
        func switchAudioOutput(_ deviceId: String) {
            self.context.switchAudioOutput(deviceId)
        }
        
        func makeIncomingVideoView(source: UInt32, completion: @escaping (OngoingCallContextPresentationCallVideoView?) -> Void) {
            self.context.makeIncomingVideoView(withSsrc: source, completion: { view in
                if let view = view {
                    completion(OngoingCallContextPresentationCallVideoView(
                        view: view,
                        setOnFirstFrameReceived: { [weak view] f in
                            view?.setOnFirstFrameReceived(f)
                        },
                        getOrientation: { [weak view] in
                            if let view = view {
                                return OngoingCallVideoOrientation(view.orientation)
                            } else {
                                return .rotation0
                            }
                        },
                        getAspect: { [weak view] in
                            if let view = view {
                                return view.aspect
                            } else {
                                return 0.0
                            }
                        },
                        setOnOrientationUpdated: { [weak view] f in
                            view?.setOnOrientationUpdated { value, aspect in
                                f?(OngoingCallVideoOrientation(value), aspect)
                            }
                        },
                        setOnIsMirroredUpdated: { [weak view] f in
                            view?.setOnIsMirroredUpdated { value in
                                f?(value)
                            }
                        }
                    ))
                } else {
                    completion(nil)
                }
            })
        }
    }
    
    private let queue = Queue()
    private let impl: QueueLocalObject<Impl>
    
    public var joinPayload: Signal<(String, UInt32), NoError> {
        return Signal { subscriber in
            let disposable = MetaDisposable()
            self.impl.with { impl in
                disposable.set(impl.joinPayload.get().start(next: { value in
                    subscriber.putNext(value)
                }))
            }
            return disposable
        }
    }
    
    public var networkState: Signal<NetworkState, NoError> {
        return Signal { subscriber in
            let disposable = MetaDisposable()
            self.impl.with { impl in
                disposable.set(impl.networkState.get().start(next: { value in
                    subscriber.putNext(value)
                }))
            }
            return disposable
        }
    }
    
    public var audioLevels: Signal<[(AudioLevelKey, Float, Bool)], NoError> {
        return Signal { subscriber in
            let disposable = MetaDisposable()
            self.impl.with { impl in
                disposable.set(impl.audioLevels.signal().start(next: { value in
                    subscriber.putNext(value)
                }))
            }
            return disposable
        }
    }
    
    public var isMuted: Signal<Bool, NoError> {
        return Signal { subscriber in
            let disposable = MetaDisposable()
            self.impl.with { impl in
                disposable.set(impl.isMuted.get().start(next: { value in
                    subscriber.putNext(value)
                }))
            }
            return disposable
        }
    }
    
    public var videoSources: Signal<Set<UInt32>, NoError> {
        return Signal { subscriber in
            let disposable = MetaDisposable()
            self.impl.with { impl in
                disposable.set(impl.videoSources.get().start(next: { value in
                    subscriber.putNext(value)
                }))
            }
            return disposable
        }
    }
    
    public init(inputDeviceId: String = "", outputDeviceId: String = "", video: OngoingCallVideoCapturer?) {
        let queue = self.queue
        self.impl = QueueLocalObject(queue: queue, generate: {
            return Impl(queue: queue, inputDeviceId: inputDeviceId, outputDeviceId: outputDeviceId, video: video)
        })
    }
    
    public func setIsMuted(_ isMuted: Bool) {
        self.impl.with { impl in
            impl.setIsMuted(isMuted)
        }
    }
    
    public func switchAudioInput(_ deviceId: String) {
        self.impl.with { impl in
            impl.switchAudioInput(deviceId)
        }
    }
    public func switchAudioOutput(_ deviceId: String) {
        self.impl.with { impl in
            impl.switchAudioOutput(deviceId)
        }
    }
    public func setJoinResponse(payload: String, participants: [(UInt32, String?)]) {
        self.impl.with { impl in
            impl.setJoinResponse(payload: payload, participants: participants)
        }
    }
    
    public func addSsrcs(ssrcs: [UInt32]) {
        self.impl.with { impl in
            impl.addSsrcs(ssrcs: ssrcs)
        }
    }
    
    public func removeSsrcs(ssrcs: [UInt32]) {
        self.impl.with { impl in
            impl.removeSsrcs(ssrcs: ssrcs)
        }
    }
    
<<<<<<< HEAD
=======
    public func setVolume(ssrc: UInt32, volume: Double) {
        self.impl.with { impl in
            impl.setVolume(ssrc: ssrc, volume: volume)
        }
    }
    
>>>>>>> f2614011
    public func addParticipants(participants: [(UInt32, String?)]) {
        self.impl.with { impl in
            impl.addParticipants(participants: participants)
        }
    }
    
    public func stop() {
        self.impl.with { impl in
            impl.stop()
        }
    }
    
    public func makeIncomingVideoView(source: UInt32, completion: @escaping (OngoingCallContextPresentationCallVideoView?) -> Void) {
        self.impl.with { impl in
            impl.makeIncomingVideoView(source: source, completion: completion)
        }
    }
}<|MERGE_RESOLUTION|>--- conflicted
+++ resolved
@@ -141,13 +141,10 @@
             })
         }
         
-<<<<<<< HEAD
-=======
         func setVolume(ssrc: UInt32, volume: Double) {
             self.context.setVolumeForSsrc(ssrc, volume: volume)
         }
         
->>>>>>> f2614011
         func addParticipants(participants: [(UInt32, String?)]) {
             if participants.isEmpty {
                 return
@@ -318,15 +315,12 @@
         }
     }
     
-<<<<<<< HEAD
-=======
     public func setVolume(ssrc: UInt32, volume: Double) {
         self.impl.with { impl in
             impl.setVolume(ssrc: ssrc, volume: volume)
         }
     }
     
->>>>>>> f2614011
     public func addParticipants(participants: [(UInt32, String?)]) {
         self.impl.with { impl in
             impl.addParticipants(participants: participants)
