--- conflicted
+++ resolved
@@ -330,13 +330,7 @@
     public var isSticker: Bool {
         for attribute in self.attributes {
             if case .Sticker = attribute {
-<<<<<<< HEAD
-                if let s = self.size, s < 200 * 1024 {
-                    return !isAnimatedSticker
-                }
-=======
                 return true
->>>>>>> dfcc8b5f
             }
         }
         return false
