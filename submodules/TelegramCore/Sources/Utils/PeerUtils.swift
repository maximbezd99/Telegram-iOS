import Foundation
import Postbox

public let anonymousSavedMessagesId: Int64 = 2666000

public extension Peer {
    var debugDisplayTitle: String {
        switch self {
        case let user as TelegramUser:
            return user.nameOrPhone
        case let group as TelegramGroup:
            return group.title
        case let channel as TelegramChannel:
            return channel.title
        default:
            return ""
        }
    }
    
    func restrictionText(platform: String, contentSettings: ContentSettings) -> String? {
        var restrictionInfo: PeerAccessRestrictionInfo?
        switch self {
        case let user as TelegramUser:
            restrictionInfo = user.restrictionInfo
        case let channel as TelegramChannel:
            restrictionInfo = channel.restrictionInfo
        default:
            break
        }
        
        if let restrictionInfo = restrictionInfo {
            for rule in restrictionInfo.rules {
                if rule.reason == "sensitive" {
                    continue
                }
                if rule.platform == "all" || rule.platform == platform || contentSettings.addContentRestrictionReasons.contains(rule.platform) {
                    if !contentSettings.ignoreContentRestrictionReasons.contains(rule.reason) {
                        return rule.text
                    }
                }
            }
            return nil
        } else {
            return nil
        }
    }
        
    var addressName: String? {
        switch self {
        case let user as TelegramUser:
            return user.usernames.first(where: { $0.isActive }).map { $0.username } ?? user.username
        case _ as TelegramGroup:
            return nil
        case let channel as TelegramChannel:
            return channel.usernames.first(where: { $0.isActive }).map { $0.username } ?? channel.username
        default:
            return nil
        }
    }
    
    var usernames: [TelegramPeerUsername] {
        switch self {
        case let user as TelegramUser:
            return user.usernames
        case _ as TelegramGroup:
            return []
        case let channel as TelegramChannel:
            return channel.usernames
        default:
            return []
        }
    }
    
    var editableUsername: String? {
        switch self {
        case let user as TelegramUser:
            return user.usernames.first(where: { $0.flags.contains(.isEditable) }).map { $0.username } ?? user.username
        case _ as TelegramGroup:
            return nil
        case let channel as TelegramChannel:
            return channel.usernames.first(where: { $0.flags.contains(.isEditable) }).map { $0.username } ?? channel.username
        default:
            return nil
        }
    }
    
    var displayLetters: [String] {
        switch self {
        case let user as TelegramUser:
            if let firstName = user.firstName, let lastName = user.lastName, !firstName.isEmpty && !lastName.isEmpty {
                return [
                    String(firstName[..<firstName.index(after: firstName.startIndex)].uppercased()),
                    String(lastName[..<lastName.index(after: lastName.startIndex)].uppercased()),
                ]
            } else if let firstName = user.firstName, !firstName.isEmpty {
                return [
                    String(firstName[..<firstName.index(after: firstName.startIndex)].uppercased())
                ]
            } else if let lastName = user.lastName, !lastName.isEmpty {
                return [
                    String(lastName[..<lastName.index(after: lastName.startIndex)].uppercased()),
                ]
            }
            
            return []
        case let group as TelegramGroup:
            if group.title.startIndex != group.title.endIndex {
                return [
                    String(group.title[..<group.title.index(after: group.title.startIndex)].uppercased()),
                ]
            } else {
                return []
            }
        case let channel as TelegramChannel:
            if channel.title.startIndex != channel.title.endIndex {
                return [
                    String(channel.title[..<channel.title.index(after: channel.title.startIndex)].uppercased()),
                ]
            } else {
                return []
            }
        default:
            return []
        }
    }
    
    var profileImageRepresentations: [TelegramMediaImageRepresentation] {
        if let user = self as? TelegramUser {
            return user.photo
        } else if let group = self as? TelegramGroup {
            return group.photo
        } else if let channel = self as? TelegramChannel {
            return channel.photo
        }
        return []
    }
    
    var smallProfileImage: TelegramMediaImageRepresentation? {
        return smallestImageRepresentation(self.profileImageRepresentations)
    }
    
    var largeProfileImage: TelegramMediaImageRepresentation? {
        return largestImageRepresentation(self.profileImageRepresentations)
    }
    
    var isDeleted: Bool {
        switch self {
        case let user as TelegramUser:
            return user.firstName == nil && user.lastName == nil
        default:
            return false
        }
    }
    
    var isScam: Bool {
        switch self {
        case let user as TelegramUser:
            return user.flags.contains(.isScam)
        case let channel as TelegramChannel:
            return channel.flags.contains(.isScam)
        default:
            return false
        }
    }
    
    var isFake: Bool {
        switch self {
        case let user as TelegramUser:
            return user.flags.contains(.isFake)
        case let channel as TelegramChannel:
            return channel.flags.contains(.isFake)
        default:
            return false
        }
    }
        
    var isVerified: Bool {
        switch self {
        case let user as TelegramUser:
            return user.flags.contains(.isVerified)
        case let channel as TelegramChannel:
            return channel.flags.contains(.isVerified)
        default:
            return false
        }
    }
    
    var isPremium: Bool {
        switch self {
        case let user as TelegramUser:
            return user.flags.contains(.isPremium)
        default:
            return false
        }
    }
    
    var isSubscription: Bool {
        switch self {
        case let channel as TelegramChannel:
            return channel.subscriptionUntilDate != nil
        default:
            return false
        }
    }
    
    var isCloseFriend: Bool {
        switch self {
        case let user as TelegramUser:
            return user.flags.contains(.isCloseFriend)
        default:
            return false
        }
    }
    
    var isCopyProtectionEnabled: Bool {
        switch self {
        case let group as TelegramGroup:
            return group.flags.contains(.copyProtectionEnabled)
        case let channel as TelegramChannel:
            return channel.flags.contains(.copyProtectionEnabled)
        default:
            return false
        }
    }
    
    func hasSensitiveContent(platform: String) -> Bool {
        var restrictionInfo: PeerAccessRestrictionInfo?
        switch self {
        case let user as TelegramUser:
            restrictionInfo = user.restrictionInfo
        case let channel as TelegramChannel:
            restrictionInfo = channel.restrictionInfo
        default:
            break
        }
        
        if let restrictionInfo, let rule = restrictionInfo.rules.first(where: { $0.reason == "sensitive" }) {
            if rule.platform == "all" || rule.platform == platform {
                return true
            }
        }
        return false
    }
    
    var isForum: Bool {
        if let channel = self as? TelegramChannel {
            return channel.flags.contains(.isForum)
        } else {
            return false
        }
    }
    
    var nameColor: PeerNameColor? {
        switch self {
        case let user as TelegramUser:
            if let nameColor = user.nameColor {
                return nameColor
            } else {
                return PeerNameColor(rawValue: Int32(self.id.id._internalGetInt64Value() % 7))
            }
        case let channel as TelegramChannel:
            if let nameColor = channel.nameColor {
                return nameColor
            } else {
                return PeerNameColor(rawValue: Int32(self.id.id._internalGetInt64Value() % 7))
            }
        default:
            return nil
        }
    }
    
    var profileColor: PeerNameColor? {
        switch self {
        case let user as TelegramUser:
            return user.profileColor
        case let channel as TelegramChannel:
            return channel.profileColor
        default:
            return nil
        }
    }
    
    var hasCustomNameColor: Bool {
        let defaultNameColor = PeerNameColor(rawValue: Int32(self.id.id._internalGetInt64Value() % 7))
        if self.nameColor != defaultNameColor {
            return true
        }
        return false
    }
    
    var emojiStatus: PeerEmojiStatus? {
        switch self {
        case let user as TelegramUser:
            return user.emojiStatus
        case let channel as TelegramChannel:
            return channel.emojiStatus
        default:
            return nil
        }
    }
    
    var backgroundEmojiId: Int64? {
        switch self {
        case let user as TelegramUser:
            return user.backgroundEmojiId
        case let channel as TelegramChannel:
            return channel.backgroundEmojiId
        default:
            return nil
        }
    }
    
    var profileBackgroundEmojiId: Int64? {
        switch self {
        case let user as TelegramUser:
            return user.profileBackgroundEmojiId
        case let channel as TelegramChannel:
            return channel.profileBackgroundEmojiId
        default:
            return nil
        }
    }
}

public extension TelegramPeerUsername {
    var isActive: Bool {
        return self.flags.contains(.isActive) || self.flags.contains(.isEditable)
    }
}

public extension PeerId {
    var isGroupOrChannel: Bool {
        switch self.namespace {
        case Namespaces.Peer.CloudGroup, Namespaces.Peer.CloudChannel:
            return true
        default:
            return false
        }
    }
}

public func peerDebugDisplayTitles(_ peerIds: [PeerId], _ dict: SimpleDictionary<PeerId, Peer>) -> String {
    var peers: [Peer] = []
    for id in peerIds {
        if let peer = dict[id] {
            peers.append(peer)
        }
    }
    return peerDebugDisplayTitles(peers)
}

public func peerDebugDisplayTitles(_ peers: [Peer]) -> String {
    if peers.count == 0 {
        return ""
    } else {
        var string = ""
        var first = true
        for peer in peers {
            if first {
                first = false
            } else {
                string.append(", ")
            }
            string.append(peer.debugDisplayTitle)
        }
        return string
    }
}

public func messageMainPeer(_ message: EngineMessage) -> EnginePeer? {
    if let peer = message.peers[message.id.peerId] {
        if let peer = peer as? TelegramSecretChat {
            return message.peers[peer.regularPeerId].flatMap(EnginePeer.init)
        } else {
            return EnginePeer(peer)
        }
    } else {
        return nil
    }
}

public func peerViewMainPeer(_ view: PeerView) -> Peer? {
    if let peer = view.peers[view.peerId] {
        if let peer = peer as? TelegramSecretChat {
            return view.peers[peer.regularPeerId]
        } else {
            return peer
        }
    } else {
        return nil
    }
}

public extension RenderedPeer {
    convenience init(message: Message) {
        var peers = SimpleDictionary<PeerId, Peer>()
        let peerId = message.id.peerId
        if let peer = message.peers[peerId] {
            peers[peer.id] = peer
            if let peer = peer as? TelegramSecretChat {
                if let regularPeer = message.peers[peer.regularPeerId] {
                    peers[regularPeer.id] = regularPeer
                }
            }
        }
        self.init(peerId: message.id.peerId, peers: peers, associatedMedia: [:])
    }
    
    var chatMainPeer: Peer? {
        if let peer = self.peers[self.peerId] {
            if let peer = peer as? TelegramSecretChat {
                return self.peers[peer.regularPeerId]
            } else {
                return peer
            }
        } else {
            return nil
        }
    }
}

public func isServicePeer(_ peer: Peer) -> Bool {
    if let peer = peer as? TelegramUser {
        if peer.id.isReplies {
            return true
        }
        if peer.id.isVerificationCodes {
            return true
        }
        return (peer.id.namespace == Namespaces.Peer.CloudUser && (peer.id.id._internalGetInt64Value() == 777000 || peer.id.id._internalGetInt64Value() == 333000))
    }
    return false
}

public extension PeerId {
    var isTelegramNotifications: Bool {
        if self.namespace == Namespaces.Peer.CloudUser {
            if self.id._internalGetInt64Value() == 777000 {
                return true
            }
        }
        return false
    }
    
    var isReplies: Bool {
        if self.namespace == Namespaces.Peer.CloudUser {
            if self.id._internalGetInt64Value() == 708513 || self.id._internalGetInt64Value() == 1271266957 {
                return true
            }
        }
        return false
    }
    
    var isVerificationCodes: Bool {
        if self.namespace == Namespaces.Peer.CloudUser {
            if self.id._internalGetInt64Value() == 489000 {
                return true
            }
        }
        return false
    }
    
<<<<<<< HEAD
=======
    var isRepliesOrVerificationCodes: Bool {
        return self.isReplies || self.isVerificationCodes
    }
    
>>>>>>> 987befcc
    func isRepliesOrSavedMessages(accountPeerId: PeerId) -> Bool {
        if accountPeerId == self {
            return true
        } else if self.isReplies {
            return true
        } else if self.isVerificationCodes {
            return true
        } else {
            return false
        }
    }
    
    var isImport: Bool {
        if self.namespace == Namespaces.Peer.CloudUser {
            if self.id._internalGetInt64Value() == 225079 {
                return true
            }
        }
        return false
    }
    
    var isAnonymousSavedMessages: Bool {
        if self.namespace == Namespaces.Peer.CloudUser {
            if self.id._internalGetInt64Value() == anonymousSavedMessagesId {
                return true
            }
        }
        return false
    }
    var isSecretChat: Bool {
        return self.namespace == Namespaces.Peer.SecretChat
    }
}<|MERGE_RESOLUTION|>--- conflicted
+++ resolved
@@ -460,13 +460,10 @@
         return false
     }
     
-<<<<<<< HEAD
-=======
     var isRepliesOrVerificationCodes: Bool {
         return self.isReplies || self.isVerificationCodes
     }
     
->>>>>>> 987befcc
     func isRepliesOrSavedMessages(accountPeerId: PeerId) -> Bool {
         if accountPeerId == self {
             return true
