import Foundation
import Postbox
import TelegramApi
import SwiftSignalKit
import SyncCore

func fetchAndUpdateSupplementalCachedPeerData(peerId rawPeerId: PeerId, network: Network, postbox: Postbox) -> Signal<Bool, NoError> {
    return postbox.combinedView(keys: [.basicPeer(rawPeerId)])
    |> mapToSignal { views -> Signal<Peer, NoError> in
        guard let view = views.views[.basicPeer(rawPeerId)] as? BasicPeerView else {
            return .complete()
        }
        guard let peer = view.peer else {
            return .complete()
        }
        return .single(peer)
    }
    |> take(1)
    |> mapToSignal { _ -> Signal<Bool, NoError> in
        return postbox.transaction { transaction -> Signal<Bool, NoError> in
            guard let rawPeer = transaction.getPeer(rawPeerId) else {
                return .single(false)
            }
            
            let peer: Peer
            if let secretChat = rawPeer as? TelegramSecretChat {
                guard let user = transaction.getPeer(secretChat.regularPeerId) else {
                    return .single(false)
                }
                peer = user
            } else {
                peer = rawPeer
            }
                
            let cachedData = transaction.getPeerCachedData(peerId: peer.id)
            
            if let cachedData = cachedData as? CachedUserData {
                if cachedData.peerStatusSettings != nil {
                    return .single(true)
                }
            } else if let cachedData = cachedData as? CachedGroupData {
                if cachedData.peerStatusSettings != nil {
                    return .single(true)
                }
            } else if let cachedData = cachedData as? CachedChannelData {
                if cachedData.peerStatusSettings != nil {
                    return .single(true)
                }
            } else if let cachedData = cachedData as? CachedSecretChatData {
                if cachedData.peerStatusSettings != nil {
                    return .single(true)
                }
            }
            
            if peer.id.namespace == Namespaces.Peer.SecretChat {
                return postbox.transaction { transaction -> Bool in
                    var peerStatusSettings: PeerStatusSettings
                    if let peer = transaction.getPeer(peer.id), let associatedPeerId = peer.associatedPeerId, !transaction.isPeerContact(peerId: associatedPeerId) {
                        if let peer = peer as? TelegramSecretChat, case .creator = peer.role {
                            peerStatusSettings = PeerStatusSettings(flags: [])
                        } else {
                            peerStatusSettings = PeerStatusSettings(flags: [.canReport])
                        }
                    } else {
                        peerStatusSettings = PeerStatusSettings(flags: [])
                    }
                    
                    transaction.updatePeerCachedData(peerIds: [peer.id], update: { peerId, current in
                        if let current = current as? CachedSecretChatData {
                            return current.withUpdatedPeerStatusSettings(peerStatusSettings)
                        } else {
                            return CachedSecretChatData(peerStatusSettings: peerStatusSettings)
                        }
                    })
                    
                    return true
                }
            } else if let inputPeer = apiInputPeer(peer) {
                return network.request(Api.functions.messages.getPeerSettings(peer: inputPeer))
                |> retryRequest
                |> mapToSignal { peerSettings -> Signal<Bool, NoError> in
                    let peerStatusSettings = PeerStatusSettings(apiSettings: peerSettings)
                    
                    return postbox.transaction { transaction -> Bool in
                        transaction.updatePeerCachedData(peerIds: Set([peer.id]), update: { _, current in
                            switch peer.id.namespace {
                                case Namespaces.Peer.CloudUser:
                                    let previous: CachedUserData
                                    if let current = current as? CachedUserData {
                                        previous = current
                                    } else {
                                        previous = CachedUserData()
                                    }
                                    return previous.withUpdatedPeerStatusSettings(peerStatusSettings)
                                case Namespaces.Peer.CloudGroup:
                                    let previous: CachedGroupData
                                    if let current = current as? CachedGroupData {
                                        previous = current
                                    } else {
                                        previous = CachedGroupData()
                                    }
                                    return previous.withUpdatedPeerStatusSettings(peerStatusSettings)
                                case Namespaces.Peer.CloudChannel:
                                    let previous: CachedChannelData
                                    if let current = current as? CachedChannelData {
                                        previous = current
                                    } else {
                                        previous = CachedChannelData()
                                    }
                                    return previous.withUpdatedPeerStatusSettings(peerStatusSettings)
                                default:
                                    break
                            }
                            return current
                        })
                        return true
                    }
                }
            } else {
                return .single(false)
            }
        }
        |> switchToLatest
    }
}

func fetchAndUpdateCachedPeerData(accountPeerId: PeerId, peerId rawPeerId: PeerId, network: Network, postbox: Postbox) -> Signal<Bool, NoError> {
    return postbox.combinedView(keys: [.basicPeer(rawPeerId)])
    |> mapToSignal { views -> Signal<Bool, NoError> in
        if accountPeerId == rawPeerId {
            return .single(true)
        }
        guard let view = views.views[.basicPeer(rawPeerId)] as? BasicPeerView else {
            return .complete()
        }
        guard let peer = view.peer else {
            return .complete()
        }
        return .single(true)
    }
    |> take(1)
    |> mapToSignal { _ -> Signal<Bool, NoError> in
        return postbox.transaction { transaction -> (Api.InputUser?, Peer?, PeerId) in
            guard let rawPeer = transaction.getPeer(rawPeerId) else {
                if rawPeerId == accountPeerId {
                    return (.inputUserSelf, transaction.getPeer(rawPeerId), rawPeerId)
                } else {
                    return (nil, nil, rawPeerId)
                }
            }
            
            let peer: Peer
            if let secretChat = rawPeer as? TelegramSecretChat {
                guard let user = transaction.getPeer(secretChat.regularPeerId) else {
                    return (nil, nil, rawPeerId)
                }
                peer = user
            } else {
                peer = rawPeer
            }
            
            if rawPeerId == accountPeerId {
                return (.inputUserSelf, transaction.getPeer(rawPeerId), rawPeerId)
            } else {
                return (apiInputUser(peer), peer, peer.id)
            }
        }
        |> mapToSignal { inputUser, maybePeer, peerId -> Signal<Bool, NoError> in
            if let inputUser = inputUser {
                return network.request(Api.functions.users.getFullUser(id: inputUser))
                |> retryRequest
                |> mapToSignal { result -> Signal<Bool, NoError> in
                    return postbox.transaction { transaction -> Bool in
                        switch result {
                        case let .userFull(userFull):
                            if let telegramUser = TelegramUser.merge(transaction.getPeer(userFull.user.peerId) as? TelegramUser, rhs: userFull.user) {
                                updatePeers(transaction: transaction, peers: [telegramUser], update: { _, updated -> Peer in
                                    return updated
                                })
                            }
                            transaction.updateCurrentPeerNotificationSettings([peerId: TelegramPeerNotificationSettings(apiSettings: userFull.notifySettings)])
                            if let presence = TelegramUserPresence(apiUser: userFull.user) {
                                updatePeerPresences(transaction: transaction, accountPeerId: accountPeerId, peerPresences: [userFull.user.peerId: presence])
                            }
                        }
                        transaction.updatePeerCachedData(peerIds: [peerId], update: { peerId, current in
                            let previous: CachedUserData
                            if let current = current as? CachedUserData {
                                previous = current
                            } else {
                                previous = CachedUserData()
                            }
                            switch result {
                                case let .userFull(userFull):
                                    let botInfo = userFull.botInfo.flatMap(BotInfo.init(apiBotInfo:))
                                    let isBlocked = (userFull.flags & (1 << 0)) != 0
                                    let voiceCallsAvailable = (userFull.flags & (1 << 4)) != 0
                                    var videoCallsAvailable = (userFull.flags & (1 << 13)) != 0
                                    #if DEBUG
                                    videoCallsAvailable = true
                                    #endif
                                    let callsPrivate = (userFull.flags & (1 << 5)) != 0
                                    let canPinMessages = (userFull.flags & (1 << 7)) != 0
                                    let pinnedMessageId = userFull.pinnedMsgId.flatMap({ MessageId(peerId: peerId, namespace: Namespaces.Message.Cloud, id: $0) })
                                    
                                    let peerStatusSettings = PeerStatusSettings(apiSettings: userFull.settings)
                                    
                                    let hasScheduledMessages = (userFull.flags & 1 << 12) != 0
                                
                                    return previous.withUpdatedAbout(userFull.about).withUpdatedBotInfo(botInfo).withUpdatedCommonGroupCount(userFull.commonChatsCount).withUpdatedIsBlocked(isBlocked).withUpdatedVoiceCallsAvailable(voiceCallsAvailable).withUpdatedVideoCallsAvailable(videoCallsAvailable).withUpdatedCallsPrivate(callsPrivate).withUpdatedCanPinMessages(canPinMessages).withUpdatedPeerStatusSettings(peerStatusSettings).withUpdatedPinnedMessageId(pinnedMessageId).withUpdatedHasScheduledMessages(hasScheduledMessages)
                            }
                        })
                        return true
                    }
                }
            } else if peerId.namespace == Namespaces.Peer.CloudGroup {
                return network.request(Api.functions.messages.getFullChat(chatId: peerId.id))
                |> retryRequest
                |> mapToSignal { result -> Signal<Bool, NoError> in
                    return postbox.transaction { transaction -> Bool in
                        switch result {
                        case let .chatFull(fullChat, chats, users):
                            switch fullChat {
                            case let .chatFull(chatFull):
                                transaction.updateCurrentPeerNotificationSettings([peerId: TelegramPeerNotificationSettings(apiSettings: chatFull.notifySettings)])
                            case .channelFull:
                                break
                            }
                            
                            switch fullChat {
                            case let .chatFull(chatFull):
                                var botInfos: [CachedPeerBotInfo] = []
                                for botInfo in chatFull.botInfo ?? [] {
                                    switch botInfo {
                                    case let .botInfo(userId, _, _):
                                        let peerId = PeerId(namespace: Namespaces.Peer.CloudUser, id: userId)
                                        let parsedBotInfo = BotInfo(apiBotInfo: botInfo)
                                        botInfos.append(CachedPeerBotInfo(peerId: peerId, botInfo: parsedBotInfo))
                                    }
                                }
                                let participants = CachedGroupParticipants(apiParticipants: chatFull.participants)
                                
                                var invitedBy: PeerId?
                                if let participants = participants {
                                    for participant in participants.participants {
                                        if participant.peerId == accountPeerId {
                                            if participant.invitedBy != accountPeerId {
                                                invitedBy = participant.invitedBy
                                            }
                                            break
                                        }
                                    }
                                }
                                
                                let photo: TelegramMediaImage? = chatFull.chatPhoto.flatMap(telegramMediaImageFromApiPhoto)
                                
<<<<<<< HEAD
                                let exportedInvitation = chatFull.exportedInvite.flatMap(ExportedInvitation.init(apiExportedInvite:))
=======
                                let exportedInvitation = chatFull.exportedInvite.flatMap { ExportedInvitation(apiExportedInvite: $0) }
>>>>>>> ce9943a9
                                let pinnedMessageId = chatFull.pinnedMsgId.flatMap({ MessageId(peerId: peerId, namespace: Namespaces.Message.Cloud, id: $0) })
                            
                                var peers: [Peer] = []
                                var peerPresences: [PeerId: PeerPresence] = [:]
                                for chat in chats {
                                    if let groupOrChannel = parseTelegramGroupOrChannel(chat: chat) {
                                        peers.append(groupOrChannel)
                                    }
                                }
                                for user in users {
                                    if let telegramUser = TelegramUser.merge(transaction.getPeer(user.peerId) as? TelegramUser, rhs: user) {
                                        peers.append(telegramUser)
                                        if let presence = TelegramUserPresence(apiUser: user) {
                                            peerPresences[telegramUser.id] = presence
                                        }
                                    }
                                }
                                
                                updatePeers(transaction: transaction, peers: peers, update: { _, updated -> Peer in
                                    return updated
                                })
                                
                                updatePeerPresences(transaction: transaction, accountPeerId: accountPeerId, peerPresences: peerPresences)
                                
                                var flags = CachedGroupFlags()
                                if (chatFull.flags & 1 << 7) != 0 {
                                    flags.insert(.canChangeUsername)
                                }
                                
                                var hasScheduledMessages = false
                                if (chatFull.flags & 1 << 8) != 0 {
                                    hasScheduledMessages = true
                                }
                                
                                var updatedActiveCall: CachedChannelData.ActiveCall?
                                if let inputCall = chatFull.call {
                                    switch inputCall {
                                    case let .inputGroupCall(id, accessHash):
                                        updatedActiveCall = CachedChannelData.ActiveCall(id: id, accessHash: accessHash)
                                    }
                                }
                                
                                transaction.updatePeerCachedData(peerIds: [peerId], update: { _, current in
                                    let previous: CachedGroupData
                                    if let current = current as? CachedGroupData {
                                        previous = current
                                    } else {
                                        previous = CachedGroupData()
                                    }
                                    
                                    return previous.withUpdatedParticipants(participants)
                                        .withUpdatedExportedInvitation(exportedInvitation)
                                        .withUpdatedBotInfos(botInfos)
                                        .withUpdatedPinnedMessageId(pinnedMessageId)
                                        .withUpdatedAbout(chatFull.about)
                                        .withUpdatedFlags(flags)
                                        .withUpdatedHasScheduledMessages(hasScheduledMessages)
                                        .withUpdatedInvitedBy(invitedBy)
                                        .withUpdatedPhoto(photo)
                                        .withUpdatedActiveCall(updatedActiveCall)
                                })
                            case .channelFull:
                                break
                            }
                        }
                        return true
                    }
                }
            } else if let inputChannel = maybePeer.flatMap(apiInputChannel) {
                let fullChannelSignal = network.request(Api.functions.channels.getFullChannel(channel: inputChannel))
                |> map(Optional.init)
                |> `catch` { error -> Signal<Api.messages.ChatFull?, NoError> in
                    if error.errorDescription == "CHANNEL_PRIVATE" {
                        return .single(nil)
                    }
                    return .single(nil)
                }
                let participantSignal = network.request(Api.functions.channels.getParticipant(channel: inputChannel, userId: .inputUserSelf))
                |> map(Optional.init)
                |> `catch` { error -> Signal<Api.channels.ChannelParticipant?, NoError> in
                    return .single(nil)
                }
                
                return combineLatest(fullChannelSignal, participantSignal)
                |> mapToSignal { result, participantResult -> Signal<Bool, NoError> in
                    return postbox.transaction { transaction -> Bool in
                        if let result = result {
                            switch result {
                                case let .chatFull(fullChat, chats, users):
                                    switch fullChat {
                                        case let .channelFull(channelFull):
                                            transaction.updateCurrentPeerNotificationSettings([peerId: TelegramPeerNotificationSettings(apiSettings: channelFull.notifySettings)])
                                        case .chatFull:
                                            break
                                    }
                                    
                                    switch fullChat {
                                        case let .channelFull(flags, _, about, participantsCount, adminsCount, kickedCount, bannedCount, _, _, _, _, chatPhoto, _, apiExportedInvite, apiBotInfos, migratedFromChatId, migratedFromMaxId, pinnedMsgId, stickerSet, minAvailableMsgId, folderId, linkedChatId, location, slowmodeSeconds, slowmodeNextSendDate, statsDc, pts, inputCall):
                                            var channelFlags = CachedChannelFlags()
                                            if (flags & (1 << 3)) != 0 {
                                                channelFlags.insert(.canDisplayParticipants)
                                            }
                                            if (flags & (1 << 6)) != 0 {
                                                channelFlags.insert(.canChangeUsername)
                                            }
                                            if (flags & (1 << 10)) == 0 {
                                                channelFlags.insert(.preHistoryEnabled)
                                            }
                                            if (flags & (1 << 20)) != 0 {
                                                channelFlags.insert(.canViewStats)
                                            }
                                            if (flags & (1 << 7)) != 0 {
                                                channelFlags.insert(.canSetStickerSet)
                                            }
                                            if (flags & (1 << 16)) != 0 {
                                                channelFlags.insert(.canChangePeerGeoLocation)
                                            }
                                            
                                            let linkedDiscussionPeerId: PeerId?
                                            if let linkedChatId = linkedChatId, linkedChatId != 0 {
                                                linkedDiscussionPeerId = PeerId(namespace: Namespaces.Peer.CloudChannel, id: linkedChatId)
                                            } else {
                                                linkedDiscussionPeerId = nil
                                            }
                                            
                                            let peerGeoLocation: PeerGeoLocation?
                                            if let location = location {
                                                peerGeoLocation = PeerGeoLocation(apiLocation: location)
                                            } else {
                                                peerGeoLocation = nil
                                            }
                                            
                                            var botInfos: [CachedPeerBotInfo] = []
                                            for botInfo in apiBotInfos {
                                                switch botInfo {
                                                case let .botInfo(userId, _, _):
                                                    let peerId = PeerId(namespace: Namespaces.Peer.CloudUser, id: userId)
                                                    let parsedBotInfo = BotInfo(apiBotInfo: botInfo)
                                                    botInfos.append(CachedPeerBotInfo(peerId: peerId, botInfo: parsedBotInfo))
                                                }
                                            }
                                            
                                            var pinnedMessageId: MessageId?
                                            if let pinnedMsgId = pinnedMsgId {
                                                pinnedMessageId = MessageId(peerId: peerId, namespace: Namespaces.Message.Cloud, id: pinnedMsgId)
                                            }
                                            
                                            var updatedActiveCall: CachedChannelData.ActiveCall?
                                            if let inputCall = inputCall {
                                                switch inputCall {
                                                case let .inputGroupCall(id, accessHash):
                                                    updatedActiveCall = CachedChannelData.ActiveCall(id: id, accessHash: accessHash)
                                                }
                                            }
                                            
                                            var minAvailableMessageId: MessageId?
                                            if let minAvailableMsgId = minAvailableMsgId {
                                                minAvailableMessageId = MessageId(peerId: peerId, namespace: Namespaces.Message.Cloud, id: minAvailableMsgId)
                                                
                                                if let pinnedMsgId = pinnedMsgId, pinnedMsgId < minAvailableMsgId {
                                                    pinnedMessageId = nil
                                                }
                                            }
                                            
                                            var migrationReference: ChannelMigrationReference?
                                            if let migratedFromChatId = migratedFromChatId, let migratedFromMaxId = migratedFromMaxId {
                                                migrationReference = ChannelMigrationReference(maxMessageId: MessageId(peerId: PeerId(namespace: Namespaces.Peer.CloudGroup, id: migratedFromChatId), namespace: Namespaces.Message.Cloud, id: migratedFromMaxId))
                                            }
                                            
                                            var peers: [Peer] = []
                                            var peerPresences: [PeerId: PeerPresence] = [:]
                                            for chat in chats {
                                                if let groupOrChannel = parseTelegramGroupOrChannel(chat: chat) {
                                                    peers.append(groupOrChannel)
                                                }
                                            }
                                            for user in users {
                                                if let telegramUser = TelegramUser.merge(transaction.getPeer(user.peerId) as? TelegramUser, rhs: user) {
                                                    peers.append(telegramUser)
                                                    if let presence = TelegramUserPresence(apiUser: user) {
                                                        peerPresences[telegramUser.id] = presence
                                                    }
                                                }
                                            }
                                            
                                            if let participantResult = participantResult {
                                                switch participantResult {
                                                case let .channelParticipant(_, users):
                                                    for user in users {
                                                        if let telegramUser = TelegramUser.merge(transaction.getPeer(user.peerId) as? TelegramUser, rhs: user) {
                                                            peers.append(telegramUser)
                                                            if let presence = TelegramUserPresence(apiUser: user) {
                                                                peerPresences[telegramUser.id] = presence
                                                            }
                                                        }
                                                    }
                                                }
                                            }
                                            
                                            updatePeers(transaction: transaction, peers: peers, update: { _, updated -> Peer in
                                                return updated
                                            })
                                            
                                            updatePeerPresences(transaction: transaction, accountPeerId: accountPeerId, peerPresences: peerPresences)
                                            
                                            let stickerPack: StickerPackCollectionInfo? = stickerSet.flatMap { apiSet -> StickerPackCollectionInfo in
                                                let namespace: ItemCollectionId.Namespace
                                                switch apiSet {
                                                    case let .stickerSet(flags, _, _, _, _, _, _, _, _, _):
                                                        if (flags & (1 << 3)) != 0 {
                                                            namespace = Namespaces.ItemCollection.CloudMaskPacks
                                                        } else {
                                                            namespace = Namespaces.ItemCollection.CloudStickerPacks
                                                        }
                                                }
                                                
                                                return StickerPackCollectionInfo(apiSet: apiSet, namespace: namespace)
                                            }
                                            
                                            var hasScheduledMessages = false
                                            if (flags & (1 << 19)) != 0 {
                                                hasScheduledMessages = true
                                            }
                                            
                                            var invitedBy: PeerId?
                                            if let participantResult = participantResult {
                                                switch participantResult {
                                                case let.channelParticipant(participant, _):
                                                    switch participant {
                                                    case let .channelParticipantSelf(_, inviterId, _):
                                                        invitedBy = PeerId(namespace: Namespaces.Peer.CloudUser, id: inviterId)
                                                    default:
                                                        break
                                                    }
                                                }
                                            }
                                            
                                            let photo = telegramMediaImageFromApiPhoto(chatPhoto)
                                            
                                            var minAvailableMessageIdUpdated = false
                                            transaction.updatePeerCachedData(peerIds: [peerId], update: { _, current in
                                                var previous: CachedChannelData
                                                if let current = current as? CachedChannelData {
                                                    previous = current
                                                } else {
                                                    previous = CachedChannelData()
                                                }
                                                
                                                previous = previous.withUpdatedIsNotAccessible(false)
                                                
                                                minAvailableMessageIdUpdated = previous.minAvailableMessageId != minAvailableMessageId
                                                
                                                return previous.withUpdatedFlags(channelFlags)
                                                    .withUpdatedAbout(about)
                                                    .withUpdatedParticipantsSummary(CachedChannelParticipantsSummary(memberCount: participantsCount, adminCount: adminsCount, bannedCount: bannedCount, kickedCount: kickedCount))
<<<<<<< HEAD
                                                    .withUpdatedExportedInvitation(apiExportedInvite.flatMap(ExportedInvitation.init(apiExportedInvite:)))
=======
                                                    .withUpdatedExportedInvitation(apiExportedInvite.flatMap { ExportedInvitation(apiExportedInvite: $0) })
>>>>>>> ce9943a9
                                                    .withUpdatedBotInfos(botInfos)
                                                    .withUpdatedPinnedMessageId(pinnedMessageId)
                                                    .withUpdatedStickerPack(stickerPack)
                                                    .withUpdatedMinAvailableMessageId(minAvailableMessageId)
                                                    .withUpdatedMigrationReference(migrationReference)
                                                    .withUpdatedLinkedDiscussionPeerId(.known(linkedDiscussionPeerId))
                                                    .withUpdatedPeerGeoLocation(peerGeoLocation)
                                                    .withUpdatedSlowModeTimeout(slowmodeSeconds)
                                                    .withUpdatedSlowModeValidUntilTimestamp(slowmodeNextSendDate)
                                                    .withUpdatedHasScheduledMessages(hasScheduledMessages)
                                                    .withUpdatedStatsDatacenterId(statsDc ?? 0)
                                                    .withUpdatedInvitedBy(invitedBy)
                                                    .withUpdatedPhoto(photo)
                                                    .withUpdatedActiveCall(updatedActiveCall)
                                            })
                                        
                                            if let minAvailableMessageId = minAvailableMessageId, minAvailableMessageIdUpdated {
                                                var resourceIds: [WrappedMediaResourceId] = []
                                                transaction.deleteMessagesInRange(peerId: peerId, namespace: minAvailableMessageId.namespace, minId: 1, maxId: minAvailableMessageId.id, forEachMedia: { media in
                                                    addMessageMediaResourceIdsToRemove(media: media, resourceIds: &resourceIds)
                                                })
                                                if !resourceIds.isEmpty {
                                                    let _ = postbox.mediaBox.removeCachedResources(Set(resourceIds)).start()
                                                }
                                            }
                                        case .chatFull:
                                            break
                                    }
                            }
                        } else {
                            transaction.updatePeerCachedData(peerIds: [peerId], update: { _, _ in
                                var updated = CachedChannelData()
                                updated = updated.withUpdatedIsNotAccessible(true)
                                return updated
                            })
                        }
                        return true
                    }
                }
            } else {
                return .single(false)
            }
        }
    }
}<|MERGE_RESOLUTION|>--- conflicted
+++ resolved
@@ -254,11 +254,7 @@
                                 
                                 let photo: TelegramMediaImage? = chatFull.chatPhoto.flatMap(telegramMediaImageFromApiPhoto)
                                 
-<<<<<<< HEAD
-                                let exportedInvitation = chatFull.exportedInvite.flatMap(ExportedInvitation.init(apiExportedInvite:))
-=======
                                 let exportedInvitation = chatFull.exportedInvite.flatMap { ExportedInvitation(apiExportedInvite: $0) }
->>>>>>> ce9943a9
                                 let pinnedMessageId = chatFull.pinnedMsgId.flatMap({ MessageId(peerId: peerId, namespace: Namespaces.Message.Cloud, id: $0) })
                             
                                 var peers: [Peer] = []
@@ -514,11 +510,7 @@
                                                 return previous.withUpdatedFlags(channelFlags)
                                                     .withUpdatedAbout(about)
                                                     .withUpdatedParticipantsSummary(CachedChannelParticipantsSummary(memberCount: participantsCount, adminCount: adminsCount, bannedCount: bannedCount, kickedCount: kickedCount))
-<<<<<<< HEAD
-                                                    .withUpdatedExportedInvitation(apiExportedInvite.flatMap(ExportedInvitation.init(apiExportedInvite:)))
-=======
                                                     .withUpdatedExportedInvitation(apiExportedInvite.flatMap { ExportedInvitation(apiExportedInvite: $0) })
->>>>>>> ce9943a9
                                                     .withUpdatedBotInfos(botInfos)
                                                     .withUpdatedPinnedMessageId(pinnedMessageId)
                                                     .withUpdatedStickerPack(stickerPack)
