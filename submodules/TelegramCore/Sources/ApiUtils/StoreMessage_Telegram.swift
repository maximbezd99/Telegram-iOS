import Foundation
import Postbox
import TelegramApi


public func tagsForStoreMessage(incoming: Bool, attributes: [MessageAttribute], media: [Media], textEntities: [MessageTextEntity]?, isPinned: Bool) -> (MessageTags, GlobalMessageTags) {
    var isSecret = false
    var isUnconsumedPersonalMention = false
    var hasUnseenReactions = false
    for attribute in attributes {
        if let timerAttribute = attribute as? AutoclearTimeoutMessageAttribute {
            if timerAttribute.timeout > 0 && (timerAttribute.timeout <= 60 || timerAttribute.timeout == viewOnceTimeout) {
                isSecret = true
            }
        } else if let timerAttribute = attribute as? AutoremoveTimeoutMessageAttribute {
            if timerAttribute.timeout > 0 && (timerAttribute.timeout <= 60 || timerAttribute.timeout == viewOnceTimeout) {
                isSecret = true
            }
        } else if let mentionAttribute = attribute as? ConsumablePersonalMentionMessageAttribute {
            if !mentionAttribute.consumed {
                isUnconsumedPersonalMention = true
            }
        } else if let attribute = attribute as? ReactionsMessageAttribute, attribute.hasUnseen {
            hasUnseenReactions = true
        }
    }
    
    var tags = MessageTags()
    var globalTags = GlobalMessageTags()
    
    if isUnconsumedPersonalMention {
        tags.insert(.unseenPersonalMessage)
    }
    if hasUnseenReactions {
        tags.insert(.unseenReaction)
    }
    
    if isPinned {
        tags.insert(.pinned)
    }
    
    for attachment in media {
        if let _ = attachment as? TelegramMediaImage {
            if !isSecret {
                tags.insert(.photoOrVideo)
                tags.insert(.photo)
            }
        } else if let file = attachment as? TelegramMediaFile {
            var refinedTag: MessageTags? = .file
            var isAnimated = false
            inner: for attribute in file.attributes {
                switch attribute {
                    case let .Video(_, _, flags, _):
                        if flags.contains(.instantRoundVideo) {
                            refinedTag = .voiceOrInstantVideo
                        } else {
                            if !isSecret {
                                refinedTag = [.photoOrVideo, .video]
                            } else {
                                refinedTag = nil
                            }
                        }
                    case let .Audio(isVoice, _, _, _, _):
                        if isVoice {
                            refinedTag = .voiceOrInstantVideo
                        } else {
                            if file.isInstantVideo {
                                refinedTag = .voiceOrInstantVideo
                            } else {
                                refinedTag = .music
                            }
                        }
                        break inner
                    case .Sticker:
                        refinedTag = nil
                        break inner
                    case .Animated:
                        isAnimated = true
                    default:
                        break
                }
            }
            if isAnimated {
                refinedTag = .gif
            }
            if file.isAnimatedSticker {
                refinedTag = nil
            }
            if let refinedTag = refinedTag {
                tags.insert(refinedTag)
            }
        } else if let webpage = attachment as? TelegramMediaWebpage, case .Loaded = webpage.content {
            tags.insert(.webPage)
        } else if let action = attachment as? TelegramMediaAction {
            switch action.action {
                case let .phoneCall(_, discardReason, _, _):
                    globalTags.insert(.Calls)
                    if incoming, let discardReason = discardReason, case .missed = discardReason {
                        globalTags.insert(.MissedCalls)
                    }
                default:
                    break
            }
        } else if let location = attachment as? TelegramMediaMap, location.liveBroadcastingTimeout != nil {
            tags.insert(.liveLocation)
        }
    }
    if let textEntities = textEntities, !textEntities.isEmpty && !tags.contains(.webPage) {
        for entity in textEntities {
            switch entity.type {
                case .Url, .TextUrl, .Email:
                    if media.isEmpty || !(media.first is TelegramMediaWebpage) {
                        tags.insert(.webPage)
                    }
                default:
                    break
            }
        }
    }
    
    if !incoming {
        assert(true)
    }
    return (tags, globalTags)
}

func apiMessagePeerId(_ messsage: Api.Message) -> PeerId? {
    switch messsage {
        case let .message(_, _, _, messagePeerId, _, _, _, _, _, _, _, _, _, _, _, _, _, _, _, _, _):
            let chatPeerId = messagePeerId
            return chatPeerId.peerId
        case let .messageEmpty(_, _, peerId):
            if let peerId = peerId {
                return peerId.peerId
            } else {
                return nil
            }
        case let .messageService(_, _, _, chatPeerId, _, _, _, _):
            return chatPeerId.peerId
    }
}

func apiMessagePeerIds(_ message: Api.Message) -> [PeerId] {
    switch message {
        case let .message(_, _, fromId, chatPeerId, fwdHeader, viaBotId, replyTo, _, _, media, _, entities, _, _, _, _, _, _, _, _, _):
            let peerId: PeerId = chatPeerId.peerId
            
            var result = [peerId]
            
            let resolvedFromId = fromId?.peerId ?? chatPeerId.peerId
            
            if resolvedFromId != peerId {
                result.append(resolvedFromId)
            }
        
            if let fwdHeader = fwdHeader {
                switch fwdHeader {
                    case let .messageFwdHeader(_, fromId, _, _, _, _, savedFromPeer, _, _):
                        if let fromId = fromId {
                            result.append(fromId.peerId)
                        }
                        if let savedFromPeer = savedFromPeer {
                            result.append(savedFromPeer.peerId)
                        }
                }
            }
            
            if let viaBotId = viaBotId {
                result.append(PeerId(namespace: Namespaces.Peer.CloudUser, id: PeerId.Id._internalFromInt64Value(viaBotId)))
            }
            
            if let media = media {
                switch media {
                    case let .messageMediaContact(_, _, _, _, userId):
                        if userId != 0 {
                            result.append(PeerId(namespace: Namespaces.Peer.CloudUser, id: PeerId.Id._internalFromInt64Value(userId)))
                        }
                    default:
                        break
                }
            }
            
            if let entities = entities {
                for entity in entities {
                    switch entity {
                        case let .messageEntityMentionName(_, _, userId):
                            result.append(PeerId(namespace: Namespaces.Peer.CloudUser, id: PeerId.Id._internalFromInt64Value(userId)))
                        default:
                            break
                    }
                }
            }
        
            if let replyTo = replyTo {
                switch replyTo {
                case let .messageReplyStoryHeader(userId, _):
                    let storyPeerId = PeerId(namespace: Namespaces.Peer.CloudUser, id: PeerId.Id._internalFromInt64Value(userId))
                    if !result.contains(storyPeerId) {
                        result.append(storyPeerId)
                    }
                default:
                    break
                }
            }
            
            return result
        case .messageEmpty:
            return []
        case let .messageService(_, _, fromId, chatPeerId, _, _, action, _):
            let peerId: PeerId = chatPeerId.peerId
            var result = [peerId]
            
            let resolvedFromId = fromId?.peerId ?? chatPeerId.peerId
            
            if resolvedFromId != peerId {
                result.append(resolvedFromId)
            }
            
            switch action {
            case .messageActionChannelCreate, .messageActionChatDeletePhoto, .messageActionChatEditPhoto, .messageActionChatEditTitle, .messageActionEmpty, .messageActionPinMessage, .messageActionHistoryClear, .messageActionGameScore, .messageActionPaymentSent, .messageActionPaymentSentMe, .messageActionPhoneCall, .messageActionScreenshotTaken, .messageActionCustomAction, .messageActionBotAllowed, .messageActionSecureValuesSent, .messageActionSecureValuesSentMe, .messageActionContactSignUp, .messageActionGroupCall, .messageActionSetMessagesTTL, .messageActionGroupCallScheduled, .messageActionSetChatTheme, .messageActionChatJoinedByRequest, .messageActionWebViewDataSent, .messageActionWebViewDataSentMe, .messageActionGiftPremium, .messageActionTopicCreate, .messageActionTopicEdit, .messageActionSuggestProfilePhoto, .messageActionSetChatWallPaper, .messageActionSetSameChatWallPaper:
                    break
                case let .messageActionChannelMigrateFrom(_, chatId):
                    result.append(PeerId(namespace: Namespaces.Peer.CloudGroup, id: PeerId.Id._internalFromInt64Value(chatId)))
                case let .messageActionChatAddUser(users):
                    for id in users {
                        result.append(PeerId(namespace: Namespaces.Peer.CloudUser, id: PeerId.Id._internalFromInt64Value(id)))
                    }
                case let .messageActionChatCreate(_, users):
                    for id in users {
                        result.append(PeerId(namespace: Namespaces.Peer.CloudUser, id: PeerId.Id._internalFromInt64Value(id)))
                    }
                case let .messageActionChatDeleteUser(userId):
                    result.append(PeerId(namespace: Namespaces.Peer.CloudUser, id: PeerId.Id._internalFromInt64Value(userId)))
                case let .messageActionChatJoinedByLink(inviterId):
                    result.append(PeerId(namespace: Namespaces.Peer.CloudUser, id: PeerId.Id._internalFromInt64Value(inviterId)))
                case let .messageActionChatMigrateTo(channelId):
                    result.append(PeerId(namespace: Namespaces.Peer.CloudChannel, id: PeerId.Id._internalFromInt64Value(channelId)))
                case let .messageActionGeoProximityReached(fromId, toId, _):
                    result.append(fromId.peerId)
                    result.append(toId.peerId)
                case let .messageActionInviteToGroupCall(_, userIds):
                    for id in userIds {
                        result.append(PeerId(namespace: Namespaces.Peer.CloudUser, id: PeerId.Id._internalFromInt64Value(id)))
                    }
                case let .messageActionRequestedPeer(_, peer):
                    result.append(peer.peerId)
                case let .messageActionGiftCode(_, boostPeer, _, _):
                    if let boostPeer = boostPeer {
                        result.append(boostPeer.peerId)
                    }
            }
        
            return result
    }
}

func apiMessageAssociatedMessageIds(_ message: Api.Message) -> (replyIds: ReferencedReplyMessageIds, generalIds: [MessageId])? {
    switch message {
        case let .message(_, id, _, chatPeerId, _, _, replyTo, _, _, _, _, _, _, _, _, _, _, _, _, _, _):
            if let replyTo = replyTo {
                let peerId: PeerId = chatPeerId.peerId
                
                switch replyTo {
                case let .messageReplyHeader(_, replyToMsgId, replyToPeerId, replyHeader, replyToTopId, quoteText, quoteEntities):
                    let _ = replyHeader
                    let _ = replyToTopId
                    let _ = quoteText
                    let _ = quoteEntities
                    
                    if let replyToMsgId = replyToMsgId {
                        let targetId = MessageId(peerId: replyToPeerId?.peerId ?? peerId, namespace: Namespaces.Message.Cloud, id: replyToMsgId)
                        var replyIds = ReferencedReplyMessageIds()
                        replyIds.add(sourceId: MessageId(peerId: peerId, namespace: Namespaces.Message.Cloud, id: id), targetId: targetId)
                        return (replyIds, [])
                    }
                case .messageReplyStoryHeader:
                    break
                }
            }
        case .messageEmpty:
            break
        case let .messageService(_, id, _, chatPeerId, replyHeader, _, _, _):
            if let replyHeader = replyHeader {
                switch replyHeader {
                case let .messageReplyHeader(_, replyToMsgId, replyToPeerId, replyHeader, replyToTopId, quoteText, quoteEntities):
                    let _ = replyHeader
                    let _ = replyToTopId
                    let _ = quoteText
                    let _ = quoteEntities
                    
                    if let replyToMsgId = replyToMsgId {
                        let targetId = MessageId(peerId: replyToPeerId?.peerId ?? chatPeerId.peerId, namespace: Namespaces.Message.Cloud, id: replyToMsgId)
                        var replyIds = ReferencedReplyMessageIds()
                        replyIds.add(sourceId: MessageId(peerId: chatPeerId.peerId, namespace: Namespaces.Message.Cloud, id: id), targetId: targetId)
                        return (replyIds, [])
                    }
                case .messageReplyStoryHeader:
                    break
                }
            }
    }
    return nil
}

func textMediaAndExpirationTimerFromApiMedia(_ media: Api.MessageMedia?, _ peerId: PeerId) -> (Media?, Int32?, Bool?, Bool?) {
    if let media = media {
        switch media {
        case let .messageMediaPhoto(flags, photo, ttlSeconds):
            if let photo = photo {
                if let mediaImage = telegramMediaImageFromApiPhoto(photo) {
                    return (mediaImage, ttlSeconds, nil, (flags & (1 << 3)) != 0)
                }
            } else {
                return (TelegramMediaExpiredContent(data: .image), nil, nil, nil)
            }
        case let .messageMediaContact(phoneNumber, firstName, lastName, vcard, userId):
            let contactPeerId: PeerId? = userId == 0 ? nil : PeerId(namespace: Namespaces.Peer.CloudUser, id: PeerId.Id._internalFromInt64Value(userId))
            let mediaContact = TelegramMediaContact(firstName: firstName, lastName: lastName, phoneNumber: phoneNumber, peerId: contactPeerId, vCardData: vcard.isEmpty ? nil : vcard)
            return (mediaContact, nil, nil, nil)
        case let .messageMediaGeo(geo):
            let mediaMap = telegramMediaMapFromApiGeoPoint(geo, title: nil, address: nil, provider: nil, venueId: nil, venueType: nil, liveBroadcastingTimeout: nil, liveProximityNotificationRadius: nil, heading: nil)
            return (mediaMap, nil, nil, nil)
        case let .messageMediaVenue(geo, title, address, provider, venueId, venueType):
            let mediaMap = telegramMediaMapFromApiGeoPoint(geo, title: title, address: address, provider: provider, venueId: venueId, venueType: venueType, liveBroadcastingTimeout: nil, liveProximityNotificationRadius: nil, heading: nil)
            return (mediaMap, nil, nil, nil)
        case let .messageMediaGeoLive(_, geo, heading, period, proximityNotificationRadius):
            let mediaMap = telegramMediaMapFromApiGeoPoint(geo, title: nil, address: nil, provider: nil, venueId: nil, venueType: nil, liveBroadcastingTimeout: period, liveProximityNotificationRadius: proximityNotificationRadius, heading: heading)
            return (mediaMap, nil, nil, nil)
        case let .messageMediaDocument(flags, document, _, ttlSeconds):
            if let document = document {
                if let mediaFile = telegramMediaFileFromApiDocument(document) {
                    return (mediaFile, ttlSeconds, (flags & (1 << 3)) != 0, (flags & (1 << 4)) != 0)
                }
            } else {
                return (TelegramMediaExpiredContent(data: .file), nil, nil, nil)
            }
        case let .messageMediaWebPage(webpage):
            if let mediaWebpage = telegramMediaWebpageFromApiWebpage(webpage, url: nil) {
                return (mediaWebpage, nil, nil, nil)
            }
        case .messageMediaUnsupported:
            return (TelegramMediaUnsupported(), nil, nil, nil)
        case .messageMediaEmpty:
            break
        case let .messageMediaGame(game):
            return (TelegramMediaGame(apiGame: game), nil, nil, nil)
        case let .messageMediaInvoice(flags, title, description, photo, receiptMsgId, currency, totalAmount, startParam, apiExtendedMedia):
            var parsedFlags = TelegramMediaInvoiceFlags()
            if (flags & (1 << 3)) != 0 {
                parsedFlags.insert(.isTest)
            }
            if (flags & (1 << 1)) != 0 {
                parsedFlags.insert(.shippingAddressRequested)
            }
            
            let extendedMedia: TelegramExtendedMedia?
            if let apiExtendedMedia = apiExtendedMedia {
                switch apiExtendedMedia {
                    case let .messageExtendedMediaPreview(_, width, height, thumb, videoDuration):
                        var dimensions: PixelDimensions?
                        if let width = width, let height = height {
                            dimensions = PixelDimensions(width: width, height: height)
                        }
                        var immediateThumbnailData: Data?
                        if let thumb = thumb, case let .photoStrippedSize(_, bytes) = thumb {
                            immediateThumbnailData = bytes.makeData()
                        }
                        extendedMedia = .preview(dimensions: dimensions, immediateThumbnailData: immediateThumbnailData, videoDuration: videoDuration)
                    case let .messageExtendedMedia(apiMedia):
                        let (media, _, _, _) = textMediaAndExpirationTimerFromApiMedia(apiMedia, peerId)
                        if let media = media {
                            extendedMedia = .full(media: media)
                        } else {
                            extendedMedia = nil
                        }
                }
            } else {
                extendedMedia = nil
            }
            
            return (TelegramMediaInvoice(title: title, description: description, photo: photo.flatMap(TelegramMediaWebFile.init), receiptMessageId: receiptMsgId.flatMap { MessageId(peerId: peerId, namespace: Namespaces.Message.Cloud, id: $0) }, currency: currency, totalAmount: totalAmount, startParam: startParam, extendedMedia: extendedMedia, flags: parsedFlags, version: TelegramMediaInvoice.lastVersion), nil, nil, nil)
        case let .messageMediaPoll(poll, results):
            switch poll {
            case let .poll(id, flags, question, answers, closePeriod, _):
                let publicity: TelegramMediaPollPublicity
                if (flags & (1 << 1)) != 0 {
                    publicity = .public
                } else {
                    publicity = .anonymous
                }
                let kind: TelegramMediaPollKind
                if (flags & (1 << 3)) != 0 {
                    kind = .quiz
                } else {
                    kind = .poll(multipleAnswers: (flags & (1 << 2)) != 0)
                }
                return (TelegramMediaPoll(pollId: MediaId(namespace: Namespaces.Media.CloudPoll, id: id), publicity: publicity, kind: kind, text: question, options: answers.map(TelegramMediaPollOption.init(apiOption:)), correctAnswers: nil, results: TelegramMediaPollResults(apiResults: results), isClosed: (flags & (1 << 0)) != 0, deadlineTimeout: closePeriod), nil, nil, nil)
            }
        case let .messageMediaDice(value, emoticon):
            return (TelegramMediaDice(emoji: emoticon, value: value), nil, nil, nil)
        case let .messageMediaStory(flags, peerId, id, _):
            let isMention = (flags & (1 << 1)) != 0
            return (TelegramMediaStory(storyId: StoryId(peerId: peerId.peerId, id: id), isMention: isMention), nil, nil, nil)
<<<<<<< HEAD
        case let .messageMediaGiveaway(apiFlags, channels, quantity, months, untilDate):
            var flags: TelegramMediaGiveaway.Flags = []
            if (apiFlags & (1 << 0)) != 0 {
                flags.insert(.onlyNewSubscribers)
            }
            return (TelegramMediaGiveaway(flags: flags, channelPeerIds: channels.map { PeerId(namespace: Namespaces.Peer.CloudChannel, id: PeerId.Id._internalFromInt64Value($0)) }, quantity: quantity, months: months, untilDate: untilDate), nil, nil, nil)
=======
        case let .messageMediaGiveaway(_, channels, quantity, months, untilDate):
            return (TelegramMediaGiveaway(channelPeerIds: channels.map { PeerId(namespace: Namespaces.Peer.CloudChannel, id: PeerId.Id._internalFromInt64Value($0)) }, quantity: quantity, months: months, untilDate: untilDate), nil, nil, nil)
>>>>>>> 6a7233ed
        }
    }
    
    return (nil, nil, nil, nil)
}

func mediaAreaFromApiMediaArea(_ mediaArea: Api.MediaArea) -> MediaArea? {
    func coodinatesFromApiMediaAreaCoordinates(_ coordinates: Api.MediaAreaCoordinates) -> MediaArea.Coordinates {
        switch coordinates {
        case let .mediaAreaCoordinates(x, y, width, height, rotation):
            return MediaArea.Coordinates(x: x, y: y, width: width, height: height, rotation: rotation)
        }
    }
    switch mediaArea {
    case .inputMediaAreaVenue:
        return nil
    case let .mediaAreaGeoPoint(coordinates, geo):
        let latitude: Double
        let longitude: Double
        switch geo {
        case let .geoPoint(_, long, lat, _, _):
            latitude = lat
            longitude = long
        case .geoPointEmpty:
            latitude = 0.0
            longitude = 0.0
        }
        return .venue(coordinates: coodinatesFromApiMediaAreaCoordinates(coordinates), venue: MediaArea.Venue(latitude: latitude, longitude: longitude, venue: nil, queryId: nil, resultId: nil))
    case let .mediaAreaVenue(coordinates, geo, title, address, provider, venueId, venueType):
        let latitude: Double
        let longitude: Double
        switch geo {
        case let .geoPoint(_, long, lat, _, _):
            latitude = lat
            longitude = long
        case .geoPointEmpty:
            latitude = 0.0
            longitude = 0.0
        }
        return .venue(coordinates: coodinatesFromApiMediaAreaCoordinates(coordinates), venue: MediaArea.Venue(latitude: latitude, longitude: longitude, venue: MapVenue(title: title, address: address, provider: provider, id: venueId, type: venueType), queryId: nil, resultId: nil))
    case let .mediaAreaSuggestedReaction(flags, coordinates, reaction):
        if let reaction = MessageReaction.Reaction(apiReaction: reaction) {
            var parsedFlags = MediaArea.ReactionFlags()
            if (flags & (1 << 0)) != 0 {
                parsedFlags.insert(.isDark)
            }
            if (flags & (1 << 1)) != 0 {
                parsedFlags.insert(.isFlipped)
            }
            return .reaction(coordinates: coodinatesFromApiMediaAreaCoordinates(coordinates), reaction: reaction, flags: parsedFlags)
        } else {
            return nil
        }
    }
}

func apiMediaAreasFromMediaAreas(_ mediaAreas: [MediaArea]) -> [Api.MediaArea] {
    var apiMediaAreas: [Api.MediaArea] = []
    for area in mediaAreas {
        let coordinates = area.coordinates
        let inputCoordinates = Api.MediaAreaCoordinates.mediaAreaCoordinates(x: coordinates.x, y: coordinates.y, w: coordinates.width, h: coordinates.height, rotation: coordinates.rotation)
        switch area {
        case let .venue(_, venue):
            if let queryId = venue.queryId, let resultId = venue.resultId {
                apiMediaAreas.append(.inputMediaAreaVenue(coordinates: inputCoordinates, queryId: queryId, resultId: resultId))
            } else if let venueInfo = venue.venue {
                apiMediaAreas.append(.mediaAreaVenue(coordinates: inputCoordinates, geo: .geoPoint(flags: 0, long: venue.longitude, lat: venue.latitude, accessHash: 0, accuracyRadius: nil), title: venueInfo.title, address: venueInfo.address ?? "", provider: venueInfo.provider ?? "", venueId: venueInfo.id ?? "", venueType: venueInfo.type ?? ""))
            } else {
                apiMediaAreas.append(.mediaAreaGeoPoint(coordinates: inputCoordinates, geo: .geoPoint(flags: 0, long: venue.longitude, lat: venue.latitude, accessHash: 0, accuracyRadius: nil)))
            }
        case let .reaction(_, reaction, flags):
            var apiFlags: Int32 = 0
            if flags.contains(.isDark) {
                apiFlags |= (1 << 0)
            }
            if flags.contains(.isFlipped) {
                apiFlags |= (1 << 1)
            }
            apiMediaAreas.append(.mediaAreaSuggestedReaction(flags: apiFlags, coordinates: inputCoordinates, reaction: reaction.apiReaction))
        }
    }
    return apiMediaAreas
}


func messageTextEntitiesFromApiEntities(_ entities: [Api.MessageEntity]) -> [MessageTextEntity] {
    var result: [MessageTextEntity] = []
    for entity in entities {
        switch entity {
        case .messageEntityUnknown, .inputMessageEntityMentionName:
            break
        case let .messageEntityMention(offset, length):
            result.append(MessageTextEntity(range: Int(offset) ..< Int(offset + length), type: .Mention))
        case let .messageEntityHashtag(offset, length):
            result.append(MessageTextEntity(range: Int(offset) ..< Int(offset + length), type: .Hashtag))
        case let .messageEntityBotCommand(offset, length):
            result.append(MessageTextEntity(range: Int(offset) ..< Int(offset + length), type: .BotCommand))
        case let .messageEntityUrl(offset, length):
            result.append(MessageTextEntity(range: Int(offset) ..< Int(offset + length), type: .Url))
        case let .messageEntityEmail(offset, length):
            result.append(MessageTextEntity(range: Int(offset) ..< Int(offset + length), type: .Email))
        case let .messageEntityBold(offset, length):
            result.append(MessageTextEntity(range: Int(offset) ..< Int(offset + length), type: .Bold))
        case let .messageEntityItalic(offset, length):
            result.append(MessageTextEntity(range: Int(offset) ..< Int(offset + length), type: .Italic))
        case let .messageEntityCode(offset, length):
            result.append(MessageTextEntity(range: Int(offset) ..< Int(offset + length), type: .Code))
        case let .messageEntityPre(offset, length, _):
            result.append(MessageTextEntity(range: Int(offset) ..< Int(offset + length), type: .Pre))
        case let .messageEntityTextUrl(offset, length, url):
            result.append(MessageTextEntity(range: Int(offset) ..< Int(offset + length), type: .TextUrl(url: url)))
        case let .messageEntityMentionName(offset, length, userId):
            result.append(MessageTextEntity(range: Int(offset) ..< Int(offset + length), type: .TextMention(peerId: PeerId(namespace: Namespaces.Peer.CloudUser, id: PeerId.Id._internalFromInt64Value(userId)))))
        case let .messageEntityPhone(offset, length):
            result.append(MessageTextEntity(range: Int(offset) ..< Int(offset + length), type: .PhoneNumber))
        case let .messageEntityCashtag(offset, length):
            result.append(MessageTextEntity(range: Int(offset) ..< Int(offset + length), type: .Hashtag))
        case let .messageEntityUnderline(offset, length):
            result.append(MessageTextEntity(range: Int(offset) ..< Int(offset + length), type: .Underline))
        case let .messageEntityStrike(offset, length):
            result.append(MessageTextEntity(range: Int(offset) ..< Int(offset + length), type: .Strikethrough))
        case let .messageEntityBlockquote(offset, length):
            result.append(MessageTextEntity(range: Int(offset) ..< Int(offset + length), type: .BlockQuote))
        case let .messageEntityBankCard(offset, length):
            result.append(MessageTextEntity(range: Int(offset) ..< Int(offset + length), type: .BankCard))
        case let .messageEntitySpoiler(offset, length):
            result.append(MessageTextEntity(range: Int(offset) ..< Int(offset + length), type: .Spoiler))
        case let .messageEntityCustomEmoji(offset, length, documentId):
            result.append(MessageTextEntity(range: Int(offset) ..< Int(offset + length), type: .CustomEmoji(stickerPack: nil, fileId: documentId)))
        }
    }
    return result
}

extension StoreMessage {
    convenience init?(apiMessage: Api.Message, peerIsForum: Bool, namespace: MessageId.Namespace = Namespaces.Message.Cloud) {
        switch apiMessage {
            case let .message(flags, id, fromId, chatPeerId, fwdFrom, viaBotId, replyTo, date, message, media, replyMarkup, entities, views, forwards, replies, editDate, postAuthor, groupingId, reactions, restrictionReason, ttlPeriod):
                let resolvedFromId = fromId?.peerId ?? chatPeerId.peerId
                
                let peerId: PeerId
                var authorId: PeerId?
                switch chatPeerId {
                    case .peerUser:
                        peerId = chatPeerId.peerId
                        authorId = resolvedFromId
                    case let .peerChat(chatId):
                        peerId = PeerId(namespace: Namespaces.Peer.CloudGroup, id: PeerId.Id._internalFromInt64Value(chatId))
                        authorId = resolvedFromId
                    case let .peerChannel(channelId):
                        peerId = PeerId(namespace: Namespaces.Peer.CloudChannel, id: PeerId.Id._internalFromInt64Value(channelId))
                        authorId = resolvedFromId
                }
                
                var attributes: [MessageAttribute] = []
                
                var threadId: Int64?
                if let replyTo = replyTo {
                    var threadMessageId: MessageId?
                    switch replyTo {
                    case let .messageReplyHeader(flags, replyToMsgId, replyToPeerId, replyHeader, replyToTopId, quoteText, quoteEntities):
                        let _ = replyHeader
                        let isForumTopic = (flags & (1 << 3)) != 0
                        
                        var quote: EngineMessageReplyQuote?
                        if let quoteText = quoteText {
                            quote = EngineMessageReplyQuote(text: quoteText, entities: messageTextEntitiesFromApiEntities(quoteEntities ?? []))
                        }
                        
                        if let replyToMsgId = replyToMsgId {
                            let replyPeerId = replyToPeerId?.peerId ?? peerId
                            if let replyToTopId = replyToTopId {
                                if peerIsForum {
                                    if isForumTopic {
                                        let threadIdValue = MessageId(peerId: replyPeerId, namespace: Namespaces.Message.Cloud, id: replyToTopId)
                                        threadMessageId = threadIdValue
                                        if replyPeerId == peerId {
                                            threadId = makeMessageThreadId(threadIdValue)
                                        }
                                    }
                                } else {
                                    let threadIdValue = MessageId(peerId: replyPeerId, namespace: Namespaces.Message.Cloud, id: replyToTopId)
                                    threadMessageId = threadIdValue
                                    if replyPeerId == peerId {
                                        threadId = makeMessageThreadId(threadIdValue)
                                    }
                                }
                            } else if peerId.namespace == Namespaces.Peer.CloudChannel {
                                let threadIdValue = MessageId(peerId: replyPeerId, namespace: Namespaces.Message.Cloud, id: replyToMsgId)
                                
                                if peerIsForum {
                                    if isForumTopic {
                                        threadMessageId = threadIdValue
                                        threadId = makeMessageThreadId(threadIdValue)
                                    }
                                } else {
                                    threadMessageId = threadIdValue
                                    threadId = makeMessageThreadId(threadIdValue)
                                }
                            }
                            attributes.append(ReplyMessageAttribute(messageId: MessageId(peerId: replyPeerId, namespace: Namespaces.Message.Cloud, id: replyToMsgId), threadMessageId: threadMessageId, quote: quote))
                        }
<<<<<<< HEAD
                        attributes.append(ReplyMessageAttribute(messageId: MessageId(peerId: replyPeerId, namespace: Namespaces.Message.Cloud, id: 0), threadMessageId: threadMessageId))
=======
>>>>>>> 6a7233ed
                    case let .messageReplyStoryHeader(userId, storyId):
                        attributes.append(ReplyStoryAttribute(storyId: StoryId(peerId: PeerId(namespace: Namespaces.Peer.CloudUser, id: PeerId.Id._internalFromInt64Value(userId)), id: storyId)))
                    }
                }
            
                if threadId == nil && peerId.namespace == Namespaces.Peer.CloudChannel {
                    threadId = 1
                }
                
                var forwardInfo: StoreMessageForwardInfo?
                if let fwdFrom = fwdFrom {
                    switch fwdFrom {
                        case let .messageFwdHeader(flags, fromId, fromName, date, channelPost, postAuthor, savedFromPeer, savedFromMsgId, psaType):
                            var forwardInfoFlags: MessageForwardInfo.Flags = []
                            let isImported = (flags & (1 << 7)) != 0
                            if isImported {
                                forwardInfoFlags.insert(.isImported)
                            }
                            
                            var authorId: PeerId?
                            var sourceId: PeerId?
                            var sourceMessageId: MessageId?
                            
                            if let fromId = fromId {
                                switch fromId {
                                case .peerChannel:
                                    let peerId = fromId.peerId
                                    sourceId = peerId
                                    
                                    if let channelPost = channelPost {
                                        sourceMessageId = MessageId(peerId: peerId, namespace: Namespaces.Message.Cloud, id: channelPost)
                                    }
                                default:
                                    authorId = fromId.peerId
                                }
                            }
                            
                            if let savedFromPeer = savedFromPeer, let savedFromMsgId = savedFromMsgId {
                                let peerId: PeerId = savedFromPeer.peerId
                                let messageId: MessageId = MessageId(peerId: peerId, namespace: Namespaces.Message.Cloud, id: savedFromMsgId)
                                attributes.append(SourceReferenceMessageAttribute(messageId: messageId))
                            }
                        
                            if let authorId = authorId {
                                forwardInfo = StoreMessageForwardInfo(authorId: authorId, sourceId: sourceId, sourceMessageId: sourceMessageId, date: date, authorSignature: postAuthor, psaType: psaType, flags: forwardInfoFlags)
                            } else if let sourceId = sourceId {
                                forwardInfo = StoreMessageForwardInfo(authorId: sourceId, sourceId: sourceId, sourceMessageId: sourceMessageId, date: date, authorSignature: postAuthor, psaType: psaType, flags: forwardInfoFlags)
                            } else if let postAuthor = postAuthor ?? fromName {
                                forwardInfo = StoreMessageForwardInfo(authorId: nil, sourceId: nil, sourceMessageId: sourceMessageId, date: date, authorSignature: postAuthor, psaType: psaType, flags: forwardInfoFlags)
                            }
                    }
                }
                
                let messageText = message
                var medias: [Media] = []
                
                var consumableContent: (Bool, Bool)? = nil
                
                if let media = media {
                    let (mediaValue, expirationTimer, nonPremium, hasSpoiler) = textMediaAndExpirationTimerFromApiMedia(media, peerId)
                    if let mediaValue = mediaValue {
                        medias.append(mediaValue)
                    
                        if let expirationTimer = expirationTimer, expirationTimer > 0 {
                            attributes.append(AutoclearTimeoutMessageAttribute(timeout: expirationTimer, countdownBeginTime: nil))
                            consumableContent = (true, false)
                        }
                        
                        if let nonPremium = nonPremium, nonPremium {
                            attributes.append(NonPremiumMessageAttribute())
                        }
                        
                        if let hasSpoiler = hasSpoiler, hasSpoiler {
                            attributes.append(MediaSpoilerMessageAttribute())
                        }
                    }
                }
                
                if let ttlPeriod = ttlPeriod {
                    attributes.append(AutoremoveTimeoutMessageAttribute(timeout: ttlPeriod, countdownBeginTime: date))
                }
                
                if let postAuthor = postAuthor {
                    attributes.append(AuthorSignatureMessageAttribute(signature: postAuthor))
                }
                
                for case let file as TelegramMediaFile in medias {
                    if peerId.namespace == Namespaces.Peer.CloudUser || peerId.namespace == Namespaces.Peer.CloudGroup || peerId.namespace == Namespaces.Peer.CloudChannel {
                        if file.isVoice {
                            consumableContent = (true, (flags & (1 << 5)) == 0)
                            break
                        } else if file.isInstantVideo {
                            consumableContent = (true, (flags & (1 << 5)) == 0)
                            break
                        }
                    }
                }
                
                if let (value, consumed) = consumableContent, value {
                    attributes.append(ConsumableContentMessageAttribute(consumed: consumed))
                }
                
                if let viaBotId = viaBotId {
                    attributes.append(InlineBotMessageAttribute(peerId: PeerId(namespace: Namespaces.Peer.CloudUser, id: PeerId.Id._internalFromInt64Value(viaBotId)), title: nil))
                }
                
                if namespace != Namespaces.Message.ScheduledCloud {
                    if let views = views {
                        attributes.append(ViewCountMessageAttribute(count: Int(views)))
                    }
                    
                    if let forwards = forwards {
                        attributes.append(ForwardCountMessageAttribute(count: Int(forwards)))
                    }
                }
                
                if let editDate = editDate {
                    attributes.append(EditedMessageAttribute(date: editDate, isHidden: (flags & (1 << 21)) != 0))
                }
                
                var entitiesAttribute: TextEntitiesMessageAttribute?
                if let entities = entities, !entities.isEmpty {
                    let attribute = TextEntitiesMessageAttribute(entities: messageTextEntitiesFromApiEntities(entities))
                    entitiesAttribute = attribute
                    attributes.append(attribute)
                } else {
                    var noEntities = false
                    loop: for media in medias {
                        switch media {
                            case _ as TelegramMediaContact,
                                 _ as TelegramMediaMap:
                                noEntities = true
                            break loop
                            default:
                                break
                        }
                    }
                    if !noEntities {
                        let attribute = TextEntitiesMessageAttribute(entities: [])
                        entitiesAttribute = attribute
                        attributes.append(attribute)
                    }
                }
                
                if (flags & (1 << 17)) != 0 {
                    attributes.append(ContentRequiresValidationMessageAttribute())
                }
            
                if let reactions = reactions {
                    attributes.append(ReactionsMessageAttribute(apiReactions: reactions))
                }
                
                if let replies = replies {
                    let recentRepliersPeerIds: [PeerId]?
                    switch replies {
                    case let .messageReplies(_, repliesCount, _, recentRepliers, channelId, maxId, readMaxId):
                        if let recentRepliers = recentRepliers {
                            recentRepliersPeerIds = recentRepliers.map { $0.peerId }
                        } else {
                            recentRepliersPeerIds = nil
                        }
                        
                        let commentsPeerId = channelId.flatMap { PeerId(namespace: Namespaces.Peer.CloudChannel, id: PeerId.Id._internalFromInt64Value($0)) }
                        
                        attributes.append(ReplyThreadMessageAttribute(count: repliesCount, latestUsers: recentRepliersPeerIds ?? [], commentsPeerId: commentsPeerId, maxMessageId: maxId, maxReadMessageId: readMaxId))
                    }
                }
                
                if let restrictionReason = restrictionReason {
                    attributes.append(RestrictedContentMessageAttribute(rules: restrictionReason.map(RestrictionRule.init(apiReason:))))
                }
                
                var storeFlags = StoreMessageFlags()
                
                if let replyMarkup = replyMarkup {
                    let parsedReplyMarkup = ReplyMarkupMessageAttribute(apiMarkup: replyMarkup)
                    attributes.append(parsedReplyMarkup)
                    if !parsedReplyMarkup.flags.contains(.inline) {
                        storeFlags.insert(.TopIndexable)
                    }
                }
                
                if (flags & (1 << 1)) == 0 {
                    storeFlags.insert(.Incoming)
                }
                
                if (flags & (1 << 18)) != 0 {
                    storeFlags.insert(.WasScheduled)
                    storeFlags.insert(.CountedAsIncoming)
                }
            
                if (flags & (1 << 26)) != 0 {
                    storeFlags.insert(.CopyProtected)
                }
            
                if (flags & (1 << 27)) != 0 {
                    storeFlags.insert(.IsForumTopic)
                }
                
                if (flags & (1 << 4)) != 0 || (flags & (1 << 13)) != 0 {
                    var notificationFlags: NotificationInfoMessageAttributeFlags = []
                    if (flags & (1 << 4)) != 0 {
                        notificationFlags.insert(.personal)
                        let notConsumed = (flags & (1 << 5)) != 0
                        attributes.append(ConsumablePersonalMentionMessageAttribute(consumed: !notConsumed, pending: false))
                    }
                    if (flags & (1 << 13)) != 0 {
                        notificationFlags.insert(.muted)
                    }
                    attributes.append(NotificationInfoMessageAttribute(flags: notificationFlags))
                }
                
                let isPinned = (flags & (1 << 24)) != 0
                
                let (tags, globalTags) = tagsForStoreMessage(incoming: storeFlags.contains(.Incoming), attributes: attributes, media: medias, textEntities: entitiesAttribute?.entities, isPinned: isPinned)
                
                storeFlags.insert(.CanBeGroupedIntoFeed)
                
                self.init(id: MessageId(peerId: peerId, namespace: namespace, id: id), globallyUniqueId: nil, groupingKey: groupingId, threadId: threadId, timestamp: date, flags: storeFlags, tags: tags, globalTags: globalTags, localTags: [], forwardInfo: forwardInfo, authorId: authorId, text: messageText, attributes: attributes, media: medias)
            case .messageEmpty:
                return nil
            case let .messageService(flags, id, fromId, chatPeerId, replyTo, date, action, ttlPeriod):
                let peerId: PeerId = chatPeerId.peerId
                let authorId: PeerId? = fromId?.peerId ?? chatPeerId.peerId
                
                var attributes: [MessageAttribute] = []
                
                var threadId: Int64?
                if let replyTo = replyTo {
                    var threadMessageId: MessageId?
                    switch replyTo {
                    case let .messageReplyHeader(_, replyToMsgId, replyToPeerId, replyHeader, replyToTopId, quoteText, quoteEntities):
                        let _ = replyHeader
                        
                        var quote: EngineMessageReplyQuote?
                        if let quoteText = quoteText {
                            quote = EngineMessageReplyQuote(text: quoteText, entities: messageTextEntitiesFromApiEntities(quoteEntities ?? []))
                        }
                        
                        if let replyToMsgId = replyToMsgId {
                            let replyPeerId = replyToPeerId?.peerId ?? peerId
                            if let replyToTopId = replyToTopId {
                                let threadIdValue = MessageId(peerId: replyPeerId, namespace: Namespaces.Message.Cloud, id: replyToTopId)
                                threadMessageId = threadIdValue
                                if replyPeerId == peerId {
                                    threadId = makeMessageThreadId(threadIdValue)
                                }
                            } else if peerId.namespace == Namespaces.Peer.CloudChannel {
                                let threadIdValue = MessageId(peerId: replyPeerId, namespace: Namespaces.Message.Cloud, id: replyToMsgId)
                                threadMessageId = threadIdValue
                                threadId = makeMessageThreadId(threadIdValue)
                            }
                            switch action {
                            case .messageActionTopicEdit:
                                threadId = Int64(replyToMsgId)
                            default:
                                break
                            }
                            attributes.append(ReplyMessageAttribute(messageId: MessageId(peerId: replyPeerId, namespace: Namespaces.Message.Cloud, id: replyToMsgId), threadMessageId: threadMessageId, quote: quote))
                        }
                    case let .messageReplyStoryHeader(userId, storyId):
                        attributes.append(ReplyStoryAttribute(storyId: StoryId(peerId: PeerId(namespace: Namespaces.Peer.CloudUser, id: PeerId.Id._internalFromInt64Value(userId)), id: storyId)))
                    }
                } else {
                    switch action {
                    case .messageActionTopicCreate:
                        threadId = Int64(id)
                    default:
                        break
                    }
                }
            
                if threadId == nil && peerId.namespace == Namespaces.Peer.CloudChannel {
                    threadId = 1
                }
                
                if (flags & (1 << 17)) != 0 {
                    attributes.append(ContentRequiresValidationMessageAttribute())
                }
                
                var storeFlags = StoreMessageFlags()
                if (flags & 2) == 0 {
                    let _ = storeFlags.insert(.Incoming)
                }
                
                if (flags & (1 << 4)) != 0 || (flags & (1 << 13)) != 0 {
                    var notificationFlags: NotificationInfoMessageAttributeFlags = []
                    if (flags & (1 << 4)) != 0 {
                        notificationFlags.insert(.personal)
                    }
                    if (flags & (1 << 4)) != 0 {
                        notificationFlags.insert(.personal)
                        let notConsumed = (flags & (1 << 5)) != 0
                        attributes.append(ConsumablePersonalMentionMessageAttribute(consumed: !notConsumed, pending: false))
                    }
                    if (flags & (1 << 13)) != 0 {
                        notificationFlags.insert(.muted)
                    }
                    attributes.append(NotificationInfoMessageAttribute(flags: notificationFlags))
                }
                
                var media: [Media] = []
                if let action = telegramMediaActionFromApiAction(action) {
                    media.append(action)
                }
                
                if let ttlPeriod = ttlPeriod {
                    attributes.append(AutoremoveTimeoutMessageAttribute(timeout: ttlPeriod, countdownBeginTime: date))
                }
                
                let (tags, globalTags) = tagsForStoreMessage(incoming: storeFlags.contains(.Incoming), attributes: attributes, media: media, textEntities: nil, isPinned: false)
                
                storeFlags.insert(.CanBeGroupedIntoFeed)
                
                if (flags & (1 << 18)) != 0 {
                    storeFlags.insert(.WasScheduled)
                }
            
                if (flags & (1 << 26)) != 0 {
                    storeFlags.insert(.CopyProtected)
                }
            
                if (flags & (1 << 27)) != 0 {
                    storeFlags.insert(.IsForumTopic)
                }
                
                self.init(id: MessageId(peerId: peerId, namespace: namespace, id: id), globallyUniqueId: nil, groupingKey: nil, threadId: threadId, timestamp: date, flags: storeFlags, tags: tags, globalTags: globalTags, localTags: [], forwardInfo: nil, authorId: authorId, text: "", attributes: attributes, media: media)
            }
    }
}<|MERGE_RESOLUTION|>--- conflicted
+++ resolved
@@ -401,17 +401,12 @@
         case let .messageMediaStory(flags, peerId, id, _):
             let isMention = (flags & (1 << 1)) != 0
             return (TelegramMediaStory(storyId: StoryId(peerId: peerId.peerId, id: id), isMention: isMention), nil, nil, nil)
-<<<<<<< HEAD
         case let .messageMediaGiveaway(apiFlags, channels, quantity, months, untilDate):
             var flags: TelegramMediaGiveaway.Flags = []
             if (apiFlags & (1 << 0)) != 0 {
                 flags.insert(.onlyNewSubscribers)
             }
             return (TelegramMediaGiveaway(flags: flags, channelPeerIds: channels.map { PeerId(namespace: Namespaces.Peer.CloudChannel, id: PeerId.Id._internalFromInt64Value($0)) }, quantity: quantity, months: months, untilDate: untilDate), nil, nil, nil)
-=======
-        case let .messageMediaGiveaway(_, channels, quantity, months, untilDate):
-            return (TelegramMediaGiveaway(channelPeerIds: channels.map { PeerId(namespace: Namespaces.Peer.CloudChannel, id: PeerId.Id._internalFromInt64Value($0)) }, quantity: quantity, months: months, untilDate: untilDate), nil, nil, nil)
->>>>>>> 6a7233ed
         }
     }
     
@@ -614,10 +609,6 @@
                             }
                             attributes.append(ReplyMessageAttribute(messageId: MessageId(peerId: replyPeerId, namespace: Namespaces.Message.Cloud, id: replyToMsgId), threadMessageId: threadMessageId, quote: quote))
                         }
-<<<<<<< HEAD
-                        attributes.append(ReplyMessageAttribute(messageId: MessageId(peerId: replyPeerId, namespace: Namespaces.Message.Cloud, id: 0), threadMessageId: threadMessageId))
-=======
->>>>>>> 6a7233ed
                     case let .messageReplyStoryHeader(userId, storyId):
                         attributes.append(ReplyStoryAttribute(storyId: StoryId(peerId: PeerId(namespace: Namespaces.Peer.CloudUser, id: PeerId.Id._internalFromInt64Value(userId)), id: storyId)))
                     }
