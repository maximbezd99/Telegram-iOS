import Postbox

public class TranslationMessageAttribute: MessageAttribute, Equatable {
    public struct Additional : PostboxCoding, Equatable {
        public let text: String
        public let entities: [MessageTextEntity]
        
        public init(text: String, entities: [MessageTextEntity]) {
            self.text = text
            self.entities = entities
        }
        
        public init(decoder: PostboxDecoder) {
            self.text = decoder.decodeStringForKey("text", orElse: "")
            self.entities = decoder.decodeObjectArrayWithDecoderForKey("entities")
        }
        
        public func encode(_ encoder: PostboxEncoder) {
            encoder.encodeString(self.text, forKey: "text")
            encoder.encodeObjectArray(self.entities, forKey: "entities")
        } 
    }
    
    public let text: String
    public let entities: [MessageTextEntity]
    public let toLang: String

<<<<<<< HEAD
    public let additional:[Additional]
    public let pollSolution: Additional?
=======
    public let additional: [Additional]
>>>>>>> 0f12dcec
    
    public var associatedPeerIds: [PeerId] {
        return []
    }
    
    public init(
        text: String,
        entities: [MessageTextEntity],
        additional:[Additional] = [],
        pollSolution: Additional? = nil,
        toLang: String
    ) {
        self.text = text
        self.entities = entities
        self.toLang = toLang
        self.additional = additional
        self.pollSolution = pollSolution
    }
    
    required public init(decoder: PostboxDecoder) {
        self.text = decoder.decodeStringForKey("text", orElse: "")
        self.entities = decoder.decodeObjectArrayWithDecoderForKey("entities")
        self.additional = decoder.decodeObjectArrayWithDecoderForKey("additional")
        self.toLang = decoder.decodeStringForKey("toLang", orElse: "")
        self.pollSolution = decoder.decodeObjectForKey("pollSolution") as? Additional
    }
    
    public func encode(_ encoder: PostboxEncoder) {
        encoder.encodeString(self.text, forKey: "text")
        encoder.encodeObjectArray(self.entities, forKey: "entities")
        encoder.encodeString(self.toLang, forKey: "toLang")
        encoder.encodeObjectArray(self.additional, forKey: "additional")
        
        if let pollSolution {
            encoder.encodeObject(pollSolution, forKey: "pollSolution")
        } else {
            encoder.encodeNil(forKey: "pollSolution")
        }
    }
    
    public static func ==(lhs: TranslationMessageAttribute, rhs: TranslationMessageAttribute) -> Bool {
        if lhs.text != rhs.text {
            return false
        }
        if lhs.entities != rhs.entities {
            return false
        }
        if lhs.toLang != rhs.toLang {
            return false
        }
        if lhs.additional != rhs.additional {
            return false
        }
        if lhs.pollSolution != rhs.pollSolution {
            return false
        }
        return true
    }
}<|MERGE_RESOLUTION|>--- conflicted
+++ resolved
@@ -25,12 +25,9 @@
     public let entities: [MessageTextEntity]
     public let toLang: String
 
-<<<<<<< HEAD
     public let additional:[Additional]
     public let pollSolution: Additional?
-=======
-    public let additional: [Additional]
->>>>>>> 0f12dcec
+
     
     public var associatedPeerIds: [PeerId] {
         return []
