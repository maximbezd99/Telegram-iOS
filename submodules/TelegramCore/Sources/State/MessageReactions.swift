import Foundation
import Postbox
import SwiftSignalKit
import TelegramApi
import MtProtoKit

public enum UpdateMessageReaction {
    case builtin(String)
    case custom(fileId: Int64, file: TelegramMediaFile?)
    case stars
    
    public var reaction: MessageReaction.Reaction {
        switch self {
        case let .builtin(value):
            return .builtin(value)
        case let .custom(fileId, _):
            return .custom(fileId)
        case .stars:
            return .stars
        }
    }
}

public func updateMessageReactionsInteractively(account: Account, messageIds: [MessageId], reactions: [UpdateMessageReaction], isLarge: Bool, storeAsRecentlyUsed: Bool, add: Bool = false) -> Signal<Never, NoError> {
    return account.postbox.transaction { transaction -> Void in
        guard let chatPeerId = messageIds.first?.peerId else {
            return
        }
        
        var messagesWithoutGroups: [Message] = []
        var messagesByGroupId: [Int64: [Message]] = [:]
        
        let messages = messageIds.compactMap { transaction.getMessage($0) }
        for message in messages {
            if let groupingKey = message.groupingKey {
                if messagesByGroupId[groupingKey] == nil {
                    messagesByGroupId[groupingKey] = [message]
                } else {
                    messagesByGroupId[groupingKey]?.append(message)
                }
            } else {
                messagesWithoutGroups.append(message)
            }
        }
        
        var messageIds: [MessageId] = []
        for message in messagesWithoutGroups {
            messageIds.append(message.id)
        }
        for (_, messages) in messagesByGroupId {
            if let minMessageId = messages.map(\.id).min() {
                messageIds.append(minMessageId)
            }
        }
        
        var sendAsPeerId = account.peerId
        if let cachedData = transaction.getPeerCachedData(peerId: chatPeerId) {
            if let cachedData = cachedData as? CachedChannelData {
                if let sendAsPeerIdValue = cachedData.sendAsPeerId {
                    sendAsPeerId = sendAsPeerIdValue
                }
            }
        }
        
        let isPremium = (transaction.getPeer(account.peerId) as? TelegramUser)?.isPremium ?? false
        let appConfiguration = transaction.getPreferencesEntry(key: PreferencesKeys.appConfiguration)?.get(AppConfiguration.self) ?? .defaultValue
        let maxCount: Int
        if isPremium {
            let limitsConfiguration = UserLimitsConfiguration(appConfiguration: appConfiguration, isPremium: isPremium)
            maxCount = Int(limitsConfiguration.maxReactionsPerMessage)
        } else {
            maxCount = 1
        }
        
        for messageId in messageIds {
            var mappedReactions: [PendingReactionsMessageAttribute.PendingReaction] = []
            
            var reactions: [UpdateMessageReaction] = reactions
            if add {
                if let message = transaction.getMessage(messageId), let effectiveReactions = message.effectiveReactions(isTags: message.areReactionsTags(accountPeerId: account.peerId)) {
                    for reaction in effectiveReactions {
                        if !reactions.contains(where: { $0.reaction == reaction.value }) {
                            let mappedValue: UpdateMessageReaction
                            switch reaction.value {
                            case let .builtin(value):
                                mappedValue = .builtin(value)
                            case let .custom(fileId):
                                mappedValue = .custom(fileId: fileId, file: nil)
                            case .stars:
                                mappedValue = .stars
                            }
                            reactions.append(mappedValue)
                        }
                    }
                }
            }
            
            for reaction in reactions {
                switch reaction {
                case let .custom(fileId, file):
                    mappedReactions.append(PendingReactionsMessageAttribute.PendingReaction(value: .custom(fileId), sendAsPeerId: sendAsPeerId))
                    if let file = file {
                        transaction.storeMediaIfNotPresent(media: file)
                    }
                case let .builtin(value):
                    mappedReactions.append(PendingReactionsMessageAttribute.PendingReaction(value: .builtin(value), sendAsPeerId: sendAsPeerId))
                case .stars:
                    mappedReactions.append(PendingReactionsMessageAttribute.PendingReaction(value: .stars, sendAsPeerId: sendAsPeerId))
                }
            }
            
            transaction.setPendingMessageAction(type: .updateReaction, id: messageId, action: UpdateMessageReactionsAction())
            transaction.updateMessage(messageId, update: { currentMessage in
                var storeForwardInfo: StoreMessageForwardInfo?
                if let forwardInfo = currentMessage.forwardInfo {
                    storeForwardInfo = StoreMessageForwardInfo(authorId: forwardInfo.author?.id, sourceId: forwardInfo.source?.id, sourceMessageId: forwardInfo.sourceMessageId, date: forwardInfo.date, authorSignature: forwardInfo.authorSignature, psaType: forwardInfo.psaType, flags: forwardInfo.flags)
                }
                var attributes = currentMessage.attributes
            loop: for j in 0 ..< attributes.count {
                if let _ = attributes[j] as? PendingReactionsMessageAttribute {
                    attributes.remove(at: j)
                    break loop
                }
            }
                
                if storeAsRecentlyUsed {
                    let isTags = currentMessage.areReactionsTags(accountPeerId: account.peerId)
                    if !isTags {
                        let effectiveReactions = currentMessage.effectiveReactions(isTags: isTags) ?? []
                        for updatedReaction in reactions {
                            if !effectiveReactions.contains(where: { $0.value == updatedReaction.reaction && $0.isSelected }) {
                                let recentReactionItem: RecentReactionItem
                                switch updatedReaction {
                                case let .builtin(value):
                                    recentReactionItem = RecentReactionItem(.builtin(value))
                                case let .custom(fileId, file):
                                    if let file = file ?? (transaction.getMedia(MediaId(namespace: Namespaces.Media.CloudFile, id: fileId)) as? TelegramMediaFile) {
                                        recentReactionItem = RecentReactionItem(.custom(file))
                                    } else {
                                        continue
                                    }
                                case .stars:
                                    recentReactionItem = RecentReactionItem(.stars)
                                }
                                
                                if let entry = CodableEntry(recentReactionItem) {
                                    let itemEntry = OrderedItemListEntry(id: recentReactionItem.id.rawValue, contents: entry)
                                    transaction.addOrMoveToFirstPositionOrderedItemListItem(collectionId: Namespaces.OrderedItemList.CloudRecentReactions, item: itemEntry, removeTailIfCountExceeds: 50)
                                }
                            }
                        }
                    }
                }
                
                var mappedReactions = mappedReactions
                
                let updatedReactions = mergedMessageReactions(attributes: attributes + [PendingReactionsMessageAttribute(accountPeerId: account.peerId, reactions: mappedReactions, isLarge: isLarge, storeAsRecentlyUsed: storeAsRecentlyUsed, isTags: currentMessage.areReactionsTags(accountPeerId: account.peerId))], isTags: currentMessage.areReactionsTags(accountPeerId: account.peerId))?.reactions ?? []
                let updatedOutgoingReactions = updatedReactions.filter(\.isSelected)
                if updatedOutgoingReactions.count > maxCount {
                    let sortedOutgoingReactions = updatedOutgoingReactions.sorted(by: { $0.chosenOrder! < $1.chosenOrder! })
                    mappedReactions = Array(sortedOutgoingReactions.suffix(maxCount).map { reaction -> PendingReactionsMessageAttribute.PendingReaction in
                        return PendingReactionsMessageAttribute.PendingReaction(value: reaction.value, sendAsPeerId: sendAsPeerId)
                    })
                }
                
                attributes.append(PendingReactionsMessageAttribute(accountPeerId: account.peerId, reactions: mappedReactions, isLarge: isLarge, storeAsRecentlyUsed: storeAsRecentlyUsed, isTags: currentMessage.areReactionsTags(accountPeerId: account.peerId)))
                
                return .update(StoreMessage(id: currentMessage.id, globallyUniqueId: currentMessage.globallyUniqueId, groupingKey: currentMessage.groupingKey, threadId: currentMessage.threadId, timestamp: currentMessage.timestamp, flags: StoreMessageFlags(currentMessage.flags), tags: currentMessage.tags, globalTags: currentMessage.globalTags, localTags: currentMessage.localTags, forwardInfo: storeForwardInfo, authorId: currentMessage.author?.id, text: currentMessage.text, attributes: attributes, media: currentMessage.media))
            })
        }
    }
    |> ignoreValues
}

public func sendStarsReactionsInteractively(account: Account, messageId: MessageId, count: Int) -> Signal<Never, NoError> {
    return account.postbox.transaction { transaction -> Void in
        transaction.setPendingMessageAction(type: .sendStarsReaction, id: messageId, action: SendStarsReactionsAction(randomId: Int64.random(in: Int64.min ... Int64.max)))
        transaction.updateMessage(messageId, update: { currentMessage in
            var storeForwardInfo: StoreMessageForwardInfo?
            if let forwardInfo = currentMessage.forwardInfo {
                storeForwardInfo = StoreMessageForwardInfo(authorId: forwardInfo.author?.id, sourceId: forwardInfo.source?.id, sourceMessageId: forwardInfo.sourceMessageId, date: forwardInfo.date, authorSignature: forwardInfo.authorSignature, psaType: forwardInfo.psaType, flags: forwardInfo.flags)
            }
            var mappedCount = Int32(count)
            var attributes = currentMessage.attributes
            loop: for j in 0 ..< attributes.count {
                if let current = attributes[j] as? PendingStarsReactionsMessageAttribute {
                    mappedCount += current.count
                    attributes.remove(at: j)
                    break loop
                }
            }
                
            attributes.append(PendingStarsReactionsMessageAttribute(accountPeerId: account.peerId, count: mappedCount))
            
            return .update(StoreMessage(id: currentMessage.id, globallyUniqueId: currentMessage.globallyUniqueId, groupingKey: currentMessage.groupingKey, threadId: currentMessage.threadId, timestamp: currentMessage.timestamp, flags: StoreMessageFlags(currentMessage.flags), tags: currentMessage.tags, globalTags: currentMessage.globalTags, localTags: currentMessage.localTags, forwardInfo: storeForwardInfo, authorId: currentMessage.author?.id, text: currentMessage.text, attributes: attributes, media: currentMessage.media))
        })
    }
    |> ignoreValues
}

private enum RequestUpdateMessageReactionError {
    case generic
}

private func requestUpdateMessageReaction(postbox: Postbox, network: Network, stateManager: AccountStateManager, messageId: MessageId) -> Signal<Never, RequestUpdateMessageReactionError> {
    return postbox.transaction { transaction -> (Peer, [MessageReaction.Reaction]?, Bool, Bool)? in
        guard let peer = transaction.getPeer(messageId.peerId) else {
            return nil
        }
        guard let message = transaction.getMessage(messageId) else {
            return nil
        }
        var reactions: [MessageReaction.Reaction]?
        var isLarge: Bool = false
        var storeAsRecentlyUsed: Bool = false
        for attribute in message.attributes {
            if let attribute = attribute as? PendingReactionsMessageAttribute {
                if !attribute.reactions.isEmpty {
                    reactions = attribute.reactions.map(\.value)
                }
                isLarge = attribute.isLarge
                storeAsRecentlyUsed = attribute.storeAsRecentlyUsed
                break
            }
        }
        return (peer, reactions, isLarge, storeAsRecentlyUsed)
    }
    |> castError(RequestUpdateMessageReactionError.self)
    |> mapToSignal { peerAndValue in
        guard let (peer, reactions, isLarge, storeAsRecentlyUsed) = peerAndValue else {
            return .fail(.generic)
        }
        guard let inputPeer = apiInputPeer(peer) else {
            return .fail(.generic)
        }
        if messageId.namespace != Namespaces.Message.Cloud {
            return .fail(.generic)
        }
        
        var flags: Int32 = 0
        if reactions != nil {
            flags |= 1 << 0
            if isLarge {
                flags |= 1 << 1
            }
            if storeAsRecentlyUsed {
                flags |= 1 << 2
            }
        }
        
        let signal: Signal<Never, RequestUpdateMessageReactionError> = network.request(Api.functions.messages.sendReaction(flags: flags, peer: inputPeer, msgId: messageId.id, reaction: reactions?.map(\.apiReaction)))
        |> mapError { _ -> RequestUpdateMessageReactionError in
            return .generic
        }
        |> mapToSignal { result -> Signal<Never, RequestUpdateMessageReactionError> in
            return postbox.transaction { transaction -> Void in
                transaction.setPendingMessageAction(type: .updateReaction, id: messageId, action: UpdateMessageReactionsAction())
                transaction.updateMessage(messageId, update: { currentMessage in
                    var storeForwardInfo: StoreMessageForwardInfo?
                    if let forwardInfo = currentMessage.forwardInfo {
                        storeForwardInfo = StoreMessageForwardInfo(authorId: forwardInfo.author?.id, sourceId: forwardInfo.source?.id, sourceMessageId: forwardInfo.sourceMessageId, date: forwardInfo.date, authorSignature: forwardInfo.authorSignature, psaType: forwardInfo.psaType, flags: forwardInfo.flags)
                    }
                    let reactions = mergedMessageReactions(attributes: currentMessage.attributes, isTags: currentMessage.areReactionsTags(accountPeerId: stateManager.accountPeerId))
                    var attributes = currentMessage.attributes
                    for j in (0 ..< attributes.count).reversed() {
                        if attributes[j] is PendingReactionsMessageAttribute || attributes[j] is ReactionsMessageAttribute {
                            attributes.remove(at: j)
                        }
                    }
                    if let reactions = reactions {
                        attributes.append(reactions)
                    }
                    return .update(StoreMessage(id: currentMessage.id, globallyUniqueId: currentMessage.globallyUniqueId, groupingKey: currentMessage.groupingKey, threadId: currentMessage.threadId, timestamp: currentMessage.timestamp, flags: StoreMessageFlags(currentMessage.flags), tags: currentMessage.tags, globalTags: currentMessage.globalTags, localTags: currentMessage.localTags, forwardInfo: storeForwardInfo, authorId: currentMessage.author?.id, text: currentMessage.text, attributes: attributes, media: currentMessage.media))
                })
                stateManager.addUpdates(result)
            }
            |> castError(RequestUpdateMessageReactionError.self)
            |> ignoreValues
        }
        #if DEBUG
        return signal |> delay(0.1, queue: .mainQueue())
        #else
        return signal
        #endif
    }
}

private func requestSendStarsReaction(postbox: Postbox, network: Network, stateManager: AccountStateManager, messageId: MessageId) -> Signal<Never, RequestUpdateMessageReactionError> {
    return postbox.transaction { transaction -> (Peer, Int32)? in
        guard let peer = transaction.getPeer(messageId.peerId) else {
            return nil
        }
        guard let message = transaction.getMessage(messageId) else {
            return nil
        }
        var count: Int32 = 0
        for attribute in message.attributes {
            if let attribute = attribute as? PendingStarsReactionsMessageAttribute {
                count += attribute.count
                break
            }
        }
        return (peer, count)
    }
    |> castError(RequestUpdateMessageReactionError.self)
    |> mapToSignal { peerAndValue in
        guard let (peer, count) = peerAndValue else {
            return .fail(.generic)
        }
        guard let inputPeer = apiInputPeer(peer) else {
            return .fail(.generic)
        }
        if messageId.namespace != Namespaces.Message.Cloud {
            return .fail(.generic)
        }
        
        if count > 0 {
            let randomPartId = UInt64(UInt32(bitPattern: Int32.random(in: Int32.min ... Int32.max)))
            let timestampPart = UInt64(UInt32(bitPattern: Int32(Date().timeIntervalSince1970)))
            let randomId = (timestampPart << 32) | randomPartId
            
            let signal: Signal<Never, RequestUpdateMessageReactionError> = network.request(Api.functions.messages.sendPaidReaction(peer: inputPeer, msgId: messageId.id, count: count, randomId: Int64(bitPattern: randomId)))
            |> mapError { _ -> RequestUpdateMessageReactionError in
                return .generic
            }
            |> mapToSignal { result -> Signal<Never, RequestUpdateMessageReactionError> in
                return postbox.transaction { transaction -> Void in
                    transaction.setPendingMessageAction(type: .sendStarsReaction, id: messageId, action: UpdateMessageReactionsAction())
                    transaction.updateMessage(messageId, update: { currentMessage in
                        var storeForwardInfo: StoreMessageForwardInfo?
                        if let forwardInfo = currentMessage.forwardInfo {
                            storeForwardInfo = StoreMessageForwardInfo(authorId: forwardInfo.author?.id, sourceId: forwardInfo.source?.id, sourceMessageId: forwardInfo.sourceMessageId, date: forwardInfo.date, authorSignature: forwardInfo.authorSignature, psaType: forwardInfo.psaType, flags: forwardInfo.flags)
                        }
                        let reactions = mergedMessageReactions(attributes: currentMessage.attributes, isTags: currentMessage.areReactionsTags(accountPeerId: stateManager.accountPeerId))
                        var attributes = currentMessage.attributes
                        for j in (0 ..< attributes.count).reversed() {
                            if attributes[j] is PendingStarsReactionsMessageAttribute || attributes[j] is ReactionsMessageAttribute {
                                attributes.remove(at: j)
                            }
                        }
                        if let reactions {
                            attributes.append(reactions)
                        }
                        return .update(StoreMessage(id: currentMessage.id, globallyUniqueId: currentMessage.globallyUniqueId, groupingKey: currentMessage.groupingKey, threadId: currentMessage.threadId, timestamp: currentMessage.timestamp, flags: StoreMessageFlags(currentMessage.flags), tags: currentMessage.tags, globalTags: currentMessage.globalTags, localTags: currentMessage.localTags, forwardInfo: storeForwardInfo, authorId: currentMessage.author?.id, text: currentMessage.text, attributes: attributes, media: currentMessage.media))
                    })
                    stateManager.addUpdates(result)
                }
                |> castError(RequestUpdateMessageReactionError.self)
                |> ignoreValues
            }
            return signal
        } else {
            return .complete()
        }
    }
}

private final class ManagedApplyPendingMessageReactionsActionsHelper {
    var operationDisposables: [MessageId: Disposable] = [:]
    
    func update(entries: [PendingMessageActionsEntry]) -> (disposeOperations: [Disposable], beginOperations: [(PendingMessageActionsEntry, MetaDisposable)]) {
        var disposeOperations: [Disposable] = []
        var beginOperations: [(PendingMessageActionsEntry, MetaDisposable)] = []
        
        var hasRunningOperationForPeerId = Set<PeerId>()
        var validIds = Set<MessageId>()
        for entry in entries {
            if !hasRunningOperationForPeerId.contains(entry.id.peerId) {
                hasRunningOperationForPeerId.insert(entry.id.peerId)
                validIds.insert(entry.id)
                
                if self.operationDisposables[entry.id] == nil {
                    let disposable = MetaDisposable()
                    beginOperations.append((entry, disposable))
                    self.operationDisposables[entry.id] = disposable
                }
            }
        }
        
        var removeMergedIds: [MessageId] = []
        for (id, disposable) in self.operationDisposables {
            if !validIds.contains(id) {
                removeMergedIds.append(id)
                disposeOperations.append(disposable)
            }
        }
        
        for id in removeMergedIds {
            self.operationDisposables.removeValue(forKey: id)
        }
        
        return (disposeOperations, beginOperations)
    }
    
    func reset() -> [Disposable] {
        let disposables = Array(self.operationDisposables.values)
        self.operationDisposables.removeAll()
        return disposables
    }
}

private func withTakenReactionsAction(postbox: Postbox, type: PendingMessageActionType, id: MessageId, _ f: @escaping (Transaction, PendingMessageActionsEntry?) -> Signal<Never, NoError>) -> Signal<Never, NoError> {
    return postbox.transaction { transaction -> Signal<Never, NoError> in
        var result: PendingMessageActionsEntry?
        
        if let action = transaction.getPendingMessageAction(type: type, id: id) as? UpdateMessageReactionsAction {
            result = PendingMessageActionsEntry(id: id, action: action)
        }
        
        return f(transaction, result)
    }
    |> switchToLatest
}

private func withTakenStarsAction(postbox: Postbox, type: PendingMessageActionType, id: MessageId, _ f: @escaping (Transaction, PendingMessageActionsEntry?) -> Signal<Never, NoError>) -> Signal<Never, NoError> {
    return postbox.transaction { transaction -> Signal<Never, NoError> in
        var result: PendingMessageActionsEntry?
        
        if let action = transaction.getPendingMessageAction(type: type, id: id) as? SendStarsReactionsAction {
            result = PendingMessageActionsEntry(id: id, action: action)
        }
        
        return f(transaction, result)
    }
    |> switchToLatest
}

func managedApplyPendingMessageReactionsActions(postbox: Postbox, network: Network, stateManager: AccountStateManager) -> Signal<Void, NoError> {
    return Signal { _ in
        let helper = Atomic<ManagedApplyPendingMessageReactionsActionsHelper>(value: ManagedApplyPendingMessageReactionsActionsHelper())
        
        let actionsKey = PostboxViewKey.pendingMessageActions(type: .updateReaction)
        let disposable = postbox.combinedView(keys: [actionsKey]).start(next: { view in
            var entries: [PendingMessageActionsEntry] = []
            if let v = view.views[actionsKey] as? PendingMessageActionsView {
                entries = v.entries
            }
            
            let (disposeOperations, beginOperations) = helper.with { helper -> (disposeOperations: [Disposable], beginOperations: [(PendingMessageActionsEntry, MetaDisposable)]) in
                return helper.update(entries: entries)
            }
            
            for disposable in disposeOperations {
                disposable.dispose()
            }
            
            for (entry, disposable) in beginOperations {
                let signal = withTakenReactionsAction(postbox: postbox, type: .updateReaction, id: entry.id, { transaction, entry -> Signal<Never, NoError> in
                    if let entry = entry {
                        if let _ = entry.action as? UpdateMessageReactionsAction {
                            return synchronizeMessageReactions(transaction: transaction, postbox: postbox, network: network, stateManager: stateManager, id: entry.id)
                        } else {
                            assertionFailure()
                        }
                    }
                    return .complete()
                })
                |> then(
                    postbox.transaction { transaction -> Void in
                    transaction.setPendingMessageAction(type: .updateReaction, id: entry.id, action: nil)
                    }
                    |> ignoreValues
                )
                
                disposable.set(signal.start())
            }
        })
        
        return ActionDisposable {
            let disposables = helper.with { helper -> [Disposable] in
                return helper.reset()
            }
            for disposable in disposables {
                disposable.dispose()
            }
            disposable.dispose()
        }
    }
}

func managedApplyPendingMessageStarsReactionsActions(postbox: Postbox, network: Network, stateManager: AccountStateManager) -> Signal<Void, NoError> {
    return Signal { _ in
        let helper = Atomic<ManagedApplyPendingMessageReactionsActionsHelper>(value: ManagedApplyPendingMessageReactionsActionsHelper())
        
        let actionsKey = PostboxViewKey.pendingMessageActions(type: .sendStarsReaction)
        let disposable = postbox.combinedView(keys: [actionsKey]).start(next: { view in
            var entries: [PendingMessageActionsEntry] = []
            if let v = view.views[actionsKey] as? PendingMessageActionsView {
                entries = v.entries
            }
            
            let (disposeOperations, beginOperations) = helper.with { helper -> (disposeOperations: [Disposable], beginOperations: [(PendingMessageActionsEntry, MetaDisposable)]) in
                return helper.update(entries: entries)
            }
            
            for disposable in disposeOperations {
                disposable.dispose()
            }
            
            for (entry, disposable) in beginOperations {
                let signal = withTakenStarsAction(postbox: postbox, type: .sendStarsReaction, id: entry.id, { transaction, entry -> Signal<Never, NoError> in
                    if let entry = entry {
                        if let _ = entry.action as? SendStarsReactionsAction {
                            return synchronizeMessageStarsReactions(transaction: transaction, postbox: postbox, network: network, stateManager: stateManager, id: entry.id)
                            |> delay(5.0, queue: .mainQueue())
                        } else {
                            assertionFailure()
                        }
                    }
                    return .complete()
                })
                |> then(
                    postbox.transaction { transaction -> Void in
                    transaction.setPendingMessageAction(type: .sendStarsReaction, id: entry.id, action: nil)
                    }
                    |> ignoreValues
                )
                
                disposable.set(signal.start())
            }
        })
        
        return ActionDisposable {
            let disposables = helper.with { helper -> [Disposable] in
                return helper.reset()
            }
            for disposable in disposables {
                disposable.dispose()
            }
            disposable.dispose()
        }
    }
}

private func synchronizeMessageReactions(transaction: Transaction, postbox: Postbox, network: Network, stateManager: AccountStateManager, id: MessageId) -> Signal<Never, NoError> {
    return requestUpdateMessageReaction(postbox: postbox, network: network, stateManager: stateManager, messageId: id)
    |> `catch` { _ -> Signal<Never, NoError> in
        return postbox.transaction { transaction -> Void in
            transaction.setPendingMessageAction(type: .updateReaction, id: id, action: nil)
            transaction.updateMessage(id, update: { currentMessage in
                var storeForwardInfo: StoreMessageForwardInfo?
                if let forwardInfo = currentMessage.forwardInfo {
                    storeForwardInfo = StoreMessageForwardInfo(authorId: forwardInfo.author?.id, sourceId: forwardInfo.source?.id, sourceMessageId: forwardInfo.sourceMessageId, date: forwardInfo.date, authorSignature: forwardInfo.authorSignature, psaType: forwardInfo.psaType, flags: forwardInfo.flags)
                }
                var attributes = currentMessage.attributes
                loop: for j in 0 ..< attributes.count {
                    if let _ = attributes[j] as? PendingReactionsMessageAttribute {
                        attributes.remove(at: j)
                        break loop
                    }
                }
                return .update(StoreMessage(id: currentMessage.id, globallyUniqueId: currentMessage.globallyUniqueId, groupingKey: currentMessage.groupingKey, threadId: currentMessage.threadId, timestamp: currentMessage.timestamp, flags: StoreMessageFlags(currentMessage.flags), tags: currentMessage.tags, globalTags: currentMessage.globalTags, localTags: currentMessage.localTags, forwardInfo: storeForwardInfo, authorId: currentMessage.author?.id, text: currentMessage.text, attributes: attributes, media: currentMessage.media))
            })
        }
        |> ignoreValues
    }
}

private func synchronizeMessageStarsReactions(transaction: Transaction, postbox: Postbox, network: Network, stateManager: AccountStateManager, id: MessageId) -> Signal<Never, NoError> {
    return requestSendStarsReaction(postbox: postbox, network: network, stateManager: stateManager, messageId: id)
    |> `catch` { _ -> Signal<Never, NoError> in
        return postbox.transaction { transaction -> Void in
            transaction.setPendingMessageAction(type: .sendStarsReaction, id: id, action: nil)
            transaction.updateMessage(id, update: { currentMessage in
                var storeForwardInfo: StoreMessageForwardInfo?
                if let forwardInfo = currentMessage.forwardInfo {
                    storeForwardInfo = StoreMessageForwardInfo(authorId: forwardInfo.author?.id, sourceId: forwardInfo.source?.id, sourceMessageId: forwardInfo.sourceMessageId, date: forwardInfo.date, authorSignature: forwardInfo.authorSignature, psaType: forwardInfo.psaType, flags: forwardInfo.flags)
                }
                var attributes = currentMessage.attributes
                loop: for j in 0 ..< attributes.count {
                    if let _ = attributes[j] as? PendingStarsReactionsMessageAttribute {
                        attributes.remove(at: j)
                        break loop
                    }
                }
                return .update(StoreMessage(id: currentMessage.id, globallyUniqueId: currentMessage.globallyUniqueId, groupingKey: currentMessage.groupingKey, threadId: currentMessage.threadId, timestamp: currentMessage.timestamp, flags: StoreMessageFlags(currentMessage.flags), tags: currentMessage.tags, globalTags: currentMessage.globalTags, localTags: currentMessage.localTags, forwardInfo: storeForwardInfo, authorId: currentMessage.author?.id, text: currentMessage.text, attributes: attributes, media: currentMessage.media))
            })
        }
        |> ignoreValues
    }
}

public extension EngineMessageReactionListContext.State {
    init(message: EngineMessage, readStats: MessageReadStats?, reaction: MessageReaction.Reaction?) {
        var totalCount = 0
        var hasOutgoingReaction = false
        var items: [EngineMessageReactionListContext.Item] = []
        if let reactionsAttribute = message._asMessage().reactionsAttribute {
            for messageReaction in reactionsAttribute.reactions {
                if reaction == nil || messageReaction.value == reaction {
                    if messageReaction.chosenOrder != nil {
                        hasOutgoingReaction = true
                    }
                    totalCount += Int(messageReaction.count)
                }
            }
            for recentPeer in reactionsAttribute.recentPeers {
                if let peer = message.peers[recentPeer.peerId] {
                    if reaction == nil || recentPeer.value == reaction {
                        items.append(EngineMessageReactionListContext.Item(peer: EnginePeer(peer), reaction: recentPeer.value, timestamp: recentPeer.timestamp ?? readStats?.readTimestamps[peer.id], timestampIsReaction: recentPeer.timestamp != nil))
                    }
                }
            }
        }
        if items.count != totalCount {
            items.removeAll()
        }
        self.init(
            hasOutgoingReaction: hasOutgoingReaction,
            totalCount: totalCount,
            items: items,
            canLoadMore: items.count != totalCount && totalCount != 0
        )
    }
}

public final class EngineMessageReactionListContext {
    public final class Item: Equatable {
        public let peer: EnginePeer
        public let reaction: MessageReaction.Reaction?
        public let timestamp: Int32?
        public let timestampIsReaction: Bool
        
        public init(
            peer: EnginePeer,
            reaction: MessageReaction.Reaction?,
            timestamp: Int32?,
            timestampIsReaction: Bool
        ) {
            self.peer = peer
            self.reaction = reaction
            self.timestamp = timestamp
            self.timestampIsReaction = timestampIsReaction
        }
        
        public static func ==(lhs: Item, rhs: Item) -> Bool {
            if lhs.peer != rhs.peer {
                return false
            }
            if lhs.reaction != rhs.reaction {
                return false
            }
            if lhs.timestamp != rhs.timestamp {
                return false
            }
            if lhs.timestampIsReaction != rhs.timestampIsReaction {
                return false
            }
            return true
        }
    }
    
    public struct State: Equatable {
        public var hasOutgoingReaction: Bool
        public var totalCount: Int
        public var items: [Item]
        public var canLoadMore: Bool
        
        public init(
            hasOutgoingReaction: Bool,
            totalCount: Int,
            items: [Item],
            canLoadMore: Bool
        ) {
            self.hasOutgoingReaction = hasOutgoingReaction
            self.totalCount = totalCount
            self.items = items
            self.canLoadMore = canLoadMore
        }
    }
    
    private final class Impl {
        struct InternalState: Equatable {
            var hasOutgoingReaction: Bool
            var totalCount: Int
            var items: [Item]
            var canLoadMore: Bool
            var nextOffset: String?
        }
        
        let queue: Queue
        
        let account: Account
        let message: EngineMessage
        let reaction: MessageReaction.Reaction?
        
        let disposable = MetaDisposable()
        
        var state: InternalState
        let statePromise = Promise<InternalState>()
        
        var isLoadingMore: Bool = false
        
        init(queue: Queue, account: Account, message: EngineMessage, readStats: MessageReadStats?, reaction: MessageReaction.Reaction?) {
            self.queue = queue
            self.account = account
            self.message = message
            self.reaction = reaction
            
            let initialState = EngineMessageReactionListContext.State(message: message, readStats: readStats, reaction: reaction)
            self.state = InternalState(hasOutgoingReaction: initialState.hasOutgoingReaction, totalCount: initialState.totalCount, items: initialState.items, canLoadMore: initialState.canLoadMore, nextOffset: nil)
            
            if initialState.canLoadMore {
                self.loadMore()
            } else {
                self.statePromise.set(.single(self.state))
            }
        }
        
        deinit {
            assert(self.queue.isCurrent())
            
            self.disposable.dispose()
        }
        
        func loadMore() {
            if self.isLoadingMore {
                return
            }
            self.isLoadingMore = true
            
            let account = self.account
            let accountPeerId = account.peerId
            let message = self.message
            let reaction = self.reaction
            let currentOffset = self.state.nextOffset
            let limit = self.state.items.isEmpty ? 50 : 100
            let signal: Signal<InternalState, NoError> = self.account.postbox.transaction { transaction -> Api.InputPeer? in
                return transaction.getPeer(message.id.peerId).flatMap(apiInputPeer)
            }
            |> mapToSignal { inputPeer -> Signal<InternalState, NoError> in
                if message.id.namespace != Namespaces.Message.Cloud {
                    return .single(InternalState(hasOutgoingReaction: false, totalCount: 0, items: [], canLoadMore: false, nextOffset: nil))
                }
                guard let inputPeer = inputPeer else {
                    return .single(InternalState(hasOutgoingReaction: false, totalCount: 0, items: [], canLoadMore: false, nextOffset: nil))
                }
                var flags: Int32 = 0
                if reaction != nil {
                    flags |= 1 << 0
                }
                if currentOffset != nil {
                    flags |= 1 << 1
                }
                return account.network.request(Api.functions.messages.getMessageReactionsList(flags: flags, peer: inputPeer, id: message.id.id, reaction: reaction?.apiReaction, offset: currentOffset, limit: Int32(limit)))
                |> map(Optional.init)
                |> `catch` { _ -> Signal<Api.messages.MessageReactionsList?, NoError> in
                    return .single(nil)
                }
                |> mapToSignal { result -> Signal<InternalState, NoError> in
                    return account.postbox.transaction { transaction -> InternalState in
                        switch result {
                        case let .messageReactionsList(_, count, reactions, chats, users, nextOffset):
                            let parsedPeers = AccumulatedPeers(transaction: transaction, chats: chats, users: users)
                            
                            updatePeers(transaction: transaction, accountPeerId: accountPeerId, peers: parsedPeers)
                            
                            var items: [EngineMessageReactionListContext.Item] = []
                            for reaction in reactions {
                                switch reaction {
                                case let .messagePeerReaction(_, peer, date, reaction):
                                    if let peer = transaction.getPeer(peer.peerId), let reaction = MessageReaction.Reaction(apiReaction: reaction) {
                                        items.append(EngineMessageReactionListContext.Item(peer: EnginePeer(peer), reaction: reaction, timestamp: date, timestampIsReaction: true))
                                    }
                                }
                            }
                            
                            return InternalState(hasOutgoingReaction: false, totalCount: Int(count), items: items, canLoadMore: nextOffset != nil, nextOffset: nextOffset)
                        case .none:
                            return InternalState(hasOutgoingReaction: false, totalCount: 0, items: [], canLoadMore: false, nextOffset: nil)
                        }
                    }
                }
            }
            self.disposable.set((signal
            |> deliverOn(self.queue)).start(next: { [weak self] state in
                guard let strongSelf = self else {
                    return
                }
                
                struct ItemHash: Hashable {
                    var peerId: EnginePeer.Id
                    var value: MessageReaction.Reaction?
                }
                
                var existingItems = Set<ItemHash>()
                for item in strongSelf.state.items {
                    existingItems.insert(ItemHash(peerId: item.peer.id, value: item.reaction))
                }
                
                for item in state.items {
                    let itemHash = ItemHash(peerId: item.peer.id, value: item.reaction)
                    if existingItems.contains(itemHash) {
                        continue
                    }
                    existingItems.insert(itemHash)
                    strongSelf.state.items.append(item)
                }
                if state.canLoadMore {
                    strongSelf.state.totalCount = max(state.totalCount, strongSelf.state.items.count)
                } else {
                    strongSelf.state.totalCount = strongSelf.state.items.count
                }
                strongSelf.state.canLoadMore = state.canLoadMore
                strongSelf.state.nextOffset = state.nextOffset
                
                strongSelf.isLoadingMore = false
                strongSelf.statePromise.set(.single(strongSelf.state))
            }))
        }
    }
    
    private let queue: Queue
    private let impl: QueueLocalObject<Impl>
    
    public var state: Signal<State, NoError> {
        return Signal { subscriber in
            let disposable = MetaDisposable()
            self.impl.with { impl in
                disposable.set(impl.statePromise.get().start(next: { state in
                    subscriber.putNext(State(
                        hasOutgoingReaction: state.hasOutgoingReaction,
                        totalCount: state.totalCount,
                        items: state.items,
                        canLoadMore: state.canLoadMore
                    ))
                }))
            }
            return disposable
        }
    }
    
    init(account: Account, message: EngineMessage, readStats: MessageReadStats?, reaction: MessageReaction.Reaction?) {
        let queue = Queue()
        self.queue = queue
        self.impl = QueueLocalObject(queue: queue, generate: {
            return Impl(queue: queue, account: account, message: message, readStats: readStats, reaction: reaction)
        })
    }
    
    public func loadMore() {
        self.impl.with { impl in
            impl.loadMore()
        }
    }
}

public enum UpdatePeerAllowedReactionsError {
    case generic
    case boostRequired
}

func _internal_updatePeerReactionSettings(account: Account, peerId: PeerId, reactionSettings: PeerReactionSettings) -> Signal<Never, UpdatePeerAllowedReactionsError> {
    return account.postbox.transaction { transaction -> Api.InputPeer? in
        return transaction.getPeer(peerId).flatMap(apiInputPeer)
    }
    |> castError(UpdatePeerAllowedReactionsError.self)
    |> mapToSignal { inputPeer -> Signal<Never, UpdatePeerAllowedReactionsError> in
        guard let inputPeer = inputPeer else {
            return .fail(.generic)
        }
        
        var flags: Int32 = 0
        
        let mappedReactions: Api.ChatReactions
        switch reactionSettings.allowedReactions {
        case .all:
            mappedReactions = .chatReactionsAll(flags: 0)
        case let .limited(array):
            mappedReactions = .chatReactionsSome(reactions: array.map(\.apiReaction))
        case .empty:
            mappedReactions = .chatReactionsNone
        }
        
        var reactionLimitValue: Int32?
        if let maxReactionCount = reactionSettings.maxReactionCount {
            flags |= 1 << 0
            reactionLimitValue = maxReactionCount
        }
        
<<<<<<< HEAD
        return account.network.request(Api.functions.messages.setChatAvailableReactions(flags: flags, peer: inputPeer, availableReactions: mappedReactions, reactionsLimit: reactionLimitValue, paidEnabled: nil))
=======
        var paidEnabled: Api.Bool?
        if let starsAllowed = reactionSettings.starsAllowed {
            flags |= 1 << 1
            paidEnabled = starsAllowed ? .boolTrue : .boolFalse
        }
        
        return account.network.request(Api.functions.messages.setChatAvailableReactions(flags: flags, peer: inputPeer, availableReactions: mappedReactions, reactionsLimit: reactionLimitValue, paidEnabled: paidEnabled))
>>>>>>> 2b6636a0
        |> map(Optional.init)
        |> `catch` { error -> Signal<Api.Updates?, UpdatePeerAllowedReactionsError> in
            if error.errorDescription == "CHAT_NOT_MODIFIED" {
                return .single(nil)
            } else if error.errorDescription == "BOOSTS_REQUIRED" {
                return .fail(.boostRequired)
            } else {
                return .fail(.generic)
            }
        }
        |> mapToSignal { result -> Signal<Never, UpdatePeerAllowedReactionsError> in
            if let result = result {
                account.stateManager.addUpdates(result)
            }
            
            return account.postbox.transaction { transaction -> Void in
                transaction.updatePeerCachedData(peerIds: [peerId], update: { _, current in
                    if let current = current as? CachedChannelData {
                        return current.withUpdatedReactionSettings(.known(reactionSettings))
                    } else if let current = current as? CachedGroupData {
                        return current.withUpdatedReactionSettings(.known(reactionSettings))
                    } else {
                        return current
                    }
                })
            }
            |> ignoreValues
            |> castError(UpdatePeerAllowedReactionsError.self)
        }
    }
}

func _internal_updateDefaultReaction(account: Account, reaction: MessageReaction.Reaction) -> Signal<Never, NoError> {
    return account.network.request(Api.functions.messages.setDefaultReaction(reaction: reaction.apiReaction))
    |> `catch` { _ -> Signal<Api.Bool, NoError> in
        return .single(.boolFalse)
    }
    |> ignoreValues
}<|MERGE_RESOLUTION|>--- conflicted
+++ resolved
@@ -878,9 +878,6 @@
             reactionLimitValue = maxReactionCount
         }
         
-<<<<<<< HEAD
-        return account.network.request(Api.functions.messages.setChatAvailableReactions(flags: flags, peer: inputPeer, availableReactions: mappedReactions, reactionsLimit: reactionLimitValue, paidEnabled: nil))
-=======
         var paidEnabled: Api.Bool?
         if let starsAllowed = reactionSettings.starsAllowed {
             flags |= 1 << 1
@@ -888,7 +885,6 @@
         }
         
         return account.network.request(Api.functions.messages.setChatAvailableReactions(flags: flags, peer: inputPeer, availableReactions: mappedReactions, reactionsLimit: reactionLimitValue, paidEnabled: paidEnabled))
->>>>>>> 2b6636a0
         |> map(Optional.init)
         |> `catch` { error -> Signal<Api.Updates?, UpdatePeerAllowedReactionsError> in
             if error.errorDescription == "CHAT_NOT_MODIFIED" {
