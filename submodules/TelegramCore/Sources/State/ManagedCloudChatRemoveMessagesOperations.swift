--- conflicted
+++ resolved
@@ -395,17 +395,11 @@
         if operation.minTimestamp != nil {
             return .complete()
         } else {
-<<<<<<< HEAD
-            return network.request(Api.functions.channels.deleteHistory(flags: 0, channel: inputChannel, maxId: operation.topMessageId.id))
-            |> `catch` { _ -> Signal<Api.Bool, NoError> in
-                return .single(.boolFalse)
-=======
             let flags: Int32 = 0
             return network.request(Api.functions.channels.deleteHistory(flags: flags, channel: inputChannel, maxId: operation.topMessageId.id))
             |> map(Optional.init)
             |> `catch` { _ -> Signal<Api.Updates?, NoError> in
                 return .single(nil)
->>>>>>> f0e03a2a
             }
             |> mapToSignal { updates -> Signal<Void, NoError> in
                 if let updates = updates {
