import Foundation
import TelegramApi
import Postbox
import SwiftSignalKit

public final class AttachMenuBots: Equatable, Codable {
    public final class Bot: Equatable, Codable {
        private enum CodingKeys: String, CodingKey {
            case peerId
            case name
            case botIcons
            case peerTypes
            case hasSettings
            case flags
        }
        
        public enum IconName: Int32, Codable {
            case `default` = 0
            case iOSStatic
            case iOSAnimated
<<<<<<< HEAD
            case macOSStaticSettings
=======
            case iOSSettingsStatic
>>>>>>> 05241e3b
            case macOSAnimated
            case macOSSettingsStatic
            case placeholder
            
            init?(string: String) {
                switch string {
                    case "default_static":
                        self = .default
                    case "ios_static":
                        self = .iOSStatic
                    case "ios_animated":
                        self = .iOSAnimated
                    case "ios_side_menu_static":
                        self = .iOSSettingsStatic
                    case "macos_side_menu_static":
                        self = .macOSSettingsStatic
                    case "macos_animated":
                        self = .macOSAnimated
                    case "macos_side_menu_static":
                        self = .macOSStaticSettings
                    case "placeholder_static":
                        self = .placeholder
                    default:
                        return nil
                }
            }
        }
        
        public struct Flags: OptionSet {
            public var rawValue: Int32
            
            public init(rawValue: Int32) {
                self.rawValue = rawValue
            }
            
            public init() {
                self.rawValue = 0
            }
            
            public static let hasSettings = Flags(rawValue: 1 << 0)
            public static let requiresWriteAccess = Flags(rawValue: 1 << 1)
            public static let showInAttachMenu = Flags(rawValue: 1 << 2)
            public static let showInSettings = Flags(rawValue: 1 << 3)
            public static let showInSettingsDisclaimer = Flags(rawValue: 1 << 4)
            public static let notActivated = Flags(rawValue: 1 << 5)
        }
        
        public struct PeerFlags: OptionSet, Codable {
            public var rawValue: UInt32
            
            public init(rawValue: UInt32) {
                self.rawValue = rawValue
            }
            
            public init() {
                self.rawValue = 0
            }
            
            public static let sameBot = PeerFlags(rawValue: 1 << 0)
            public static let bot = PeerFlags(rawValue: 1 << 1)
            public static let user = PeerFlags(rawValue: 1 << 2)
            public static let group = PeerFlags(rawValue: 1 << 3)
            public static let channel = PeerFlags(rawValue: 1 << 4)
            
            public static var all: PeerFlags {
                return [.sameBot, .bot, .user, .group, .channel]
            }
            
            public static var `default`: PeerFlags {
                return [.sameBot, .bot, .user]
            }
        }
        
        private struct IconPair: Codable {
            var name: IconName
            var value: TelegramMediaFile
            
            init(_ name: IconName, value: TelegramMediaFile) {
                self.name = name
                self.value = value
            }

            init(from decoder: Decoder) throws {
                let container = try decoder.container(keyedBy: StringCodingKey.self)

                self.name = IconName(rawValue: try container.decode(Int32.self, forKey: "k")) ?? .default
                
                let data = try container.decode(AdaptedPostboxDecoder.RawObjectData.self, forKey: "v")
                self.value = TelegramMediaFile(decoder: PostboxDecoder(buffer: MemoryBuffer(data: data.data)))
            }

            func encode(to encoder: Encoder) throws {
                var container = encoder.container(keyedBy: StringCodingKey.self)

                try container.encode(self.name.rawValue, forKey: "k")
                try container.encode(PostboxEncoder().encodeObjectToRawData(self.value), forKey: "v")
            }
        }
        
        public let peerId: PeerId
        public let name: String
        public let icons: [IconName: TelegramMediaFile]
        public let peerTypes: PeerFlags
        public let flags: Flags
        
        public init(
            peerId: PeerId,
            name: String,
            icons: [IconName: TelegramMediaFile],
            peerTypes: PeerFlags,
            flags: Flags
        ) {
            self.peerId = peerId
            self.name = name
            self.icons = icons
            self.peerTypes = peerTypes
            self.flags = flags
        }
        
        public static func ==(lhs: Bot, rhs: Bot) -> Bool {
            if lhs.peerId != rhs.peerId {
                return false
            }
            if lhs.name != rhs.name {
                return false
            }
            if lhs.icons != rhs.icons {
                return false
            }
            if lhs.peerTypes != rhs.peerTypes {
                return false
            }
            if lhs.flags != rhs.flags {
                return false
            }
            return true
        }
        
        public init(from decoder: Decoder) throws {
            let container = try decoder.container(keyedBy: CodingKeys.self)
            
            let peerIdValue = try container.decode(Int64.self, forKey: .peerId)
            self.peerId = PeerId(peerIdValue)
            
            self.name = try container.decodeIfPresent(String.self, forKey: .name) ?? ""
            
            let iconPairs = try container.decodeIfPresent([IconPair].self, forKey: .botIcons) ?? []
            var icons: [IconName: TelegramMediaFile] = [:]
            for iconPair in iconPairs {
                icons[iconPair.name] = iconPair.value
            }
            self.icons = icons
            
            let value = try container.decodeIfPresent(Int32.self, forKey: .peerTypes) ?? Int32(PeerFlags.default.rawValue)
            self.peerTypes = PeerFlags(rawValue: UInt32(value))
            
            if let flags = try container.decodeIfPresent(Int32.self, forKey: .flags) {
                self.flags = Flags(rawValue: flags)
            } else {
                let hasSettings = try container.decodeIfPresent(Bool.self, forKey: .hasSettings) ?? false
                self.flags = hasSettings ? [.hasSettings] : []
            }
        }
        
        public func encode(to encoder: Encoder) throws {
            var container = encoder.container(keyedBy: CodingKeys.self)
            
            try container.encode(self.peerId.toInt64(), forKey: .peerId)
            try container.encode(self.name, forKey: .name)
            
            var iconPairs: [IconPair] = []
            for (key, value) in self.icons {
                iconPairs.append(IconPair(key, value: value))
            }
            try container.encode(iconPairs, forKey: .botIcons)
            
            try container.encode(Int32(self.peerTypes.rawValue), forKey: .peerTypes)
            
            try container.encode(Int32(self.flags.rawValue), forKey: .flags)
        }
        
        func withUpdatedFlags(_ flags: Flags) -> Bot {
            return Bot(peerId: self.peerId, name: self.name, icons: self.icons, peerTypes: self.peerTypes, flags: flags)
        }
    }
    
    private enum CodingKeys: String, CodingKey {
        case hash
        case bots
    }
    
    public let hash: Int64
    public let bots: [Bot]
    
    public init(
        hash: Int64,
        bots: [Bot]
    ) {
        self.hash = hash
        self.bots = bots
    }
    
    public static func ==(lhs: AttachMenuBots, rhs: AttachMenuBots) -> Bool {
        if lhs.hash != rhs.hash {
            return false
        }
        if lhs.bots != rhs.bots {
            return false
        }
        return true
    }
    
    public init(from decoder: Decoder) throws {
        let container = try decoder.container(keyedBy: CodingKeys.self)
        
        self.hash = try container.decode(Int64.self, forKey: .hash)
        self.bots = try container.decode([Bot].self, forKey: .bots)
    }
    
    public func encode(to encoder: Encoder) throws {
        var container = encoder.container(keyedBy: CodingKeys.self)
        
        try container.encode(self.hash, forKey: .hash)
        try container.encode(self.bots, forKey: .bots)
    }
}

private func cachedAttachMenuBots(postbox: Postbox) -> Signal<AttachMenuBots?, NoError> {
    return postbox.transaction { transaction -> AttachMenuBots? in
        return cachedAttachMenuBots(transaction: transaction)
    }
}

private func cachedAttachMenuBots(transaction: Transaction) -> AttachMenuBots? {
    let key = ValueBoxKey(length: 8)
    key.setInt64(0, value: 0)

    let cached = transaction.retrieveItemCacheEntry(id: ItemCacheEntryId(collectionId: Namespaces.CachedItemCollection.attachMenuBots, key: key))?.get(AttachMenuBots.self)
    if let cached = cached {
        return cached
    } else {
        return nil
    }
}

private func setCachedAttachMenuBots(transaction: Transaction, attachMenuBots: AttachMenuBots) {
    let key = ValueBoxKey(length: 8)
    key.setInt64(0, value: 0)
    
    let entryId = ItemCacheEntryId(collectionId: Namespaces.CachedItemCollection.attachMenuBots, key: key)
    if let entry = CodableEntry(attachMenuBots) {
        transaction.putItemCacheEntry(id: entryId, entry: entry)
    } else {
        transaction.removeItemCacheEntry(id: entryId)
    }
}

private func removeCachedAttachMenuBot(postbox: Postbox, botId: PeerId) -> Signal<Void, NoError> {
    return postbox.transaction { transaction in
        if let bots = cachedAttachMenuBots(transaction: transaction) {
            let updatedBots = bots.bots.filter { $0.peerId != botId }
            setCachedAttachMenuBots(transaction: transaction, attachMenuBots: AttachMenuBots(hash: bots.hash, bots: updatedBots))
        }
    }
}

func managedSynchronizeAttachMenuBots(accountPeerId: PeerId, postbox: Postbox, network: Network, force: Bool = false) -> Signal<Void, NoError> {
    let poll = Signal<Void, NoError> { subscriber in
        let signal: Signal<Void, NoError> = cachedAttachMenuBots(postbox: postbox)
        |> mapToSignal { current in
            return (network.request(Api.functions.messages.getAttachMenuBots(hash: force ? 0 : (current?.hash ?? 0)))
            |> map(Optional.init)
            |> `catch` { _ -> Signal<Api.AttachMenuBots?, NoError> in
                return .single(nil)
            }
            |> mapToSignal { result -> Signal<Void, NoError> in
                guard let result = result else {
                    return .complete()
                }
                return postbox.transaction { transaction -> Void in
                    switch result {
                        case let .attachMenuBots(hash, bots, users):
                        updatePeers(transaction: transaction, accountPeerId: accountPeerId, peers: AccumulatedPeers(users: users))

                            var resultBots: [AttachMenuBots.Bot] = []
                            for bot in bots {
                                switch bot {
                                    case let .attachMenuBot(apiFlags, botId, name, apiPeerTypes, botIcons):
                                        var icons: [AttachMenuBots.Bot.IconName: TelegramMediaFile] = [:]
                                        for icon in botIcons {
                                            switch icon {
                                                case let .attachMenuBotIcon(_, name, icon, _):
                                                    if let iconName = AttachMenuBots.Bot.IconName(string: name), let icon = telegramMediaFileFromApiDocument(icon) {
                                                        icons[iconName] = icon
                                                    }
                                            }
                                        }
                                        if !icons.isEmpty {
                                            var peerTypes: AttachMenuBots.Bot.PeerFlags = []
                                            for apiType in apiPeerTypes ?? [] {
                                                switch apiType {
                                                    case .attachMenuPeerTypeSameBotPM:
                                                        peerTypes.insert(.sameBot)
                                                    case .attachMenuPeerTypeBotPM:
                                                        peerTypes.insert(.bot)
                                                    case .attachMenuPeerTypePM:
                                                        peerTypes.insert(.user)
                                                    case .attachMenuPeerTypeChat:
                                                        peerTypes.insert(.group)
                                                    case .attachMenuPeerTypeBroadcast:
                                                        peerTypes.insert(.channel)
                                                }
                                            }
                                            var flags: AttachMenuBots.Bot.Flags = []
                                            if (apiFlags & (1 << 0)) != 0 {
                                                flags.insert(.notActivated)
                                            }
                                            if (apiFlags & (1 << 1)) != 0 {
                                                flags.insert(.hasSettings)
                                            }
                                            if (apiFlags & (1 << 2)) != 0 {
                                                flags.insert(.requiresWriteAccess)
                                            }
                                            if (apiFlags & (1 << 3)) != 0 {
                                                flags.insert(.showInAttachMenu)
                                            }
                                            if (apiFlags & (1 << 4)) != 0 {
                                                flags.insert(.showInSettings)
                                            }
                                            if (apiFlags & (1 << 5)) != 0 {
                                                flags.insert(.showInSettingsDisclaimer)
                                            }
                                            resultBots.append(AttachMenuBots.Bot(peerId: PeerId(namespace: Namespaces.Peer.CloudUser, id: PeerId.Id._internalFromInt64Value(botId)), name: name, icons: icons, peerTypes: peerTypes, flags: flags))
                                        }
                                }
                            }
                            
                            let attachMenuBots = AttachMenuBots(hash: hash, bots: resultBots)
                            setCachedAttachMenuBots(transaction: transaction, attachMenuBots: attachMenuBots)
                        case .attachMenuBotsNotModified:
                            break
                    }
                    return Void()
                }
            })
        }
                
        return signal.start(next: { value in
            subscriber.putNext(value)
        }, completed: {
            subscriber.putCompletion()
        })
    }
    
    return (
        poll
        |> then(
            .complete()
            |> suspendAwareDelay(2.0 * 60.0 * 60.0, queue: Queue.concurrentDefaultQueue())
        )
    )
    |> restart
}


public enum AddBotToAttachMenuError {
    case generic
}


func _internal_addBotToAttachMenu(accountPeerId: PeerId, postbox: Postbox, network: Network, botId: PeerId, allowWrite: Bool) -> Signal<Bool, AddBotToAttachMenuError> {
    return postbox.transaction { transaction -> Signal<Bool, AddBotToAttachMenuError> in
        guard let peer = transaction.getPeer(botId), let inputUser = apiInputUser(peer) else {
            return .complete()
        }
        var flags: Int32 = 0
        if allowWrite {
            flags |= (1 << 0)
        }
        return network.request(Api.functions.messages.toggleBotInAttachMenu(flags: flags, bot: inputUser, enabled: .boolTrue))
        |> map { value -> Bool in
            switch value {
                case .boolTrue:
                    return true
                default:
                    return false
            }
        }
        |> mapError { _ -> AddBotToAttachMenuError in
            return .generic
        }
        |> mapToSignal { value -> Signal<Bool, AddBotToAttachMenuError> in
            if value {
                return managedSynchronizeAttachMenuBots(accountPeerId: accountPeerId, postbox: postbox, network: network, force: true)
                |> castError(AddBotToAttachMenuError.self)
                |> take(1)
                |> map { _ -> Bool in
                    return true
                }
            } else {
                return .fail(.generic)
            }
        }
    }
    |> castError(AddBotToAttachMenuError.self)
    |> switchToLatest
}

func _internal_removeBotFromAttachMenu(accountPeerId: PeerId, postbox: Postbox, network: Network, botId: PeerId) -> Signal<Bool, NoError> {
    return postbox.transaction { transaction -> Signal<Bool, NoError> in
        guard let peer = transaction.getPeer(botId), let inputUser = apiInputUser(peer) else {
            return .complete()
        }
        return network.request(Api.functions.messages.toggleBotInAttachMenu(flags: 0, bot: inputUser, enabled: .boolFalse))
        |> map { value -> Bool in
            switch value {
                case .boolTrue:
                    return true
                default:
                    return false
            }
        }
        |> `catch` { error -> Signal<Bool, NoError> in
            return .single(false)
        }
        |> afterCompleted {
            let _ = (managedSynchronizeAttachMenuBots(accountPeerId: accountPeerId, postbox: postbox, network: network, force: true)
            |> take(1)).start(completed: {
                let _ = removeCachedAttachMenuBot(postbox: postbox, botId: botId)
            })
        }
    }
    |> switchToLatest
}

func _internal_acceptAttachMenuBotDisclaimer(postbox: Postbox, botId: PeerId) -> Signal<Never, NoError> {
    return postbox.transaction { transaction in
        if let attachMenuBots = cachedAttachMenuBots(transaction: transaction) {
            var updatedAttachMenuBots = attachMenuBots
            if let index = attachMenuBots.bots.firstIndex(where: { $0.peerId == botId }) {
                var updatedFlags = attachMenuBots.bots[index].flags
                updatedFlags.remove(.showInSettingsDisclaimer)
                let updatedBot = attachMenuBots.bots[index].withUpdatedFlags(updatedFlags)
                var updatedBots = attachMenuBots.bots
                updatedBots[index] = updatedBot
                updatedAttachMenuBots = AttachMenuBots(hash: attachMenuBots.hash, bots: updatedBots)
            }
            setCachedAttachMenuBots(transaction: transaction, attachMenuBots: updatedAttachMenuBots)
        }
    } |> ignoreValues
}

public struct AttachMenuBot {
    public let peer: EnginePeer
    public let shortName: String
    public let icons: [AttachMenuBots.Bot.IconName: TelegramMediaFile]
    public let peerTypes: AttachMenuBots.Bot.PeerFlags
    public let flags: AttachMenuBots.Bot.Flags
    
    public init(peer: EnginePeer, shortName: String, icons: [AttachMenuBots.Bot.IconName: TelegramMediaFile], peerTypes: AttachMenuBots.Bot.PeerFlags, flags: AttachMenuBots.Bot.Flags) {
        self.peer = peer
        self.shortName = shortName
        self.icons = icons
        self.peerTypes = peerTypes
        self.flags = flags
    }
}

func _internal_attachMenuBots(postbox: Postbox) -> Signal<[AttachMenuBot], NoError> {
    return postbox.transaction { transaction -> [AttachMenuBot] in
        guard let cachedBots = cachedAttachMenuBots(transaction: transaction)?.bots else {
            return []
        }
        var resultBots: [AttachMenuBot] = []
        for bot in cachedBots {
            if let peer = transaction.getPeer(bot.peerId) {
                resultBots.append(AttachMenuBot(peer: EnginePeer(peer), shortName: bot.name, icons: bot.icons, peerTypes: bot.peerTypes, flags: bot.flags))
            }
        }
        return resultBots
    }
}

public enum GetAttachMenuBotError {
    case generic
}
 
func _internal_getAttachMenuBot(accountPeerId: PeerId, postbox: Postbox, network: Network, botId: PeerId, cached: Bool) -> Signal<AttachMenuBot, GetAttachMenuBotError> {
    return postbox.transaction { transaction -> Signal<AttachMenuBot, GetAttachMenuBotError> in
        if cached, let cachedBots = cachedAttachMenuBots(transaction: transaction)?.bots {
            if let bot = cachedBots.first(where: { $0.peerId == botId }), let peer = transaction.getPeer(bot.peerId) {
                return .single(AttachMenuBot(peer: EnginePeer(peer), shortName: bot.name, icons: bot.icons, peerTypes: bot.peerTypes, flags: bot.flags))
            }
        }
        
        guard let peer = transaction.getPeer(botId), let inputUser = apiInputUser(peer) else {
            return .complete()
        }
        return network.request(Api.functions.messages.getAttachMenuBot(bot: inputUser))
        |> mapError { _ -> GetAttachMenuBotError in
            return .generic
        }
        |> mapToSignal { result -> Signal<AttachMenuBot, GetAttachMenuBotError> in
            return postbox.transaction { transaction -> Signal<AttachMenuBot, GetAttachMenuBotError> in
                switch result {
                    case let .attachMenuBotsBot(bot, users):
                        var peer: Peer?
                        for user in users {
                            let telegramUser = TelegramUser(user: user)
                            if telegramUser.id == botId {
                                peer = telegramUser
                            }
                        }
                        updatePeers(transaction: transaction, accountPeerId: accountPeerId, peers: AccumulatedPeers(users: users))
                    
                        guard let peer = peer else {
                            return .fail(.generic)
                        }
                    
                        switch bot {
                            case let .attachMenuBot(apiFlags, _, name, apiPeerTypes, botIcons):
                                var icons: [AttachMenuBots.Bot.IconName: TelegramMediaFile] = [:]
                                for icon in botIcons {
                                    switch icon {
                                        case let .attachMenuBotIcon(_, name, icon, _):
                                            if let iconName = AttachMenuBots.Bot.IconName(string: name), let icon = telegramMediaFileFromApiDocument(icon) {
                                                icons[iconName] = icon
                                            }
                                    }
                                }
                                var peerTypes: AttachMenuBots.Bot.PeerFlags = []
                                for apiType in apiPeerTypes ?? [] {
                                    switch apiType {
                                        case .attachMenuPeerTypeSameBotPM:
                                            peerTypes.insert(.sameBot)
                                        case .attachMenuPeerTypeBotPM:
                                            peerTypes.insert(.bot)
                                        case .attachMenuPeerTypePM:
                                            peerTypes.insert(.user)
                                        case .attachMenuPeerTypeChat:
                                            peerTypes.insert(.group)
                                        case .attachMenuPeerTypeBroadcast:
                                            peerTypes.insert(.channel)
                                    }
                                }
                                var flags: AttachMenuBots.Bot.Flags = []
                                if (apiFlags & (1 << 1)) != 0 {
                                    flags.insert(.hasSettings)
                                }
                                if (apiFlags & (1 << 2)) != 0 {
                                    flags.insert(.requiresWriteAccess)
                                }
                                if (apiFlags & (1 << 3)) != 0 {
                                    flags.insert(.showInAttachMenu)
                                }
                                if (apiFlags & (1 << 4)) != 0 {
                                    flags.insert(.showInSettings)
                                }
                                if (apiFlags & (1 << 5)) != 0 {
                                    flags.insert(.showInSettingsDisclaimer)
                                }
                                return .single(AttachMenuBot(peer: EnginePeer(peer), shortName: name, icons: icons, peerTypes: peerTypes, flags: flags))
                        }
                }
            }
            |> castError(GetAttachMenuBotError.self)
            |> switchToLatest
        }
    }
    |> castError(GetAttachMenuBotError.self)
    |> switchToLatest
}

public enum BotAppReference {
    case id(id: Int64, accessHash: Int64)
    case shortName(peerId: PeerId, shortName: String)
}

public final class BotApp: Equatable, Codable {
    private enum CodingKeys: String, CodingKey {
        case id
        case accessHash
        case shortName
        case title
        case description
        case photo
        case document
        case hash
        case flags
    }
    
    public struct Flags: OptionSet {
        public var rawValue: Int32
        
        public init(rawValue: Int32) {
            self.rawValue = rawValue
        }
        
        public init() {
            self.rawValue = 0
        }
        
        public static let notActivated = Flags(rawValue: 1 << 0)
        public static let requiresWriteAccess = Flags(rawValue: 1 << 1)
        public static let hasSettings = Flags(rawValue: 1 << 2)
    }
    
    public let id: Int64
    public let accessHash: Int64
    public let shortName: String
    public let title: String
    public let description: String
    public let photo: TelegramMediaImage?
    public let document: TelegramMediaFile?
    public let hash: Int64
    public let flags: Flags
    
    public init(
        id: Int64,
        accessHash: Int64,
        shortName: String,
        title: String,
        description: String,
        photo: TelegramMediaImage?,
        document: TelegramMediaFile?,
        hash: Int64,
        flags: Flags
    ) {
        self.id = id
        self.accessHash = accessHash
        self.shortName = shortName
        self.title = title
        self.description = description
        self.photo = photo
        self.document = document
        self.hash = hash
        self.flags = flags
    }
    
    public init(from decoder: Decoder) throws {
        let container = try decoder.container(keyedBy: CodingKeys.self)
        
        self.id = try container.decode(Int64.self, forKey: .id)
        self.accessHash = try container.decode(Int64.self, forKey: .accessHash)
        self.shortName = try container.decode(String.self, forKey: .shortName)
        self.title = try container.decode(String.self, forKey: .title)
        self.description = try container.decode(String.self, forKey: .description)
        
        if let data = try container.decodeIfPresent(AdaptedPostboxDecoder.RawObjectData.self, forKey: .photo) {
            self.photo = TelegramMediaImage(decoder: PostboxDecoder(buffer: MemoryBuffer(data: data.data)))
        } else {
            self.photo = nil
        }
        
        if let data = try container.decodeIfPresent(AdaptedPostboxDecoder.RawObjectData.self, forKey: .document) {
            self.document = TelegramMediaFile(decoder: PostboxDecoder(buffer: MemoryBuffer(data: data.data)))
        } else {
            self.document = nil
        }
        
        self.hash = try container.decode(Int64.self, forKey: .hash)
        self.flags = Flags(rawValue: try container.decode(Int32.self, forKey: .flags))
    }
    
    public func encode(to encoder: Encoder) throws {
        var container = encoder.container(keyedBy: CodingKeys.self)
        
        try container.encode(self.id, forKey: .id)
        try container.encode(self.accessHash, forKey: .accessHash)
        try container.encode(self.shortName, forKey: .shortName)
        try container.encode(self.title, forKey: .title)
        try container.encode(self.description, forKey: .description)
        try container.encodeIfPresent(self.photo, forKey: .photo)
        try container.encodeIfPresent(self.document, forKey: .document)
        try container.encode(self.hash, forKey: .hash)
        try container.encode(self.flags.rawValue, forKey: .flags)
    }
    
    public static func ==(lhs: BotApp, rhs: BotApp) -> Bool {
        if lhs.id != rhs.id {
            return false
        }
        if lhs.accessHash != rhs.accessHash {
            return false
        }
        if lhs.shortName != rhs.shortName {
            return false
        }
        if lhs.title != rhs.title {
            return false
        }
        if lhs.description != rhs.description {
            return false
        }
        if lhs.photo != rhs.photo {
            return false
        }
        if lhs.document != rhs.document {
            return false
        }
        if lhs.hash != rhs.hash {
            return false
        }
        if lhs.flags != rhs.flags {
            return false
        }
        return true
    }
}

public enum GetBotAppError {
    case generic
}

func _internal_getBotApp(account: Account, reference: BotAppReference) -> Signal<BotApp, GetBotAppError> {
    return account.postbox.transaction { transaction -> Signal<BotApp, GetBotAppError> in
        let app: Api.InputBotApp
        switch reference {
        case let .id(id, accessHash):
            app = .inputBotAppID(id: id, accessHash: accessHash)
        case let .shortName(peerId, shortName):
            guard let bot = transaction.getPeer(peerId), let inputBot = apiInputUser(bot) else {
                return .fail(.generic)
            }
            app = .inputBotAppShortName(botId: inputBot, shortName: shortName)
        }
        
        return account.network.request(Api.functions.messages.getBotApp(app: app, hash: 0))
        |> mapError { _ -> GetBotAppError in
            return .generic
        }
        |> mapToSignal { result -> Signal<BotApp, GetBotAppError> in
            switch result {
            case let .botApp(botAppFlags, app):
                switch app {
                case let .botApp(flags, id, accessHash, shortName, title, description, photo, document, hash):
                    let _ = flags
                    var appFlags = BotApp.Flags()
                    if (botAppFlags & (1 << 0)) != 0 {
                        appFlags.insert(.notActivated)
                    }
                    if (botAppFlags & (1 << 1)) != 0 {
                        appFlags.insert(.requiresWriteAccess)
                    }
                    if (botAppFlags & (1 << 2)) != 0 {
                        appFlags.insert(.hasSettings)
                    }
                    return .single(BotApp(id: id, accessHash: accessHash, shortName: shortName, title: title, description: description, photo: telegramMediaImageFromApiPhoto(photo), document: document.flatMap(telegramMediaFileFromApiDocument), hash: hash, flags: appFlags))
            case .botAppNotModified:
                return .complete()
            }
            }
        }
    }
    |> castError(GetBotAppError.self)
    |> switchToLatest
}<|MERGE_RESOLUTION|>--- conflicted
+++ resolved
@@ -18,11 +18,7 @@
             case `default` = 0
             case iOSStatic
             case iOSAnimated
-<<<<<<< HEAD
-            case macOSStaticSettings
-=======
             case iOSSettingsStatic
->>>>>>> 05241e3b
             case macOSAnimated
             case macOSSettingsStatic
             case placeholder
@@ -41,8 +37,6 @@
                         self = .macOSSettingsStatic
                     case "macos_animated":
                         self = .macOSAnimated
-                    case "macos_side_menu_static":
-                        self = .macOSStaticSettings
                     case "placeholder_static":
                         self = .placeholder
                     default:
