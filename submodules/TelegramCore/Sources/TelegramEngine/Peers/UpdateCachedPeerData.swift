--- conflicted
+++ resolved
@@ -258,11 +258,7 @@
                                     previous = CachedUserData()
                                 }
                                 switch fullUser {
-<<<<<<< HEAD
-                                    case let .userFull(userFullFlags, _, _, userFullAbout, userFullSettings, personalPhoto, profilePhoto, fallbackPhoto, _, userFullBotInfo, userFullPinnedMsgId, userFullCommonChatsCount, _, userFullTtlPeriod, userFullThemeEmoticon, _, _, _, userPremiumGiftOptions, userWallpaper, stories, businessWorkHours, businessLocation, greetingMessage, awayMessage, businessIntro, _):
-=======
                                     case let .userFull(userFullFlags, _, _, userFullAbout, userFullSettings, personalPhoto, profilePhoto, fallbackPhoto, _, userFullBotInfo, userFullPinnedMsgId, userFullCommonChatsCount, _, userFullTtlPeriod, userFullThemeEmoticon, _, _, _, userPremiumGiftOptions, userWallpaper, stories, businessWorkHours, businessLocation, greetingMessage, awayMessage, businessIntro, birthday):
->>>>>>> 532e873e
                                         let _ = stories
                                         let botInfo = userFullBotInfo.flatMap(BotInfo.init(apiBotInfo:))
                                         let isBlocked = (userFullFlags & (1 << 0)) != 0
