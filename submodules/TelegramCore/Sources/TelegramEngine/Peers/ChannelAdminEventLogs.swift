--- conflicted
+++ resolved
@@ -450,11 +450,6 @@
                                     action = .changeEmojiPack(prev: StickerPackReference(apiInputSet: prevStickerset), new: StickerPackReference(apiInputSet: newStickerset))
                                 case let .channelAdminLogEventActionToggleSignatureProfiles(newValue):
                                     action = .toggleSignatureProfiles(boolFromApiValue(newValue))
-<<<<<<< HEAD
-                                case .channelAdminLogEventActionParticipantSubExtend:
-                                    //TODO:release
-                                    action = nil
-=======
                                 case let .channelAdminLogEventActionParticipantSubExtend(prev, new):
                                     let prevParticipant = ChannelParticipant(apiParticipant: prev)
                                     let newParticipant = ChannelParticipant(apiParticipant: new)
@@ -462,7 +457,6 @@
                                     if let prevPeer = peers[prevParticipant.peerId], let newPeer = peers[newParticipant.peerId] {
                                         action = .participantSubscriptionExtended(prev: RenderedChannelParticipant(participant: prevParticipant, peer: prevPeer), new: RenderedChannelParticipant(participant: newParticipant, peer: newPeer))
                                     }
->>>>>>> 0f597d45
                                 }
                                 let peerId = PeerId(namespace: Namespaces.Peer.CloudUser, id: PeerId.Id._internalFromInt64Value(userId))
                                 if let action = action {
