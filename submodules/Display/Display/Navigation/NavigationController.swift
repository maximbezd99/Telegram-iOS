--- conflicted
+++ resolved
@@ -384,7 +384,7 @@
             if let existingModalContainer = existingModalContainer {
                 modalContainer = existingModalContainer
             } else {
-                modalContainer = NavigationModalContainer(theme: self.theme, flat: navigationLayout.modal[i].flat, controllerRemoved: { [weak self] controller in
+                modalContainer = NavigationModalContainer(theme: self.theme, flat: navigationLayout.modal[i].isFlat, controllerRemoved: { [weak self] controller in
                     self?.controllerRemoved(controller)
                 })
                 self.modalContainers.append(modalContainer)
@@ -532,11 +532,8 @@
         
         var previousModalContainer: NavigationModalContainer?
         var visibleModalCount = 0
-<<<<<<< HEAD
         var topModalIsFlat = false
-=======
         var hasVisibleStandaloneModal = false
->>>>>>> cf4a1e8c
         var topModalDismissProgress: CGFloat = 0.0
         
         for i in (0 ..< navigationLayout.modal.count).reversed() {
@@ -613,7 +610,7 @@
                 }
             }
             
-            topModalIsFlat = modalContainer.flat
+            topModalIsFlat = modalContainer.isFlat
         }
         
         switch navigationLayout.root {
