import Foundation
import UIKit
import Display
import SwiftSignalKit
import Postbox
import TelegramCore
import SyncCore
import TelegramPresentationData
import TelegramUIPreferences
import ItemListUI
import PresentationDataUtils
import AlertUI
import PresentationDataUtils
import WallpaperResources
import ShareController
import AccountContext
import ContextUI

private final class ContextControllerContentSourceImpl: ContextControllerContentSource {
    let controller: ViewController
    weak var sourceNode: ASDisplayNode?
    
    let navigationController: NavigationController? = nil
    
    let passthroughTouches: Bool = false
    
    init(controller: ViewController, sourceNode: ASDisplayNode?) {
        self.controller = controller
        self.sourceNode = sourceNode
    }
    
    func transitionInfo() -> ContextControllerTakeControllerInfo? {
        let sourceNode = self.sourceNode
        return ContextControllerTakeControllerInfo(contentAreaInScreenSpace: CGRect(origin: CGPoint(), size: CGSize(width: 10.0, height: 10.0)), sourceNode: { [weak sourceNode] in
            if let sourceNode = sourceNode {
                return (sourceNode, sourceNode.bounds)
            } else {
                return nil
            }
        })
    }
    
    func animatedIn() {
    }
}

func themeDisplayName(strings: PresentationStrings, reference: PresentationThemeReference) -> String {
    let name: String
    switch reference {
        case let .builtin(theme):
            switch theme {
                case .dayClassic:
                    name = strings.Appearance_ThemeCarouselClassic
                case .day:
                    name = strings.Appearance_ThemeCarouselDay
                case .night:
                    name = strings.Appearance_ThemeCarouselNewNight
                case .nightAccent:
                    name = strings.Appearance_ThemeCarouselTintedNight
            }
        case let .local(theme):
            name = theme.title
        case let .cloud(theme):
            name = theme.theme.title
    }
    return name
}

private final class ThemeSettingsControllerArguments {
    let context: AccountContext
    let selectTheme: (PresentationThemeReference) -> Void
    let selectFontSize: (PresentationFontSize) -> Void
    let openWallpaperSettings: () -> Void
    let selectAccentColor: (PresentationThemeAccentColor) -> Void
    let openAccentColorPicker: (PresentationThemeReference, PresentationThemeAccentColor?) -> Void
    let openAutoNightTheme: () -> Void
    let toggleLargeEmoji: (Bool) -> Void
    let disableAnimations: (Bool) -> Void
    let selectAppIcon: (String) -> Void
    let editTheme: (PresentationCloudTheme) -> Void
    let contextAction: (Bool, PresentationThemeReference, ASDisplayNode, ContextGesture?) -> Void
    
    init(context: AccountContext, selectTheme: @escaping (PresentationThemeReference) -> Void, selectFontSize: @escaping (PresentationFontSize) -> Void, openWallpaperSettings: @escaping () -> Void, selectAccentColor: @escaping (PresentationThemeAccentColor) -> Void, openAccentColorPicker: @escaping (PresentationThemeReference, PresentationThemeAccentColor?) -> Void, openAutoNightTheme: @escaping () -> Void, toggleLargeEmoji: @escaping (Bool) -> Void, disableAnimations: @escaping (Bool) -> Void, selectAppIcon: @escaping (String) -> Void, editTheme: @escaping (PresentationCloudTheme) -> Void, contextAction: @escaping (Bool, PresentationThemeReference, ASDisplayNode, ContextGesture?) -> Void) {
        self.context = context
        self.selectTheme = selectTheme
        self.selectFontSize = selectFontSize
        self.openWallpaperSettings = openWallpaperSettings
        self.selectAccentColor = selectAccentColor
        self.openAccentColorPicker = openAccentColorPicker
        self.openAutoNightTheme = openAutoNightTheme
        self.toggleLargeEmoji = toggleLargeEmoji
        self.disableAnimations = disableAnimations
        self.selectAppIcon = selectAppIcon
        self.editTheme = editTheme
        self.contextAction = contextAction
    }
}

private enum ThemeSettingsControllerSection: Int32 {
    case chatPreview
    case background
    case fontSize
    case icon
    case other
}

public enum ThemeSettingsEntryTag: ItemListItemTag {
    case fontSize
    case theme
    case tint
    case accentColor
    case icon
    case largeEmoji
    case animations
    
    public func isEqual(to other: ItemListItemTag) -> Bool {
        if let other = other as? ThemeSettingsEntryTag, self == other {
            return true
        } else {
            return false
        }
    }
}

private enum ThemeSettingsControllerEntry: ItemListNodeEntry {
    case themeListHeader(PresentationTheme, String)
    case fontSizeHeader(PresentationTheme, String)
    case fontSize(PresentationTheme, PresentationFontSize)
    case chatPreview(PresentationTheme, PresentationTheme, TelegramWallpaper, PresentationFontSize, PresentationStrings, PresentationDateTimeFormat, PresentationPersonNameOrder, [ChatPreviewMessageItem])
    case wallpaper(PresentationTheme, String)
    case accentColor(PresentationTheme, PresentationThemeReference, String, PresentationThemeAccentColor?)
    case autoNightTheme(PresentationTheme, String, String)
    case themeItem(PresentationTheme, PresentationStrings, [PresentationThemeReference], PresentationThemeReference, [Int64: PresentationThemeAccentColor], PresentationThemeAccentColor?)
    case iconHeader(PresentationTheme, String)
    case iconItem(PresentationTheme, PresentationStrings, [PresentationAppIcon], String?)
    case otherHeader(PresentationTheme, String)
    case largeEmoji(PresentationTheme, String, Bool)
    case animations(PresentationTheme, String, Bool)
    case animationsInfo(PresentationTheme, String)
    
    var section: ItemListSectionId {
        switch self {
            case .themeListHeader, .chatPreview, .themeItem, .accentColor:
                return ThemeSettingsControllerSection.chatPreview.rawValue
            case .fontSizeHeader, .fontSize:
                return ThemeSettingsControllerSection.fontSize.rawValue
            case .wallpaper, .autoNightTheme:
                return ThemeSettingsControllerSection.background.rawValue
            case .iconHeader, .iconItem:
                return ThemeSettingsControllerSection.icon.rawValue
            case .otherHeader, .largeEmoji, .animations, .animationsInfo:
                return ThemeSettingsControllerSection.other.rawValue
        }
    }
    
    var stableId: Int32 {
        switch self {
            case .themeListHeader:
                return 0
            case .chatPreview:
                return 1
            case .themeItem:
                return 2
            case .accentColor:
                return 4
            case .wallpaper:
                return 5
            case .autoNightTheme:
                return 6
            case .fontSizeHeader:
                return 7
            case .fontSize:
                return 8
            case .iconHeader:
                return 9
            case .iconItem:
                return 10
            case .otherHeader:
                return 11
            case .largeEmoji:
                return 12
            case .animations:
                return 13
            case .animationsInfo:
                return 14
        }
    }
    
    static func ==(lhs: ThemeSettingsControllerEntry, rhs: ThemeSettingsControllerEntry) -> Bool {
        switch lhs {
            case let .chatPreview(lhsTheme, lhsComponentTheme, lhsWallpaper, lhsFontSize, lhsStrings, lhsTimeFormat, lhsNameOrder, lhsItems):
                if case let .chatPreview(rhsTheme, rhsComponentTheme, rhsWallpaper, rhsFontSize, rhsStrings, rhsTimeFormat, rhsNameOrder, rhsItems) = rhs, lhsComponentTheme === rhsComponentTheme, lhsTheme === rhsTheme, lhsWallpaper == rhsWallpaper, lhsFontSize == rhsFontSize, lhsStrings === rhsStrings, lhsTimeFormat == rhsTimeFormat, lhsNameOrder == rhsNameOrder, lhsItems == rhsItems {
                    return true
                } else {
                    return false
                }
            case let .wallpaper(lhsTheme, lhsText):
                if case let .wallpaper(rhsTheme, rhsText) = rhs, lhsTheme === rhsTheme, lhsText == rhsText {
                    return true
                } else {
                    return false
                }
            case let .accentColor(lhsTheme, lhsCurrentTheme, lhsText, lhsColor):
                if case let .accentColor(rhsTheme, rhsCurrentTheme, rhsText, rhsColor) = rhs, lhsTheme === rhsTheme, lhsCurrentTheme == rhsCurrentTheme, lhsText == rhsText, lhsColor == rhsColor {
                    return true
                } else {
                    return false
                }
            case let .autoNightTheme(lhsTheme, lhsText, lhsValue):
                if case let .autoNightTheme(rhsTheme, rhsText, rhsValue) = rhs, lhsTheme === rhsTheme, lhsText == rhsText, lhsValue == rhsValue {
                    return true
                } else {
                    return false
                }
            case let .themeListHeader(lhsTheme, lhsText):
                if case let .themeListHeader(rhsTheme, rhsText) = rhs, lhsTheme === rhsTheme, lhsText == rhsText {
                    return true
                } else {
                    return false
                }
            case let .themeItem(lhsTheme, lhsStrings, lhsThemes, lhsCurrentTheme, lhsThemeAccentColors, lhsCurrentColor):
                if case let .themeItem(rhsTheme, rhsStrings, rhsThemes, rhsCurrentTheme, rhsThemeAccentColors, rhsCurrentColor) = rhs, lhsTheme === rhsTheme, lhsStrings === rhsStrings, lhsThemes == rhsThemes, lhsCurrentTheme == rhsCurrentTheme, lhsThemeAccentColors == rhsThemeAccentColors, lhsCurrentColor == rhsCurrentColor {
                    return true
                } else {
                    return false
                }
            case let .fontSizeHeader(lhsTheme, lhsText):
                if case let .fontSizeHeader(rhsTheme, rhsText) = rhs, lhsTheme === rhsTheme, lhsText == rhsText {
                    return true
                } else {
                    return false
                }
            case let .fontSize(lhsTheme, lhsFontSize):
                if case let .fontSize(rhsTheme, rhsFontSize) = rhs, lhsTheme === rhsTheme, lhsFontSize == rhsFontSize {
                    return true
                } else {
                    return false
                }
            case let .iconHeader(lhsTheme, lhsText):
                if case let .iconHeader(rhsTheme, rhsText) = rhs, lhsTheme === rhsTheme, lhsText == rhsText {
                    return true
                } else {
                    return false
                }
            case let .iconItem(lhsTheme, lhsStrings, lhsIcons, lhsValue):
                if case let .iconItem(rhsTheme, rhsStrings, rhsIcons, rhsValue) = rhs, lhsTheme === rhsTheme, lhsStrings === rhsStrings, lhsIcons == rhsIcons, lhsValue == rhsValue {
                    return true
                } else {
                    return false
                }
            case let .otherHeader(lhsTheme, lhsText):
                if case let .otherHeader(rhsTheme, rhsText) = rhs, lhsTheme === rhsTheme, lhsText == rhsText {
                    return true
                } else {
                    return false
                }
            case let .largeEmoji(lhsTheme, lhsTitle, lhsValue):
                if case let .largeEmoji(rhsTheme, rhsTitle, rhsValue) = rhs, lhsTheme === rhsTheme, lhsTitle == rhsTitle, lhsValue == rhsValue {
                    return true
                } else {
                    return false
                }
            case let .animations(lhsTheme, lhsTitle, lhsValue):
                if case let .animations(rhsTheme, rhsTitle, rhsValue) = rhs, lhsTheme === rhsTheme, lhsTitle == rhsTitle, lhsValue == rhsValue {
                    return true
                } else {
                    return false
                }
            case let .animationsInfo(lhsTheme, lhsText):
                if case let .animationsInfo(rhsTheme, rhsText) = rhs, lhsTheme === rhsTheme, lhsText == rhsText {
                    return true
                } else {
                    return false
                }
        }
    }
    
    static func <(lhs: ThemeSettingsControllerEntry, rhs: ThemeSettingsControllerEntry) -> Bool {
        return lhs.stableId < rhs.stableId
    }
    
    func item(_ arguments: Any) -> ListViewItem {
        let arguments = arguments as! ThemeSettingsControllerArguments
        switch self {
            case let .fontSizeHeader(theme, text):
                return ItemListSectionHeaderItem(theme: theme, text: text, sectionId: self.section)
            case let .fontSize(theme, fontSize):
                return ThemeSettingsFontSizeItem(theme: theme, fontSize: fontSize, sectionId: self.section, updated: { value in
                    arguments.selectFontSize(value)
                }, tag: ThemeSettingsEntryTag.fontSize)
            case let .chatPreview(theme, componentTheme, wallpaper, fontSize, strings, dateTimeFormat, nameDisplayOrder, items):
                return ThemeSettingsChatPreviewItem(context: arguments.context, theme: theme, componentTheme: componentTheme, strings: strings, sectionId: self.section, fontSize: fontSize, wallpaper: wallpaper, dateTimeFormat: dateTimeFormat, nameDisplayOrder: nameDisplayOrder, messageItems: items)
            case let .wallpaper(theme, text):
                return ItemListDisclosureItem(theme: theme, title: text, label: "", sectionId: self.section, style: .blocks, action: {
                    arguments.openWallpaperSettings()
                })
            case let .accentColor(theme, currentTheme, _, color):
                var defaultColor = PresentationThemeAccentColor(baseColor: .blue)
                var colors = PresentationThemeBaseColor.allCases
                if case let .builtin(name) = currentTheme {
                    if name == .night || name == .nightAccent {
                        colors = colors.filter { $0 != .black }
                    }
                    if name == .night {
                        colors = colors.filter { $0 != .gray }
                        defaultColor = PresentationThemeAccentColor(baseColor: .white)
                    } else {
                        colors = colors.filter { $0 != .white }
                    }
                }
                let currentColor = color ?? defaultColor
                if currentColor.baseColor != .custom {
                    colors = colors.filter { $0 != .custom }
                }
                return ThemeSettingsAccentColorItem(theme: theme, sectionId: self.section, colors: colors, currentColor: currentColor, updated: { color in
                    arguments.selectAccentColor(color)
                }, openColorPicker: {
                    arguments.openAccentColorPicker(currentTheme, currentColor)
                }, tag: ThemeSettingsEntryTag.accentColor)
            case let .autoNightTheme(theme, text, value):
                return ItemListDisclosureItem(theme: theme, icon: nil, title: text, label: value, labelStyle: .text, sectionId: self.section, style: .blocks, disclosureStyle: .arrow, action: {
                    arguments.openAutoNightTheme()
                })
            case let .themeListHeader(theme, text):
                return ItemListSectionHeaderItem(theme: theme, text: text, sectionId: self.section)
            case let .themeItem(theme, strings, themes, currentTheme, themeSpecificAccentColors, _):
                return ThemeSettingsThemeItem(context: arguments.context, theme: theme, strings: strings, sectionId: self.section, themes: themes, displayUnsupported: true, themeSpecificAccentColors: themeSpecificAccentColors, currentTheme: currentTheme, updatedTheme: { theme in
                    if case let .cloud(theme) = theme, theme.theme.file == nil {
                        if theme.theme.isCreator {
                            arguments.editTheme(theme)
                        }
                    } else {
                        arguments.selectTheme(theme)
                    }
                }, contextAction: { theme, node, gesture in
                    arguments.contextAction(theme.index == currentTheme.index, theme, node, gesture)
                })
            case let .iconHeader(theme, text):
                return ItemListSectionHeaderItem(theme: theme, text: text, sectionId: self.section)
            case let .iconItem(theme, strings, icons, value):
                return ThemeSettingsAppIconItem(theme: theme, strings: strings, sectionId: self.section, icons: icons, currentIconName: value, updated: { iconName in
                    arguments.selectAppIcon(iconName)
                })
            case let .otherHeader(theme, text):
                return ItemListSectionHeaderItem(theme: theme, text: text, sectionId: self.section)
            case let .largeEmoji(theme, title, value):
                return ItemListSwitchItem(theme: theme, title: title, value: value, sectionId: self.section, style: .blocks, updated: { value in
                    arguments.toggleLargeEmoji(value)
                }, tag: ThemeSettingsEntryTag.largeEmoji)
            case let .animations(theme, title, value):
                return ItemListSwitchItem(theme: theme, title: title, value: value, sectionId: self.section, style: .blocks, updated: { value in
                    arguments.disableAnimations(value)
                }, tag: ThemeSettingsEntryTag.animations)
            case let .animationsInfo(theme, text):
                return ItemListTextItem(theme: theme, text: .plain(text), sectionId: self.section)
        }
    }
}

private func themeSettingsControllerEntries(presentationData: PresentationData, theme: PresentationTheme, themeReference: PresentationThemeReference, themeSpecificAccentColors: [Int64: PresentationThemeAccentColor], availableThemes: [PresentationThemeReference], autoNightSettings: AutomaticThemeSwitchSetting, strings: PresentationStrings, wallpaper: TelegramWallpaper, fontSize: PresentationFontSize, dateTimeFormat: PresentationDateTimeFormat, largeEmoji: Bool, disableAnimations: Bool, availableAppIcons: [PresentationAppIcon], currentAppIconName: String?) -> [ThemeSettingsControllerEntry] {
    var entries: [ThemeSettingsControllerEntry] = []
    
    let title = presentationData.autoNightModeTriggered ? strings.Appearance_ColorThemeNight.uppercased() : strings.Appearance_ColorTheme.uppercased()
    entries.append(.themeListHeader(presentationData.theme, title))
    entries.append(.chatPreview(presentationData.theme, theme, wallpaper, fontSize, presentationData.strings, dateTimeFormat, presentationData.nameDisplayOrder, [ChatPreviewMessageItem(outgoing: false, reply: (presentationData.strings.Appearance_PreviewReplyAuthor, presentationData.strings.Appearance_PreviewReplyText), text: presentationData.strings.Appearance_PreviewIncomingText), ChatPreviewMessageItem(outgoing: true, reply: nil, text: presentationData.strings.Appearance_PreviewOutgoingText)]))
    
    entries.append(.themeItem(presentationData.theme, presentationData.strings, availableThemes, themeReference, themeSpecificAccentColors, themeSpecificAccentColors[themeReference.index]))
    
    if case let .builtin(theme) = themeReference, theme != .dayClassic {
        entries.append(.accentColor(presentationData.theme, themeReference, strings.Appearance_AccentColor, themeSpecificAccentColors[themeReference.index]))
    }
    
    entries.append(.wallpaper(presentationData.theme, strings.Settings_ChatBackground))
    
    let autoNightMode: String
    switch autoNightSettings.trigger {
        case .system:
            if #available(iOSApplicationExtension 13.0, iOS 13.0, *) {
                autoNightMode = strings.AutoNightTheme_System
            } else {
                autoNightMode = strings.AutoNightTheme_Disabled
            }
        case .explicitNone:
            autoNightMode = strings.AutoNightTheme_Disabled
        case .timeBased:
            autoNightMode = strings.AutoNightTheme_Scheduled
        case .brightness:
            autoNightMode = strings.AutoNightTheme_Automatic
    }
    entries.append(.autoNightTheme(presentationData.theme, strings.Appearance_AutoNightTheme, autoNightMode))
    
    entries.append(.fontSizeHeader(presentationData.theme, strings.Appearance_TextSize.uppercased()))
    entries.append(.fontSize(presentationData.theme, fontSize))
    
    if !availableAppIcons.isEmpty {
        entries.append(.iconHeader(presentationData.theme, strings.Appearance_AppIcon.uppercased()))
        entries.append(.iconItem(presentationData.theme, presentationData.strings, availableAppIcons, currentAppIconName))
    }
    
    entries.append(.otherHeader(presentationData.theme, strings.Appearance_Other.uppercased()))
    entries.append(.largeEmoji(presentationData.theme, strings.Appearance_LargeEmoji, largeEmoji))
    entries.append(.animations(presentationData.theme, strings.Appearance_ReduceMotion, disableAnimations))
    entries.append(.animationsInfo(presentationData.theme, strings.Appearance_ReduceMotionInfo))
    
    return entries
}

public func themeSettingsController(context: AccountContext, focusOnItemTag: ThemeSettingsEntryTag? = nil) -> ViewController {
    var pushControllerImpl: ((ViewController) -> Void)?
    var presentControllerImpl: ((ViewController, Any?) -> Void)?
    var presentInGlobalOverlayImpl: ((ViewController, Any?) -> Void)?
    var getNavigationControllerImpl: (() -> NavigationController?)?
    
    var selectThemeImpl: ((PresentationThemeReference) -> Void)?
    var moreImpl: (() -> Void)?
    
    let _ = telegramWallpapers(postbox: context.account.postbox, network: context.account.network).start()
    
    let currentAppIcon: PresentationAppIcon?
    let appIcons = context.sharedContext.applicationBindings.getAvailableAlternateIcons()
    if let alternateIconName = context.sharedContext.applicationBindings.getAlternateIconName() {
        currentAppIcon = appIcons.filter { $0.name == alternateIconName }.first
    } else {
        currentAppIcon = appIcons.filter { $0.isDefault }.first
    }
    
    let availableAppIcons: Signal<[PresentationAppIcon], NoError> = .single(appIcons)
    let currentAppIconName = ValuePromise<String?>()
    currentAppIconName.set(currentAppIcon?.name ?? "Blue")
    
    let cloudThemes = Promise<[TelegramTheme]>()
    let updatedCloudThemes = telegramThemes(postbox: context.account.postbox, network: context.account.network, accountManager: context.sharedContext.accountManager)
    cloudThemes.set(updatedCloudThemes)
    
    let arguments = ThemeSettingsControllerArguments(context: context, selectTheme: { theme in
        selectThemeImpl?(theme)
    }, selectFontSize: { size in
        let _ = updatePresentationThemeSettingsInteractively(accountManager: context.sharedContext.accountManager, { current in
            return PresentationThemeSettings(chatWallpaper: current.chatWallpaper, theme: current.theme, themeSpecificAccentColors: current.themeSpecificAccentColors, themeSpecificChatWallpapers: current.themeSpecificChatWallpapers, fontSize: size, automaticThemeSwitchSetting: current.automaticThemeSwitchSetting, largeEmoji: current.largeEmoji, disableAnimations: current.disableAnimations)
        }).start()
    }, openWallpaperSettings: {
        pushControllerImpl?(ThemeGridController(context: context))
    }, selectAccentColor: { color in
        let _ = updatePresentationThemeSettingsInteractively(accountManager: context.sharedContext.accountManager, { current in
            let autoNightModeTriggered = context.sharedContext.currentPresentationData.with { $0 }.autoNightModeTriggered
            var currentTheme = current.theme
            if autoNightModeTriggered {
                currentTheme = current.automaticThemeSwitchSetting.theme
            }
<<<<<<< HEAD
            
=======

>>>>>>> 3b07a593
            guard let theme = makePresentationTheme(mediaBox: context.sharedContext.accountManager.mediaBox, themeReference: currentTheme, accentColor: color.color, serviceBackgroundColor: defaultServiceBackgroundColor, baseColor: color.baseColor) else {
                return current
            }
            
            var themeSpecificAccentColors = current.themeSpecificAccentColors
            themeSpecificAccentColors[currentTheme.index] = color
            var themeSpecificChatWallpapers = current.themeSpecificChatWallpapers
            var chatWallpaper = current.chatWallpaper
            if let wallpaper = current.themeSpecificChatWallpapers[currentTheme.index], wallpaper.hasWallpaper {
            } else {
                chatWallpaper = theme.chat.defaultWallpaper
                themeSpecificChatWallpapers[currentTheme.index] = chatWallpaper
            }
            
            return PresentationThemeSettings(chatWallpaper: chatWallpaper, theme: current.theme, themeSpecificAccentColors: themeSpecificAccentColors, themeSpecificChatWallpapers: themeSpecificChatWallpapers, fontSize: current.fontSize, automaticThemeSwitchSetting: current.automaticThemeSwitchSetting, largeEmoji: current.largeEmoji, disableAnimations: current.disableAnimations)
        }).start()
    }, openAccentColorPicker: { themeReference, currentColor in
        let controller = ThemeAccentColorController(context: context, currentTheme: themeReference, currentColor: currentColor?.color)
        presentControllerImpl?(controller, ViewControllerPresentationArguments(presentationAnimation: .modalSheet))
    }, openAutoNightTheme: {
        pushControllerImpl?(themeAutoNightSettingsController(context: context))
    }, toggleLargeEmoji: { largeEmoji in
        let _ = updatePresentationThemeSettingsInteractively(accountManager: context.sharedContext.accountManager, { current in
            return PresentationThemeSettings(chatWallpaper: current.chatWallpaper, theme: current.theme, themeSpecificAccentColors: current.themeSpecificAccentColors, themeSpecificChatWallpapers: current.themeSpecificChatWallpapers, fontSize: current.fontSize, automaticThemeSwitchSetting: current.automaticThemeSwitchSetting, largeEmoji: largeEmoji,  disableAnimations: current.disableAnimations)
        }).start()
    }, disableAnimations: { value in
        let _ = updatePresentationThemeSettingsInteractively(accountManager: context.sharedContext.accountManager, { current in
            return PresentationThemeSettings(chatWallpaper: current.chatWallpaper, theme: current.theme, themeSpecificAccentColors: current.themeSpecificAccentColors, themeSpecificChatWallpapers: current.themeSpecificChatWallpapers, fontSize: current.fontSize, automaticThemeSwitchSetting: current.automaticThemeSwitchSetting, largeEmoji: current.largeEmoji, disableAnimations: value)
        }).start()
    }, selectAppIcon: { name in
        currentAppIconName.set(name)
        context.sharedContext.applicationBindings.requestSetAlternateIconName(name, { _ in
        })
    }, editTheme: { theme in
        let controller = editThemeController(context: context, mode: .edit(theme), navigateToChat: { peerId in
            if let navigationController = getNavigationControllerImpl?() {
                context.sharedContext.navigateToChatController(NavigateToChatControllerParams(navigationController: navigationController, context: context, chatLocation: .peer(peerId)))
            }
        })
        pushControllerImpl?(controller)
    }, contextAction: { isCurrent, reference, node, gesture in
        let _ = (context.account.postbox.transaction { transaction in
            return makePresentationTheme(mediaBox: context.sharedContext.accountManager.mediaBox, themeReference: reference, accentColor: nil, serviceBackgroundColor: defaultServiceBackgroundColor, baseColor: .blue)
        }
        |> deliverOnMainQueue).start(next: { theme in
            guard let theme = theme else {
                return
            }
            let presentationData = context.sharedContext.currentPresentationData.with { $0 }
            let strings = presentationData.strings
            let themeController = ThemePreviewController(context: context, previewTheme: theme, source: .settings(reference))
            var items: [ContextMenuItem] = []
            
            if !isCurrent {
                items.append(.action(ContextMenuActionItem(text: strings.Theme_Context_Apply, icon: { theme in generateTintedImage(image: UIImage(bundleImageName: "Chat/Context Menu/ApplyTheme"), color: theme.contextMenu.primaryColor) }, action: { c, f in
                    c.dismiss(completion: {
                        selectThemeImpl?(reference)
                    })
                })))
            }
            if case let .cloud(theme) = reference {
                if theme.theme.isCreator {
                    items.append(.action(ContextMenuActionItem(text: presentationData.strings.Appearance_EditTheme, icon: { theme in generateTintedImage(image: UIImage(bundleImageName: "Chat/Context Menu/Edit"), color: theme.contextMenu.primaryColor) }, action: { c, f in
                        let controller = editThemeController(context: context, mode: .edit(theme), navigateToChat: { peerId in
                            if let navigationController = getNavigationControllerImpl?() {
                                context.sharedContext.navigateToChatController(NavigateToChatControllerParams(navigationController: navigationController, context: context, chatLocation: .peer(peerId)))
                            }
                        })
                        
                        c.dismiss(completion: {
                            pushControllerImpl?(controller)
                        })
                    })))
                }
                items.append(.action(ContextMenuActionItem(text: presentationData.strings.Appearance_ShareTheme, icon: { theme in generateTintedImage(image: UIImage(bundleImageName: "Chat/Context Menu/Share"), color: theme.contextMenu.primaryColor) }, action: { c, f in
                    c.dismiss(completion: {
                        let controller = ShareController(context: context, subject: .url("https://t.me/addtheme/\(theme.theme.slug)"), preferredAction: .default)
                        presentControllerImpl?(controller, nil)
                    })
                })))
                items.append(.action(ContextMenuActionItem(text: presentationData.strings.Appearance_RemoveTheme, textColor: .destructive, icon: { theme in generateTintedImage(image: UIImage(bundleImageName: "Chat/Context Menu/Delete"), color: theme.contextMenu.destructiveColor) }, action: { c, f in
                    c.dismiss(completion: {
                        let actionSheet = ActionSheetController(presentationTheme: presentationData.theme)
                        var items: [ActionSheetItem] = []
                        items.append(ActionSheetButtonItem(title: presentationData.strings.Appearance_RemoveThemeConfirmation, color: .destructive, action: { [weak actionSheet] in
                            actionSheet?.dismissAnimated()
                            let _ = (cloudThemes.get() |> delay(0.5, queue: Queue.mainQueue())
                            |> take(1)
                            |> deliverOnMainQueue).start(next: { themes in
                                if isCurrent, let currentThemeIndex = themes.firstIndex(where: { $0.id == theme.theme.id }) {
                                    let previousThemeIndex = themes.prefix(upTo: currentThemeIndex).reversed().firstIndex(where: { $0.file != nil })
                                    let newTheme: PresentationThemeReference
                                    if let previousThemeIndex = previousThemeIndex {
                                        newTheme = .cloud(PresentationCloudTheme(theme: themes[themes.index(before: previousThemeIndex.base)], resolvedWallpaper: nil))
                                    } else {
                                        newTheme = .builtin(.nightAccent)
                                    }
                                    selectThemeImpl?(newTheme)
                                }
                                
                                let _ = deleteThemeInteractively(account: context.account, accountManager: context.sharedContext.accountManager, theme: theme.theme).start()
                            })
                        }))
                        actionSheet.setItemGroups([ActionSheetItemGroup(items: items), ActionSheetItemGroup(items: [
                            ActionSheetButtonItem(title: presentationData.strings.Common_Cancel, color: .accent, action: { [weak actionSheet] in
                                actionSheet?.dismissAnimated()
                            })
                        ])])
                        presentControllerImpl?(actionSheet, nil)
                    })
                })))
            }
            
            let contextController = ContextController(account: context.account, theme: presentationData.theme, strings: presentationData.strings, source: .controller(ContextControllerContentSourceImpl(controller: themeController, sourceNode: node)), items: .single(items), reactionItems: [], gesture: gesture)
            presentInGlobalOverlayImpl?(contextController, nil)
        })
    })
    
    let signal = combineLatest(queue: .mainQueue(), context.sharedContext.presentationData, context.sharedContext.accountManager.sharedData(keys: [ApplicationSpecificSharedDataKeys.presentationThemeSettings]), cloudThemes.get(), availableAppIcons, currentAppIconName.get())
    |> map { presentationData, sharedData, cloudThemes, availableAppIcons, currentAppIconName -> (ItemListControllerState, (ItemListNodeState, Any)) in
        let settings = (sharedData.entries[ApplicationSpecificSharedDataKeys.presentationThemeSettings] as? PresentationThemeSettings) ?? PresentationThemeSettings.defaultSettings
        
        let fontSize = settings.fontSize
        let dateTimeFormat = presentationData.dateTimeFormat
        let largeEmoji = presentationData.largeEmoji
        let disableAnimations = presentationData.disableAnimations
    
        let themeReference: PresentationThemeReference
        if presentationData.autoNightModeTriggered {
            themeReference = settings.automaticThemeSwitchSetting.theme
        } else {
            themeReference = settings.theme
        }
        
        let theme = presentationData.theme
        let accentColor = settings.themeSpecificAccentColors[themeReference.index]?.color
        let wallpaper = settings.themeSpecificChatWallpapers[themeReference.index] ?? settings.chatWallpaper
        
        let rightNavigationButton = ItemListNavigationButton(content: .icon(.action), style: .regular, enabled: true, action: {
            moreImpl?()
        })
        
        var defaultThemes: [PresentationThemeReference] = []
        if presentationData.autoNightModeTriggered {
        } else {
            defaultThemes.append(contentsOf: [.builtin(.dayClassic), .builtin(.day)])
        }
        defaultThemes.append(contentsOf: [.builtin(.night), .builtin(.nightAccent)])
        
        let cloudThemes: [PresentationThemeReference] = cloudThemes.map { .cloud(PresentationCloudTheme(theme: $0, resolvedWallpaper: nil)) }
        
        var availableThemes = defaultThemes
        if defaultThemes.first(where: { $0.index == themeReference.index }) == nil && cloudThemes.first(where: { $0.index == themeReference.index }) == nil {
            availableThemes.append(themeReference)
        }
        availableThemes.append(contentsOf: cloudThemes)
        
        let controllerState = ItemListControllerState(theme: presentationData.theme, title: .text(presentationData.strings.Appearance_Title), leftNavigationButton: nil, rightNavigationButton: rightNavigationButton, backNavigationButton: ItemListBackButton(title: presentationData.strings.Common_Back))
        let listState = ItemListNodeState(entries: themeSettingsControllerEntries(presentationData: presentationData, theme: theme, themeReference: themeReference, themeSpecificAccentColors: settings.themeSpecificAccentColors, availableThemes: availableThemes, autoNightSettings: settings.automaticThemeSwitchSetting, strings: presentationData.strings, wallpaper: wallpaper, fontSize: fontSize, dateTimeFormat: dateTimeFormat, largeEmoji: largeEmoji, disableAnimations: disableAnimations, availableAppIcons: availableAppIcons, currentAppIconName: currentAppIconName), style: .blocks, ensureVisibleItemTag: focusOnItemTag, animateChanges: false)
                
        return (controllerState, (listState, arguments))
    }
    
    let controller = ItemListController(context: context, state: signal)
    controller.alwaysSynchronous = true
    pushControllerImpl = { [weak controller] c in
        (controller?.navigationController as? NavigationController)?.pushViewController(c)
    }
    presentControllerImpl = { [weak controller] c, a in
        controller?.present(c, in: .window(.root), with: a, blockInteraction: true)
    }
    presentInGlobalOverlayImpl = { [weak controller] c, a in
        controller?.presentInGlobalOverlay(c, with: a)
    }
    getNavigationControllerImpl = { [weak controller] in
        return controller?.navigationController as? NavigationController
    }
    selectThemeImpl = { theme in
        guard let presentationTheme = makePresentationTheme(mediaBox: context.sharedContext.accountManager.mediaBox, themeReference: theme, accentColor: nil, serviceBackgroundColor: .black, baseColor: nil) else {
            return
        }
        
        let autoNightModeTriggered = context.sharedContext.currentPresentationData.with { $0 }.autoNightModeTriggered
        
        let resolvedWallpaper: Signal<TelegramWallpaper?, NoError>
        if case let .file(file) = presentationTheme.chat.defaultWallpaper, file.id == 0 {
            resolvedWallpaper = cachedWallpaper(account: context.account, slug: file.slug, settings: file.settings)
            |> map { wallpaper -> TelegramWallpaper? in
                return wallpaper?.wallpaper
            }
        } else {
            resolvedWallpaper = .single(nil)
        }
        
        var cloudTheme: TelegramTheme?
        if case let .cloud(theme) = theme {
            cloudTheme = theme.theme
        }
        let _ = applyTheme(accountManager: context.sharedContext.accountManager, account: context.account, theme: cloudTheme).start()
        
        let _ = (resolvedWallpaper
        |> mapToSignal { resolvedWallpaper -> Signal<Void, NoError> in
            var updatedTheme = theme
            if case let .cloud(info) = theme {
                updatedTheme = .cloud(PresentationCloudTheme(theme: info.theme, resolvedWallpaper: resolvedWallpaper))
            }
            return (context.sharedContext.accountManager.transaction { transaction -> Void in
                transaction.updateSharedData(ApplicationSpecificSharedDataKeys.presentationThemeSettings, { entry in
                    let current: PresentationThemeSettings
                    if let entry = entry as? PresentationThemeSettings {
                        current = entry
                    } else {
                        current = PresentationThemeSettings.defaultSettings
                    }
                    
                    var theme = current.theme
                    var automaticThemeSwitchSetting = current.automaticThemeSwitchSetting
                    if autoNightModeTriggered {
                        automaticThemeSwitchSetting.theme = updatedTheme
                    } else {
                        theme = updatedTheme
                    }
                    
                    let chatWallpaper: TelegramWallpaper
                    if let themeSpecificWallpaper = current.themeSpecificChatWallpapers[updatedTheme.index] {
                        chatWallpaper = themeSpecificWallpaper
                    } else {
                        let presentationTheme = makePresentationTheme(mediaBox: context.sharedContext.accountManager.mediaBox, themeReference: updatedTheme, accentColor: current.themeSpecificAccentColors[updatedTheme.index]?.color, serviceBackgroundColor: .black, baseColor: nil) ?? defaultPresentationTheme
                        chatWallpaper = resolvedWallpaper ?? presentationTheme.chat.defaultWallpaper
                    }
                                        
                    return PresentationThemeSettings(chatWallpaper: chatWallpaper, theme: theme, themeSpecificAccentColors: current.themeSpecificAccentColors, themeSpecificChatWallpapers: current.themeSpecificChatWallpapers, fontSize: current.fontSize, automaticThemeSwitchSetting: automaticThemeSwitchSetting, largeEmoji: current.largeEmoji, disableAnimations: current.disableAnimations)
                })
            })
        }).start()
    }
    moreImpl = {
        let presentationData = context.sharedContext.currentPresentationData.with { $0 }
        let actionSheet = ActionSheetController(presentationTheme: presentationData.theme)
        var items: [ActionSheetItem] = []
        items.append(ActionSheetButtonItem(title: presentationData.strings.Appearance_CreateTheme, color: .accent, action: { [weak actionSheet] in
            actionSheet?.dismissAnimated()
            
            let controller = editThemeController(context: context, mode: .create, navigateToChat: { peerId in
                if let navigationController = getNavigationControllerImpl?() {
                    context.sharedContext.navigateToChatController(NavigateToChatControllerParams(navigationController: navigationController, context: context, chatLocation: .peer(peerId)))
                }
            })
            pushControllerImpl?(controller)
        }))
        actionSheet.setItemGroups([ActionSheetItemGroup(items: items), ActionSheetItemGroup(items: [
            ActionSheetButtonItem(title: presentationData.strings.Common_Cancel, color: .accent, action: { [weak actionSheet] in
                actionSheet?.dismissAnimated()
            })
        ])])
        presentControllerImpl?(actionSheet, nil)
    }
    return controller
}

public final class ThemeSettingsCrossfadeController: ViewController {
    private let snapshotView: UIView?
    
    public init() {
        self.snapshotView = UIScreen.main.snapshotView(afterScreenUpdates: false)
        
        super.init(navigationBarPresentationData: nil)
        
        self.statusBar.statusBarStyle = .Ignore
    }
    
    required public init(coder aDecoder: NSCoder) {
        fatalError("init(coder:) has not been implemented")
    }
    
    override public func loadDisplayNode() {
        self.displayNode = ViewControllerTracingNode()
        
        self.displayNode.backgroundColor = nil
        self.displayNode.isOpaque = false
        self.displayNode.isUserInteractionEnabled = false
        if let snapshotView = self.snapshotView {
            self.displayNode.view.addSubview(snapshotView)
        }
    }
    
    override public func viewDidAppear(_ animated: Bool) {
        super.viewDidAppear(animated)
        
        self.displayNode.layer.animateAlpha(from: 1.0, to: 0.0, duration: 0.3, removeOnCompletion: false, completion: { [weak self] _ in
            self?.presentingViewController?.dismiss(animated: false, completion: nil)
        })
    }
}<|MERGE_RESOLUTION|>--- conflicted
+++ resolved
@@ -447,11 +447,7 @@
             if autoNightModeTriggered {
                 currentTheme = current.automaticThemeSwitchSetting.theme
             }
-<<<<<<< HEAD
-            
-=======
-
->>>>>>> 3b07a593
+
             guard let theme = makePresentationTheme(mediaBox: context.sharedContext.accountManager.mediaBox, themeReference: currentTheme, accentColor: color.color, serviceBackgroundColor: defaultServiceBackgroundColor, baseColor: color.baseColor) else {
                 return current
             }
