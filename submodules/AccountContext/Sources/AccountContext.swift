--- conflicted
+++ resolved
@@ -975,11 +975,7 @@
     func makeAttachmentFileController(context: AccountContext, updatedPresentationData: (initial: PresentationData, signal: Signal<PresentationData, NoError>)?, bannedSendMedia: (Int32, Bool)?, presentGallery: @escaping () -> Void, presentFiles: @escaping () -> Void, send: @escaping (AnyMediaReference) -> Void) -> AttachmentFileController
     func makeGalleryCaptionPanelView(context: AccountContext, chatLocation: ChatLocation, isScheduledMessages: Bool, isFile: Bool, customEmojiAvailable: Bool, present: @escaping (ViewController) -> Void, presentInGlobalOverlay: @escaping (ViewController) -> Void) -> NSObject?
     func makeHashtagSearchController(context: AccountContext, peer: EnginePeer?, query: String, all: Bool) -> ViewController
-<<<<<<< HEAD
-    func makeStorySearchController(context: AccountContext, scope: StorySearchControllerScope) -> ViewController
-=======
-    func makeStorySearchController(context: AccountContext, query: String, listContext: SearchStoryListContext?) -> ViewController
->>>>>>> 1cc27e2a
+    func makeStorySearchController(context: AccountContext, scope: StorySearchControllerScope, listContext: SearchStoryListContext?) -> ViewController
     func makeMyStoriesController(context: AccountContext, isArchive: Bool) -> ViewController
     func makeArchiveSettingsController(context: AccountContext) -> ViewController
     func makeFilterSettingsController(context: AccountContext, modal: Bool, scrollToTags: Bool, dismissed: (() -> Void)?) -> ViewController
