import Foundation
import UIKit
import Display
import AsyncDisplayKit
import TelegramPresentationData
import AppBundle
import ContextUI

final class VoiceChatVolumeContextItem: ContextMenuCustomItem {
    private let value: CGFloat
    private let valueChanged: (CGFloat, Bool) -> Void
    
    init(value: CGFloat, valueChanged: @escaping (CGFloat, Bool) -> Void) {
        self.value = value
        self.valueChanged = valueChanged
    }
    
    func node(presentationData: PresentationData, getController: @escaping () -> ContextController?, actionSelected: @escaping (ContextMenuActionResult) -> Void) -> ContextMenuCustomNode {
        return VoiceChatVolumeContextItemNode(presentationData: presentationData, getController: getController, value: self.value, valueChanged: self.valueChanged)
    }
}

private let textFont = Font.regular(17.0)

private final class VoiceChatVolumeContextItemNode: ASDisplayNode, ContextMenuCustomNode {
    private var presentationData: PresentationData
    
    private let backgroundIconNode: VoiceChatSpeakerNode
    private let backgroundTextNode: ImmediateTextNode
    
    private let foregroundNode: ASDisplayNode
    private let foregroundIconNode: VoiceChatSpeakerNode
    private let foregroundTextNode: ImmediateTextNode
    
    var value: CGFloat = 1.0 {
        didSet {
            self.updateValue()
        }
    }
    
    private let valueChanged: (CGFloat, Bool) -> Void
    
    private let hapticFeedback = HapticFeedback()

    init(presentationData: PresentationData, getController: @escaping () -> ContextController?, value: CGFloat, valueChanged: @escaping (CGFloat, Bool) -> Void) {
        self.presentationData = presentationData
        self.value = value
        self.valueChanged = valueChanged
        
        self.backgroundIconNode = VoiceChatSpeakerNode()
        
        self.backgroundTextNode = ImmediateTextNode()
        self.backgroundTextNode.isAccessibilityElement = false
        self.backgroundTextNode.isUserInteractionEnabled = false
        self.backgroundTextNode.displaysAsynchronously = false
        self.backgroundTextNode.textAlignment = .left
        
        self.foregroundNode = ASDisplayNode()
        self.foregroundNode.clipsToBounds = true
        self.foregroundNode.isAccessibilityElement = false
        self.foregroundNode.backgroundColor = UIColor(rgb: 0xffffff)
        self.foregroundNode.isUserInteractionEnabled = false
        
        self.foregroundIconNode = VoiceChatSpeakerNode()
        
        self.foregroundTextNode = ImmediateTextNode()
        self.foregroundTextNode.isAccessibilityElement = false
        self.foregroundTextNode.isUserInteractionEnabled = false
        self.foregroundTextNode.displaysAsynchronously = false
        self.foregroundTextNode.textAlignment = .left
        
        super.init()
        
        self.isUserInteractionEnabled = true
        
        self.addSubnode(self.backgroundIconNode)
        self.addSubnode(self.backgroundTextNode)
        self.addSubnode(self.foregroundNode)
        self.foregroundNode.addSubnode(self.foregroundIconNode)
        self.foregroundNode.addSubnode(self.foregroundTextNode)
    }
    
    override func didLoad() {
        super.didLoad()
        
        let panGestureRecognizer = UIPanGestureRecognizer(target: self, action: #selector(self.panGesture(_:)))
        self.view.addGestureRecognizer(panGestureRecognizer)
        
        let tapGestureRecognizer = UITapGestureRecognizer(target: self, action: #selector(self.tapGesture(_:)))
        self.view.addGestureRecognizer(tapGestureRecognizer)
    }
    
    func updateTheme(presentationData: PresentationData) {
        self.presentationData = presentationData
        self.updateValue()
    }
    
    private func updateValue(transition: ContainedViewLayoutTransition = .immediate) {
        let width = self.frame.width
        
        let value = self.value / 2.0
        transition.updateFrameAdditive(node: self.foregroundNode, frame: CGRect(origin: CGPoint(), size: CGSize(width: value * width, height: self.frame.height)))
        
        self.backgroundTextNode.attributedText = NSAttributedString(string: "\(Int(self.value * 100.0))%", font: textFont, textColor: UIColor(rgb: 0xffffff))
        self.foregroundTextNode.attributedText = NSAttributedString(string: "\(Int(self.value * 100.0))%", font: textFont, textColor: UIColor(rgb: 0x000000))
        
        let iconValue: VoiceChatSpeakerNode.State.Value
        if value == 0.0 {
            iconValue = .muted
        } else if value < 0.33 {
            iconValue = .low
        } else if value < 0.66 {
            iconValue = .medium
        } else {
            iconValue = .high
        }
        
        self.backgroundIconNode.update(state: VoiceChatSpeakerNode.State(value: iconValue, color: UIColor(rgb: 0xffffff)), animated: true)
        self.foregroundIconNode.update(state: VoiceChatSpeakerNode.State(value: iconValue, color: UIColor(rgb: 0x000000)), animated: true)
        
        let _ = self.backgroundTextNode.updateLayout(CGSize(width: 70.0, height: .greatestFiniteMagnitude))
        let _ = self.foregroundTextNode.updateLayout(CGSize(width: 70.0, height: .greatestFiniteMagnitude))
    }
    
    func updateLayout(constrainedWidth: CGFloat) -> (CGSize, (CGSize, ContainedViewLayoutTransition) -> Void) {
        let valueWidth: CGFloat = 70.0
        let height: CGFloat = 45.0
        
        var textSize = self.backgroundTextNode.updateLayout(CGSize(width: valueWidth, height: .greatestFiniteMagnitude))
        textSize.width = valueWidth
        
        return (CGSize(width: height * 3.0, height: height), { size, transition in
            let leftInset: CGFloat = 17.0
            
            let textFrame = CGRect(origin: CGPoint(x: leftInset, y: floor((size.height - textSize.height) / 2.0)), size: textSize)
            transition.updateFrameAdditive(node: self.backgroundTextNode, frame: textFrame)
            transition.updateFrameAdditive(node: self.foregroundTextNode, frame: textFrame)
            
            let iconSize = CGSize(width: 36.0, height: 36.0)
            let iconFrame = CGRect(origin: CGPoint(x: size.width - iconSize.width - 10.0, y: floor((size.height - iconSize.height) / 2.0)), size: iconSize)
            self.backgroundIconNode.frame = iconFrame
            self.foregroundIconNode.frame = iconFrame
            
            self.updateValue(transition: transition)
        })
    }
    
    @objc private func panGesture(_ gestureRecognizer: UIPanGestureRecognizer) {
        switch gestureRecognizer.state {
            case .began:
                break
            case .changed:
                let previousValue = self.value
                
                let translation: CGFloat = gestureRecognizer.translation(in: gestureRecognizer.view).x
                let delta = translation / self.bounds.width * 2.0
                self.value = max(0.0, min(2.0, self.value + delta))
                gestureRecognizer.setTranslation(CGPoint(), in: gestureRecognizer.view)
                
                if self.value == 2.0 && previousValue != 2.0 {
                    self.backgroundIconNode.layer.animateScale(from: 1.0, to: 1.1, duration: 0.16, removeOnCompletion: false, completion: { [weak self] _ in
                        if let strongSelf = self {
                            strongSelf.backgroundIconNode.layer.animateScale(from: 1.1, to: 1.0, duration: 0.16)
                        }
                    })
                    self.foregroundIconNode.layer.animateScale(from: 1.0, to: 1.1, duration: 0.16, removeOnCompletion: false, completion: { [weak self] _ in
                        if let strongSelf = self {
                            strongSelf.foregroundIconNode.layer.animateScale(from: 1.1, to: 1.0, duration: 0.16)
                        }
                    })
                    self.hapticFeedback.impact(.soft)
                } else if self.value == 0.0 && previousValue != 0.0 {
                    self.hapticFeedback.impact(.soft)
                }
                self.valueChanged(self.value, false)
            case .ended:
                let translation: CGFloat = gestureRecognizer.translation(in: gestureRecognizer.view).x
                let delta = translation / self.bounds.width * 2.0
                self.value = max(0.0, min(2.0, self.value + delta))
                self.valueChanged(self.value, true)
<<<<<<< HEAD
                break
=======
>>>>>>> ce9943a9
            default:
                break
        }
    }
    
    @objc private func tapGesture(_ gestureRecognizer: UITapGestureRecognizer) {
        let location = gestureRecognizer.location(in: gestureRecognizer.view)
        self.value = max(0.0, min(2.0, location.x / self.bounds.width * 2.0))
        self.valueChanged(self.value, true)
    }
}<|MERGE_RESOLUTION|>--- conflicted
+++ resolved
@@ -178,10 +178,6 @@
                 let delta = translation / self.bounds.width * 2.0
                 self.value = max(0.0, min(2.0, self.value + delta))
                 self.valueChanged(self.value, true)
-<<<<<<< HEAD
-                break
-=======
->>>>>>> ce9943a9
             default:
                 break
         }
