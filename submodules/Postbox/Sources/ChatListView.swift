--- conflicted
+++ resolved
@@ -337,11 +337,7 @@
     private var additionalItems: [AdditionalChatListItem] = []
     fileprivate var additionalItemEntries: [MutableChatListAdditionalItemEntry] = []
     
-<<<<<<< HEAD
-    init(postbox: PostboxImpl, groupId: PeerGroupId, filterPredicate: ChatListFilterPredicate?, aroundIndex: ChatListIndex, count: Int, summaryComponents: ChatListEntrySummaryComponents) {
-=======
-    init(postbox: Postbox, currentTransaction: Transaction, groupId: PeerGroupId, filterPredicate: ChatListFilterPredicate?, aroundIndex: ChatListIndex, count: Int, summaryComponents: ChatListEntrySummaryComponents) {
->>>>>>> f55ba47e
+    init(postbox: PostboxImpl, currentTransaction: Transaction, groupId: PeerGroupId, filterPredicate: ChatListFilterPredicate?, aroundIndex: ChatListIndex, count: Int, summaryComponents: ChatListEntrySummaryComponents) {
         self.groupId = groupId
         self.filterPredicate = filterPredicate
         self.summaryComponents = summaryComponents
@@ -455,11 +451,7 @@
         }
     }
     
-<<<<<<< HEAD
-    func refreshDueToExternalTransaction(postbox: PostboxImpl) -> Bool {
-=======
-    func refreshDueToExternalTransaction(postbox: Postbox, currentTransaction: Transaction) -> Bool {
->>>>>>> f55ba47e
+    func refreshDueToExternalTransaction(postbox: PostboxImpl, currentTransaction: Transaction) -> Bool {
         var updated = false
         
         self.state = ChatListViewState(postbox: postbox, currentTransaction: currentTransaction, spaces: self.spaces, anchorIndex: .absoluteUpperBound, summaryComponents: self.summaryComponents, halfLimit: self.count)
@@ -477,11 +469,7 @@
         return updated
     }
     
-<<<<<<< HEAD
-    func replay(postbox: PostboxImpl, operations: [PeerGroupId: [ChatListOperation]], updatedPeerNotificationSettings: [PeerId: (PeerNotificationSettings?, PeerNotificationSettings)], updatedPeers: [PeerId: Peer], updatedPeerPresences: [PeerId: PeerPresence], transaction: PostboxTransaction, context: MutableChatListViewReplayContext) -> Bool {
-=======
-    func replay(postbox: Postbox, currentTransaction: Transaction, operations: [PeerGroupId: [ChatListOperation]], updatedPeerNotificationSettings: [PeerId: (PeerNotificationSettings?, PeerNotificationSettings)], updatedPeers: [PeerId: Peer], updatedPeerPresences: [PeerId: PeerPresence], transaction: PostboxTransaction, context: MutableChatListViewReplayContext) -> Bool {
->>>>>>> f55ba47e
+    func replay(postbox: PostboxImpl, currentTransaction: Transaction, operations: [PeerGroupId: [ChatListOperation]], updatedPeerNotificationSettings: [PeerId: (PeerNotificationSettings?, PeerNotificationSettings)], updatedPeers: [PeerId: Peer], updatedPeerPresences: [PeerId: PeerPresence], transaction: PostboxTransaction, context: MutableChatListViewReplayContext) -> Bool {
         var hasChanges = false
         
         if transaction.updatedGlobalNotificationSettings && self.filterPredicate != nil {
