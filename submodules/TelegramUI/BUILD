--- conflicted
+++ resolved
@@ -426,11 +426,8 @@
         "//submodules/TelegramUI/Components/VideoMessageCameraScreen",
         "//submodules/TelegramUI/Components/MediaScrubberComponent",
         "//submodules/TelegramUI/Components/Chat/ChatShareMessageTagView",
-<<<<<<< HEAD
         "//submodules/AudioWaveform",
-=======
         "//submodules/PromptUI",
->>>>>>> 3b538509
     ] + select({
         "@build_bazel_rules_apple//apple:ios_arm64": appcenter_targets,
         "//build-system:ios_sim_arm64": [],
