import Foundation
import UIKit
import Display
import AsyncDisplayKit
import SwiftSignalKit
import Postbox
import TelegramPresentationData
import AccountContext
import AvatarNode
import TelegramCore
import TelegramUniversalVideoContent
import UniversalMediaPlayer
import GalleryUI
import HierarchyTrackingLayer
import WallpaperBackgroundNode
import ChatControllerInteraction
import AvatarVideoNode
import ChatMessageItem

private let timezoneOffset: Int32 = {
    let nowTimestamp = Int32(CFAbsoluteTimeGetCurrent() + NSTimeIntervalSince1970)
    var now: time_t = time_t(nowTimestamp)
    var timeinfoNow: tm = tm()
    localtime_r(&now, &timeinfoNow)
    return Int32(timeinfoNow.tm_gmtoff)
}()

private let granularity: Int32 = 60 * 60 * 24

public final class ChatMessageDateHeader: ListViewItemHeader {
    private let timestamp: Int32
    private let roundedTimestamp: Int32
    private let scheduled: Bool
    
    public let id: ListViewItemNode.HeaderId
    public let presentationData: ChatPresentationData
    public let controllerInteraction: ChatControllerInteraction?
    public let context: AccountContext
    public let action: ((Int32, Bool) -> Void)?
    
    public init(timestamp: Int32, scheduled: Bool, presentationData: ChatPresentationData, controllerInteraction: ChatControllerInteraction?, context: AccountContext, action: ((Int32, Bool) -> Void)? = nil) {
        self.timestamp = timestamp
        self.scheduled = scheduled
        self.presentationData = presentationData
        self.controllerInteraction = controllerInteraction
        self.context = context
        self.action = action
        self.roundedTimestamp = dateHeaderTimestampId(timestamp: timestamp)
        self.id = ListViewItemNode.HeaderId(space: 0, id: Int64(self.roundedTimestamp))
        
        let isRotated = controllerInteraction?.chatIsRotated ?? true
        
        self.stickDirection = isRotated ? .bottom : .top
    }
    
    public let stickDirection: ListViewItemHeaderStickDirection
    public let stickOverInsets: Bool = true
    
    public let height: CGFloat = 34.0

    public func combinesWith(other: ListViewItemHeader) -> Bool {
        if let other = other as? ChatMessageDateHeader, other.id == self.id {
            return true
        } else {
            return false
        }
    }
    
    public func node(synchronousLoad: Bool) -> ListViewItemHeaderNode {
        return ChatMessageDateHeaderNode(localTimestamp: self.roundedTimestamp, scheduled: self.scheduled, presentationData: self.presentationData, controllerInteraction: self.controllerInteraction, context: self.context, action: self.action)
    }
    
    public func updateNode(_ node: ListViewItemHeaderNode, previous: ListViewItemHeader?, next: ListViewItemHeader?) {
        guard let node = node as? ChatMessageDateHeaderNode, let next = next as? ChatMessageDateHeader else {
            return
        }
        node.updatePresentationData(next.presentationData, context: next.context)
    }
}

private func monthAtIndex(_ index: Int, strings: PresentationStrings) -> String {
    switch index {
        case 0:
            return strings.Month_GenJanuary
        case 1:
            return strings.Month_GenFebruary
        case 2:
            return strings.Month_GenMarch
        case 3:
            return strings.Month_GenApril
        case 4:
            return strings.Month_GenMay
        case 5:
            return strings.Month_GenJune
        case 6:
            return strings.Month_GenJuly
        case 7:
            return strings.Month_GenAugust
        case 8:
            return strings.Month_GenSeptember
        case 9:
            return strings.Month_GenOctober
        case 10:
            return strings.Month_GenNovember
        case 11:
            return strings.Month_GenDecember
        default:
            return ""
    }
}

private func dateHeaderTimestampId(timestamp: Int32) -> Int32 {
    if timestamp == scheduleWhenOnlineTimestamp {
        return timestamp
    } else if timestamp == Int32.max {
        return timestamp / (granularity) * (granularity)
    } else {
        return ((timestamp + timezoneOffset) / (granularity)) * (granularity)
    }
}

public final class ChatMessageDateHeaderNode: ListViewItemHeaderNode {
    public let labelNode: TextNode
    public let backgroundNode: NavigationBackgroundNode
    public let stickBackgroundNode: ASImageNode
    
    private var backgroundContent: WallpaperBubbleBackgroundNode?
    
    private let localTimestamp: Int32
    private var presentationData: ChatPresentationData
    private let controllerInteraction: ChatControllerInteraction?
    private let context: AccountContext
    private let text: String
    
    private var flashingOnScrolling = false
    private var stickDistanceFactor: CGFloat = 0.0
    private var action: ((Int32, Bool) -> Void)? = nil
    
    private var absolutePosition: (CGRect, CGSize)?
    
    public init(localTimestamp: Int32, scheduled: Bool, presentationData: ChatPresentationData, controllerInteraction: ChatControllerInteraction?, context: AccountContext, action: ((Int32, Bool) -> Void)? = nil) {
        self.presentationData = presentationData
        self.controllerInteraction = controllerInteraction
        self.context = context
        
        self.localTimestamp = localTimestamp
        self.action = action
        
        self.labelNode = TextNode()
        self.labelNode.isUserInteractionEnabled = false
        self.labelNode.displaysAsynchronously = !presentationData.isPreview
        
        if controllerInteraction?.presentationContext.backgroundNode?.hasExtraBubbleBackground() == true, let backgroundContent = controllerInteraction?.presentationContext.backgroundNode?.makeBubbleBackground(for: .free) {
            backgroundContent.clipsToBounds = true
            self.backgroundContent = backgroundContent
        }
                
        self.backgroundNode = NavigationBackgroundNode(color: .clear)
        self.backgroundNode.isUserInteractionEnabled = false
        
        self.stickBackgroundNode = ASImageNode()
        self.stickBackgroundNode.isLayerBacked = true
        self.stickBackgroundNode.displayWithoutProcessing = true
        self.stickBackgroundNode.displaysAsynchronously = false
        
        let nowTimestamp = Int32(CFAbsoluteTimeGetCurrent() + NSTimeIntervalSince1970)
        
        var t: time_t = time_t(localTimestamp)
        var timeinfo: tm = tm()
        gmtime_r(&t, &timeinfo)
        
        var now: time_t = time_t(nowTimestamp)
        var timeinfoNow: tm = tm()
        localtime_r(&now, &timeinfoNow)
        
        var text: String
        if timeinfo.tm_year == timeinfoNow.tm_year {
            if timeinfo.tm_yday == timeinfoNow.tm_yday {
                text = presentationData.strings.Weekday_Today
            } else {
                text = presentationData.strings.Date_ChatDateHeader(monthAtIndex(Int(timeinfo.tm_mon), strings: presentationData.strings), "\(timeinfo.tm_mday)").string
            }
        } else {
            text = presentationData.strings.Date_ChatDateHeaderYear(monthAtIndex(Int(timeinfo.tm_mon), strings: presentationData.strings), "\(timeinfo.tm_mday)", "\(1900 + timeinfo.tm_year)").string
        }
        
        if scheduled {
            if localTimestamp == scheduleWhenOnlineTimestamp {
                text = presentationData.strings.ScheduledMessages_ScheduledOnline
            } else if timeinfo.tm_year == timeinfoNow.tm_year && timeinfo.tm_yday == timeinfoNow.tm_yday {
                text = presentationData.strings.ScheduledMessages_ScheduledToday
            } else {
                text = presentationData.strings.ScheduledMessages_ScheduledDate(text).string
            }
        }
        self.text = text
        
        let isRotated = controllerInteraction?.chatIsRotated ?? true
        
        super.init(layerBacked: false, dynamicBounce: true, isRotated: isRotated, seeThrough: false)
        
        if isRotated {
            self.transform = CATransform3DMakeRotation(CGFloat.pi, 0.0, 0.0, 1.0)
        }
        
        let graphics = PresentationResourcesChat.principalGraphics(theme: presentationData.theme.theme, wallpaper: presentationData.theme.wallpaper, bubbleCorners: presentationData.chatBubbleCorners)

        let fullTranslucency: Bool = controllerInteraction?.enableFullTranslucency ?? true
        
        self.backgroundNode.updateColor(color: selectDateFillStaticColor(theme: presentationData.theme.theme, wallpaper: presentationData.theme.wallpaper), enableBlur: fullTranslucency && dateFillNeedsBlur(theme: presentationData.theme.theme, wallpaper: presentationData.theme.wallpaper), transition: .immediate)
        self.stickBackgroundNode.image = graphics.dateFloatingBackground
        self.stickBackgroundNode.alpha = 0.0

        if let backgroundContent = self.backgroundContent {
            self.addSubnode(backgroundContent)
        } else {
            self.addSubnode(self.backgroundNode)
        }
        self.addSubnode(self.labelNode)
                
        let titleFont = Font.medium(min(18.0, floor(presentationData.fontSize.baseDisplaySize * 13.0 / 17.0)))
        
        let attributedString = NSAttributedString(string: text, font: titleFont, textColor: bubbleVariableColor(variableColor: presentationData.theme.theme.chat.serviceMessage.dateTextColor, wallpaper: presentationData.theme.wallpaper))
        let labelLayout = TextNode.asyncLayout(self.labelNode)
                
        let (size, apply) = labelLayout(TextNodeLayoutArguments(attributedString: attributedString, backgroundColor: nil, maximumNumberOfLines: 1, truncationType: .end, constrainedSize: CGSize(width: 320.0, height: CGFloat.greatestFiniteMagnitude), alignment: .natural, cutout: nil, insets: UIEdgeInsets()))
        let _ = apply()
        self.labelNode.frame = CGRect(origin: CGPoint(), size: size.size)
    }

    override public func didLoad() {
        super.didLoad()
        
        self.view.addGestureRecognizer(ListViewTapGestureRecognizer(target: self, action: #selector(self.tapGesture(_:))))
    }
    
    public func updatePresentationData(_ presentationData: ChatPresentationData, context: AccountContext) {
        let previousPresentationData = self.presentationData
        self.presentationData = presentationData
        
        let graphics = PresentationResourcesChat.principalGraphics(theme: presentationData.theme.theme, wallpaper: presentationData.theme.wallpaper, bubbleCorners: presentationData.chatBubbleCorners)
        
        let fullTranslucency: Bool = self.controllerInteraction?.enableFullTranslucency ?? true

        self.backgroundNode.updateColor(color: selectDateFillStaticColor(theme: presentationData.theme.theme, wallpaper: presentationData.theme.wallpaper), enableBlur: fullTranslucency && dateFillNeedsBlur(theme: presentationData.theme.theme, wallpaper: presentationData.theme.wallpaper), transition: .immediate)
        self.stickBackgroundNode.image = graphics.dateFloatingBackground
        
        let titleFont = Font.medium(min(18.0, floor(presentationData.fontSize.baseDisplaySize * 13.0 / 17.0)))
        
        let attributedString = NSAttributedString(string: self.text, font: titleFont, textColor: bubbleVariableColor(variableColor: presentationData.theme.theme.chat.serviceMessage.dateTextColor, wallpaper: presentationData.theme.wallpaper))
        let labelLayout = TextNode.asyncLayout(self.labelNode)
        
        let (size, apply) = labelLayout(TextNodeLayoutArguments(attributedString: attributedString, backgroundColor: nil, maximumNumberOfLines: 1, truncationType: .end, constrainedSize: CGSize(width: 320.0, height: CGFloat.greatestFiniteMagnitude), alignment: .natural, cutout: nil, insets: UIEdgeInsets()))
        let _ = apply()
        
        if presentationData.fontSize != previousPresentationData.fontSize {
            self.labelNode.bounds = CGRect(origin: CGPoint(), size: size.size)
        }

        self.setNeedsLayout()
    }
    
    public func updateBackgroundColor(color: UIColor, enableBlur: Bool) {
        self.backgroundNode.updateColor(color: color, enableBlur: enableBlur, transition: .immediate)
    }
    
    override public func updateAbsoluteRect(_ rect: CGRect, within containerSize: CGSize) {
        self.absolutePosition = (rect, containerSize)
        if let backgroundContent = self.backgroundContent {
            var backgroundFrame = backgroundContent.frame
            backgroundFrame.origin.x += rect.minX
            backgroundFrame.origin.y += containerSize.height - rect.minY
            backgroundContent.update(rect: backgroundFrame, within: containerSize, transition: .immediate)
        }
    }
    
    override public func updateLayout(size: CGSize, leftInset: CGFloat, rightInset: CGFloat) {
        let chatDateSize: CGFloat = 20.0
        let chatDateInset: CGFloat = 6.0
        
        let labelSize = self.labelNode.bounds.size
        let backgroundSize = CGSize(width: labelSize.width + chatDateInset * 2.0, height: chatDateSize)
        
        let backgroundFrame = CGRect(origin: CGPoint(x: floorToScreenPixels((size.width - backgroundSize.width) / 2.0), y: (34.0 - chatDateSize) / 2.0), size: backgroundSize)
        self.stickBackgroundNode.frame = CGRect(origin: CGPoint(), size: backgroundFrame.size)
        self.backgroundNode.frame = backgroundFrame
        self.backgroundNode.update(size: backgroundFrame.size, cornerRadius: backgroundFrame.size.height / 2.0, transition: .immediate)
        self.labelNode.frame = CGRect(origin: CGPoint(x: backgroundFrame.origin.x + chatDateInset, y: backgroundFrame.origin.y + floorToScreenPixels((backgroundSize.height - labelSize.height) / 2.0)), size: labelSize)
                
        if let backgroundContent = self.backgroundContent {
            backgroundContent.allowsGroupOpacity = true
            self.backgroundNode.isHidden = true
            backgroundContent.frame = self.backgroundNode.frame
            backgroundContent.cornerRadius = backgroundFrame.size.height / 2.0
            
            if let (rect, containerSize) = self.absolutePosition {
                var backgroundFrame = backgroundContent.frame
                backgroundFrame.origin.x += rect.minX
                backgroundFrame.origin.y += containerSize.height - rect.minY
                backgroundContent.update(rect: backgroundFrame, within: containerSize, transition: .immediate)
            }
        }
    }
    
    override public func updateStickDistanceFactor(_ factor: CGFloat, transition: ContainedViewLayoutTransition) {
        if !self.stickDistanceFactor.isEqual(to: factor) {
            self.stickBackgroundNode.alpha = factor
            
            let wasZero = self.stickDistanceFactor < 0.5
            let isZero = factor < 0.5
            self.stickDistanceFactor = factor
            
            if wasZero != isZero {
                var animated = true
                if case .immediate = transition {
                    animated = false
                }
                self.updateFlashing(animated: animated)
            }
        }
    }
    
    override public func updateFlashingOnScrolling(_ isFlashingOnScrolling: Bool, animated: Bool) {
        self.flashingOnScrolling = isFlashingOnScrolling
        self.updateFlashing(animated: animated)
    }
    
    private func updateFlashing(animated: Bool) {
        let flashing = self.flashingOnScrolling || self.stickDistanceFactor < 0.5
        
        let alpha: CGFloat = flashing ? 1.0 : 0.0
        let previousAlpha = self.backgroundNode.alpha
        
        if !previousAlpha.isEqual(to: alpha) {
            self.backgroundContent?.alpha = alpha
            self.backgroundNode.alpha = alpha
            self.labelNode.alpha = alpha
            if animated {
                let duration: Double = flashing ? 0.3 : 0.4
                self.backgroundContent?.layer.animateAlpha(from: previousAlpha, to: alpha, duration: duration)
                self.backgroundNode.layer.animateAlpha(from: previousAlpha, to: alpha, duration: duration)
                self.labelNode.layer.animateAlpha(from: previousAlpha, to: alpha, duration: duration)
            }
        }
    }
    
    override public func getEffectiveAlpha() -> CGFloat {
        return self.backgroundNode.alpha
    }

    override public func hitTest(_ point: CGPoint, with event: UIEvent?) -> UIView? {
        if !self.bounds.contains(point) {
            return nil
        }
        if self.labelNode.alpha.isZero {
            return nil
        }
        if self.backgroundNode.frame.contains(point) {
            return self.view
        }
        return nil
    }
    
    override public func touchesCancelled(_ touches: Set<UITouch>?, with event: UIEvent?) {
        super.touchesCancelled(touches, with: event)
    }
    
    @objc private func tapGesture(_ recognizer: ListViewTapGestureRecognizer) {
        if case .ended = recognizer.state {
            self.action?(self.localTimestamp, self.stickDistanceFactor < 0.5)
        }
    }
}

public final class ChatMessageAvatarHeader: ListViewItemHeader {
    public struct Id: Hashable {
        public var peerId: PeerId
        public var timestampId: Int32
    }

    public let id: ListViewItemNode.HeaderId
    public let peerId: PeerId
    public let peer: Peer?
    public let messageReference: MessageReference?
    public let adMessageId: EngineMessage.Id?
    public let effectiveTimestamp: Int32
    public let presentationData: ChatPresentationData
    public let context: AccountContext
    public let controllerInteraction: ChatControllerInteraction?
    public let storyStats: PeerStoryStats?

    public init(timestamp: Int32, peerId: PeerId, peer: Peer?, messageReference: MessageReference?, message: Message, presentationData: ChatPresentationData, context: AccountContext, controllerInteraction: ChatControllerInteraction?, storyStats: PeerStoryStats?) {
        self.peerId = peerId
        self.peer = peer
        self.messageReference = messageReference
        if message.adAttribute != nil {
            self.adMessageId = message.id
        } else {
            self.adMessageId = nil
        }

        var effectiveTimestamp = message.timestamp
        if let forwardInfo = message.forwardInfo, forwardInfo.flags.contains(.isImported) {
            effectiveTimestamp = forwardInfo.date
        }
        self.effectiveTimestamp = effectiveTimestamp

        self.presentationData = presentationData
        self.context = context
        self.controllerInteraction = controllerInteraction
        self.id = ListViewItemNode.HeaderId(space: 1, id: Id(peerId: peerId, timestampId: dateHeaderTimestampId(timestamp: timestamp)))
        self.storyStats = storyStats
        
        let isRotated = controllerInteraction?.chatIsRotated ?? true
        
        self.stickDirection = isRotated ? .top : .bottom
    }
    
    public let stickDirection: ListViewItemHeaderStickDirection
    public let stickOverInsets: Bool = false

    public let height: CGFloat = 38.0

    public func combinesWith(other: ListViewItemHeader) -> Bool {
        if let other = other as? ChatMessageAvatarHeader, other.id == self.id {
            if abs(self.effectiveTimestamp - other.effectiveTimestamp) >= 10 * 60 {
                return false
            }
            return true
        } else {
            return false
        }
    }

    public func node(synchronousLoad: Bool) -> ListViewItemHeaderNode {
        return ChatMessageAvatarHeaderNodeImpl(peerId: self.peerId, peer: self.peer, messageReference: self.messageReference, adMessageId: self.adMessageId, presentationData: self.presentationData, context: self.context, controllerInteraction: self.controllerInteraction, storyStats: self.storyStats, synchronousLoad: synchronousLoad)
    }

    public func updateNode(_ node: ListViewItemHeaderNode, previous: ListViewItemHeader?, next: ListViewItemHeader?) {
        guard let node = node as? ChatMessageAvatarHeaderNodeImpl else {
            return
        }
        node.updatePresentationData(self.presentationData, context: self.context)
        if let peer = self.peer {
            node.updatePeer(peer: peer)
        }
        node.updateStoryStats(storyStats: self.storyStats, theme: self.presentationData.theme.theme, force: false)
    }
}

private let avatarFont = avatarPlaceholderFont(size: 16.0)

private let maxVideoLoopCount = 3

public final class ChatMessageAvatarHeaderNodeImpl: ListViewItemHeaderNode, ChatMessageAvatarHeaderNode {
    private let context: AccountContext
    private var presentationData: ChatPresentationData
    private let controllerInteraction: ChatControllerInteraction?
    private var storyStats: PeerStoryStats?
    
    private let peerId: PeerId
    private let messageReference: MessageReference?
    private var peer: Peer?
    private let adMessageId: EngineMessage.Id?

    private let containerNode: ContextControllerSourceNode
    public let avatarNode: AvatarNode
    private var avatarVideoNode: AvatarVideoNode?
        
    private var cachedDataDisposable = MetaDisposable()
    private var hierarchyTrackingLayer: HierarchyTrackingLayer?
    
    private var backgroundContent: WallpaperBubbleBackgroundNode?
    
    private var trackingIsInHierarchy: Bool = false {
        didSet {
            if self.trackingIsInHierarchy != oldValue {
                Queue.mainQueue().justDispatch {
                    if self.trackingIsInHierarchy {
                        self.avatarVideoNode?.resetPlayback()
                    }
                    self.updateVideoVisibility()
                }
            }
        }
    }
    
    public init(peerId: PeerId, peer: Peer?, messageReference: MessageReference?, adMessageId: EngineMessage.Id?, presentationData: ChatPresentationData, context: AccountContext, controllerInteraction: ChatControllerInteraction?, storyStats: PeerStoryStats?, synchronousLoad: Bool) {
        self.peerId = peerId
        self.peer = peer
        self.messageReference = messageReference
        self.adMessageId = adMessageId
        self.presentationData = presentationData
        self.context = context
        self.controllerInteraction = controllerInteraction
        self.storyStats = storyStats

        self.containerNode = ContextControllerSourceNode()

        self.avatarNode = AvatarNode(font: avatarFont)
        self.avatarNode.contentNode.displaysAsynchronously = !presentationData.isPreview

        let isRotated = controllerInteraction?.chatIsRotated ?? true
        
        super.init(layerBacked: false, dynamicBounce: true, isRotated: isRotated, seeThrough: false)

        if isRotated {
            self.transform = CATransform3DMakeRotation(CGFloat.pi, 0.0, 0.0, 1.0)
        }

        self.addSubnode(self.containerNode)
        self.containerNode.addSubnode(self.avatarNode)

        if let peer = peer {
            self.setPeer(context: context, theme: presentationData.theme.theme, synchronousLoad: synchronousLoad, peer: peer, authorOfMessage: messageReference, emptyColor: .black)
        }
        
        if let storyStats {
            self.updateStoryStats(storyStats: storyStats, theme: presentationData.theme.theme, force: true)
        }

        self.containerNode.activated = { [weak self] gesture, _ in
            guard let strongSelf = self, let peer = strongSelf.peer else {
                return
            }
            var messageId: MessageId?
            if let messageReference = messageReference, case let .message(_, _, id, _, _, _, _) = messageReference.content {
                messageId = id
            }
            strongSelf.controllerInteraction?.openPeerContextMenu(peer, messageId, strongSelf.containerNode, strongSelf.containerNode.bounds, gesture)
        }

        self.updateSelectionState(animated: false)
    }
    
    deinit {
        self.cachedDataDisposable.dispose()
    }

    public func setCustomLetters(context: AccountContext, theme: PresentationTheme, synchronousLoad: Bool, letters: [String], emptyColor: UIColor) {
        self.containerNode.isGestureEnabled = false

        self.avatarNode.setCustomLetters(letters, icon: !letters.isEmpty ? nil : .phone)
    }
    
    public func updatePeer(peer: Peer) {
        if let previousPeer = self.peer, previousPeer.nameColor != peer.nameColor {
            self.peer = peer
            self.avatarNode.setPeer(context: self.context, theme: self.presentationData.theme.theme, peer: EnginePeer(peer), authorOfMessage: self.messageReference, overrideImage: nil, emptyColor: .black, synchronousLoad: false, displayDimensions: CGSize(width: 38.0, height: 38.0))
        }
    }

    public func setPeer(context: AccountContext, theme: PresentationTheme, synchronousLoad: Bool, peer: Peer, authorOfMessage: MessageReference?, emptyColor: UIColor) {
        self.containerNode.isGestureEnabled = true

        var overrideImage: AvatarNodeImageOverride?
        if peer.isDeleted {
            overrideImage = .deletedIcon
        }
        self.avatarNode.setPeer(context: context, theme: theme, peer: EnginePeer(peer), authorOfMessage: authorOfMessage, overrideImage: overrideImage, emptyColor: emptyColor, synchronousLoad: synchronousLoad, displayDimensions: CGSize(width: 38.0, height: 38.0))
        
        if peer.isPremium && context.sharedContext.energyUsageSettings.autoplayVideo {
            self.cachedDataDisposable.set((context.account.postbox.peerView(id: peer.id)
            |> deliverOnMainQueue).startStrict(next: { [weak self] peerView in
                guard let strongSelf = self else {
                    return
                }
                
                let cachedPeerData = peerView.cachedData as? CachedUserData
                var personalPhoto: TelegramMediaImage?
                var profilePhoto: TelegramMediaImage?
                var isKnown = false
                
                if let cachedPeerData = cachedPeerData {
                    if case let .known(maybePersonalPhoto) = cachedPeerData.personalPhoto {
                        personalPhoto = maybePersonalPhoto
                        isKnown = true
                    }
                    if case let .known(maybePhoto) = cachedPeerData.photo {
                        profilePhoto = maybePhoto
                        isKnown = true
                    }
                }
                
                if isKnown {
                    let photo = personalPhoto ?? profilePhoto
                    if let photo = photo, !photo.videoRepresentations.isEmpty || photo.emojiMarkup != nil {
                        let videoNode: AvatarVideoNode
                        if let current = strongSelf.avatarVideoNode {
                            videoNode = current
                        } else {
                            videoNode = AvatarVideoNode(context: context)
                            strongSelf.avatarNode.contentNode.addSubnode(videoNode)
                            strongSelf.avatarVideoNode = videoNode
                        }
                        videoNode.update(peer: EnginePeer(peer), photo: photo, size: CGSize(width: 38.0, height: 38.0))
                        
                        if strongSelf.hierarchyTrackingLayer == nil {
                            let hierarchyTrackingLayer = HierarchyTrackingLayer()
                            hierarchyTrackingLayer.didEnterHierarchy = { [weak self] in
                                guard let strongSelf = self else {
                                    return
                                }
                                strongSelf.trackingIsInHierarchy = true
                            }
                            
                            hierarchyTrackingLayer.didExitHierarchy = { [weak self] in
                                guard let strongSelf = self else {
                                    return
                                }
                                strongSelf.trackingIsInHierarchy = false
                            }
                            strongSelf.hierarchyTrackingLayer = hierarchyTrackingLayer
                            strongSelf.layer.addSublayer(hierarchyTrackingLayer)
                        }
                    } else {
                        if let avatarVideoNode = strongSelf.avatarVideoNode {
                            avatarVideoNode.removeFromSupernode()
                            strongSelf.avatarVideoNode = nil
                        }
                        strongSelf.hierarchyTrackingLayer?.removeFromSuperlayer()
                        strongSelf.hierarchyTrackingLayer = nil
                    }
                    strongSelf.updateVideoVisibility()
                } else {
                    if let photo = peer.largeProfileImage, photo.hasVideo {
                        let _ = context.engine.peers.fetchAndUpdateCachedPeerData(peerId: peer.id).startStandalone()
                    }
                }
            }))
        } else {            
            self.cachedDataDisposable.set(nil)
            
            self.avatarVideoNode?.removeFromSupernode()
            self.avatarVideoNode = nil
            
            self.hierarchyTrackingLayer?.removeFromSuperlayer()
            self.hierarchyTrackingLayer = nil
        }
    }
    
    public func updateStoryStats(storyStats: PeerStoryStats?, theme: PresentationTheme, force: Bool) {
        /*if storyStats != nil {
            var backgroundContent: WallpaperBubbleBackgroundNode?
            if let current = self.backgroundContent {
                backgroundContent = current
            } else {
                if let backgroundContentValue = self.controllerInteraction.presentationContext.backgroundNode?.makeBubbleBackground(for: .free) {
                    backgroundContentValue.clipsToBounds = true
                    self.backgroundContent = backgroundContentValue
                    backgroundContent = backgroundContentValue
                    self.containerNode.insertSubnode(backgroundContentValue, belowSubnode: self.avatarNode)
                    
                    let maskLayer = SimpleShapeLayer()
                    maskLayer.fillColor = nil
                    maskLayer.strokeColor = UIColor.white.cgColor
                    maskLayer.lineWidth = 2.0
                    maskLayer.path = UIBezierPath(ovalIn: CGRect(origin: CGPoint(), size: CGSize(width: 38.0, height: 38.0)).insetBy(dx: 1.0, dy: 1.0)).cgPath
                    backgroundContentValue.layer.mask = maskLayer
                }
            }
            
            if let backgroundContent {
                backgroundContent.frame = CGRect(origin: CGPoint(), size: CGSize(width: 38.0, height: 38.0))
                backgroundContent.cornerRadius = backgroundContent.bounds.width * 0.5
            }
        } else {
            if let backgroundContent = self.backgroundContent {
                self.backgroundContent = nil
                backgroundContent.removeFromSupernode()
            }
        }
        
        if self.storyStats != storyStats || self.presentationData.theme.theme !== theme || force {
            var colors = AvatarNode.Colors(theme: theme)
            colors.seenColors = [UIColor(white: 1.0, alpha: 0.2), UIColor(white: 1.0, alpha: 0.2)]
            self.avatarNode.setStoryStats(storyStats: storyStats.flatMap { storyStats in
                return AvatarNode.StoryStats(
                    totalCount: storyStats.totalCount != 0 ? 1 : 0,
                    unseenCount: storyStats.unseenCount != 0 ? 1 : 0,
                    hasUnseenCloseFriendsItems: storyStats.hasUnseenCloseFriends
                )
            }, presentationParams: AvatarNode.StoryPresentationParams(
                colors: colors,
                lineWidth: 2.0,
                inactiveLineWidth: 2.0
            ), transition: .immediate)
        }*/
    }

    override public func didLoad() {
        super.didLoad()

        self.avatarNode.view.addGestureRecognizer(ListViewTapGestureRecognizer(target: self, action: #selector(self.tapGesture(_:))))
    }

    public func updatePresentationData(_ presentationData: ChatPresentationData, context: AccountContext) {
        if self.presentationData !== presentationData {
            self.presentationData = presentationData
            self.setNeedsLayout()
        }
    }

    override public func updateLayout(size: CGSize, leftInset: CGFloat, rightInset: CGFloat) {
        self.containerNode.frame = CGRect(origin: CGPoint(x: leftInset + 3.0, y: 0.0), size: CGSize(width: 38.0, height: 38.0))
        self.avatarNode.frame = CGRect(origin: CGPoint(), size: CGSize(width: 38.0, height: 38.0))
    }

    override public func animateRemoved(duration: Double) {
        self.alpha = 0.0
        self.layer.animateAlpha(from: 1.0, to: 0.0, duration: duration, removeOnCompletion: false)
        self.avatarNode.layer.animateScale(from: 1.0, to: 0.2, duration: duration, removeOnCompletion: false)
    }

    override public func animateAdded(duration: Double) {
        self.layer.animateAlpha(from: 0.0, to: self.alpha, duration: 0.2)
        self.avatarNode.layer.animateScale(from: 0.2, to: 1.0, duration: 0.2)
    }

    override public func updateStickDistanceFactor(_ factor: CGFloat, transition: ContainedViewLayoutTransition) {
    }

    override public func updateFlashingOnScrolling(_ isFlashingOnScrolling: Bool, animated: Bool) {
    }
    
    private var currentSelectionOffset: CGFloat = 0.0

    public func updateSelectionState(animated: Bool) {
        let currentSelectionOffset = self.currentSelectionOffset
        let offset: CGFloat = self.controllerInteraction?.selectionState != nil ? 42.0 : 0.0
        self.currentSelectionOffset = offset

        let previousSubnodeTransform = CATransform3DMakeTranslation(currentSelectionOffset, 0.0, 0.0)
        self.subnodeTransform = CATransform3DMakeTranslation(offset, 0.0, 0.0)
        if animated {
            self.layer.animate(from: NSValue(caTransform3D: previousSubnodeTransform), to: NSValue(caTransform3D: self.subnodeTransform), keyPath: "sublayerTransform", timingFunction: CAMediaTimingFunctionName.easeOut.rawValue, duration: 0.2)
        }
    }

    override public func hitTest(_ point: CGPoint, with event: UIEvent?) -> UIView? {
        if !self.bounds.contains(point) {
            return nil
        }
        let result = self.containerNode.view.hitTest(self.view.convert(point, to: self.containerNode.view), with: event)
        return result
    }

    override public func touchesCancelled(_ touches: Set<UITouch>?, with event: UIEvent?) {
        super.touchesCancelled(touches, with: event)
    }

    @objc private func tapGesture(_ recognizer: ListViewTapGestureRecognizer) {
        if case .ended = recognizer.state {
            if self.peerId.namespace == Namespaces.Peer.Empty, case let .message(_, _, id, _, _, _, _) = self.messageReference?.content {
                self.controllerInteraction?.displayMessageTooltip(id, self.presentationData.strings.Conversation_ForwardAuthorHiddenTooltip, false, self, self.avatarNode.frame)
            } else if let peer = self.peer {
<<<<<<< HEAD
                if let adMessageId = self.adMessageId {
=======
                if peer.id.isVerificationCodes {
                    self.controllerInteraction?.playShakeAnimation()
                } else if let adMessageId = self.adMessageId {
>>>>>>> 987befcc
                    self.controllerInteraction?.activateAdAction(adMessageId, nil, false, false)
                } else {
                    if let channel = peer as? TelegramChannel, case .broadcast = channel.info {
                        self.controllerInteraction?.openPeer(EnginePeer(peer), .chat(textInputState: nil, subject: nil, peekData: nil), self.messageReference, .default)
                    } else {
                        self.controllerInteraction?.openPeer(EnginePeer(peer), .info(nil), self.messageReference, .groupParticipant(storyStats: nil, avatarHeaderNode: self))
                    }
                }
            }
        }
    }
    
    private func updateVideoVisibility() {
        let isVisible = self.trackingIsInHierarchy
        self.avatarVideoNode?.updateVisibility(isVisible)
      
        if let videoNode = self.avatarVideoNode {
            videoNode.updateLayout(size: self.avatarNode.frame.size, cornerRadius: self.avatarNode.frame.size.width / 2.0, transition: .immediate)
            videoNode.frame = self.avatarNode.bounds
        }
    }
}<|MERGE_RESOLUTION|>--- conflicted
+++ resolved
@@ -754,13 +754,9 @@
             if self.peerId.namespace == Namespaces.Peer.Empty, case let .message(_, _, id, _, _, _, _) = self.messageReference?.content {
                 self.controllerInteraction?.displayMessageTooltip(id, self.presentationData.strings.Conversation_ForwardAuthorHiddenTooltip, false, self, self.avatarNode.frame)
             } else if let peer = self.peer {
-<<<<<<< HEAD
-                if let adMessageId = self.adMessageId {
-=======
                 if peer.id.isVerificationCodes {
                     self.controllerInteraction?.playShakeAnimation()
                 } else if let adMessageId = self.adMessageId {
->>>>>>> 987befcc
                     self.controllerInteraction?.activateAdAction(adMessageId, nil, false, false)
                 } else {
                     if let channel = peer as? TelegramChannel, case .broadcast = channel.info {
