--- conflicted
+++ resolved
@@ -2195,11 +2195,7 @@
 
                 if let viaSuffix {
                     let (viaLayout, _) = viaMeasureLayout(TextNodeLayoutArguments(attributedString: viaSuffix, backgroundColor: nil, maximumNumberOfLines: 1, truncationType: .end, constrainedSize: CGSize(width: max(0, maximumNodeWidth - layoutConstants.text.bubbleInsets.left - layoutConstants.text.bubbleInsets.right - credibilityIconWidth - adminBadgeSizeAndApply.0.size.width - closeButtonWidth), height: CGFloat.greatestFiniteMagnitude), alignment: .natural, cutout: nil, insets: UIEdgeInsets()))
-<<<<<<< HEAD
-                    viaWidth = viaLayout.size.width + 4.0
-=======
                     viaWidth = viaLayout.size.width + 3.0
->>>>>>> b77b6fb6
                 }
                 
                 nameNodeOriginY = headerSize.height
