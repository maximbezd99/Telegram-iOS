import Foundation
import UIKit
import Display
import AsyncDisplayKit
import ComponentFlow
import SwiftSignalKit
import ViewControllerComponent
import ComponentDisplayAdapters
import TelegramPresentationData
import AccountContext
import TelegramCore
import EntityKeyboard
import PagerComponent
import MultilineTextComponent
import EmojiStatusComponent
import Postbox

private final class TitleFieldComponent: Component {
    typealias EnvironmentType = Empty
    
    let context: AccountContext
    let textColor: UIColor
    let accentColor: UIColor
    let placeholderColor: UIColor
    let fileId: Int64
    let text: String
    let textUpdated: (String) -> Void
    
    init(
        context: AccountContext,
        textColor: UIColor,
        accentColor: UIColor,
        placeholderColor: UIColor,
        fileId: Int64,
        text: String,
        textUpdated: @escaping (String) -> Void
    ) {
        self.context = context
        self.textColor = textColor
        self.accentColor = accentColor
        self.placeholderColor = placeholderColor
        self.fileId = fileId
        self.text = text
        self.textUpdated = textUpdated
    }
    
    static func ==(lhs: TitleFieldComponent, rhs: TitleFieldComponent) -> Bool {
        if lhs.context !== rhs.context {
            return false
        }
        if lhs.textColor != rhs.textColor {
            return false
        }
        if lhs.accentColor != rhs.accentColor {
            return false
        }
        if lhs.placeholderColor != rhs.placeholderColor {
            return false
        }
        if lhs.fileId != rhs.fileId {
            return false
        }
        if lhs.text != rhs.text {
            return false
        }
        return true
    }
    
    final class View: UIView {
        private let iconView: ComponentView<Empty>
        private let textField: TextFieldNodeView
        
        private var component: TitleFieldComponent?
        private weak var state: EmptyComponentState?
        
        override init(frame: CGRect) {
            self.iconView = ComponentView<Empty>()
            self.textField = TextFieldNodeView(frame: .zero)
            
            super.init(frame: frame)
            
            self.textField.placeholder = "What do you want to discuss?"
            self.textField.addTarget(self, action: #selector(self.textChanged(_:)), for: .editingChanged)
            
            self.addSubview(self.textField)
        }
        
        required init?(coder: NSCoder) {
            fatalError("init(coder:) has not been implemented")
        }
        
        deinit {
        }
        
        @objc func textChanged(_ sender: Any) {
            self.component?.textUpdated(self.textField.text ?? "")
        }
        
        func update(component: TitleFieldComponent, availableSize: CGSize, state: EmptyComponentState, environment: Environment<EnvironmentType>, transition: Transition) -> CGSize {
            self.textField.textColor = component.textColor
            self.textField.text = component.text
            self.textField.font = Font.regular(17.0)
            
            self.component = component
            self.state = state
            
            let iconContent: EmojiStatusComponent.Content
            if component.fileId == 0 {
<<<<<<< HEAD
                iconContent = .topic(title: String(component.text.prefix(1)))
=======
                titleCredibilityContent = .topic(title: String(component.text.prefix(1)), colorIndex: 0)
>>>>>>> 62697d4f
            } else {
                iconContent = .animation(content: .customEmoji(fileId: component.fileId), size: CGSize(width: 32.0, height: 32.0), placeholderColor: component.placeholderColor, themeColor: component.accentColor, loopMode: .count(2))
            }
            
            let iconSize = self.iconView.update(
                transition: .easeInOut(duration: 0.2),
                component: AnyComponent(EmojiStatusComponent(
                    context: component.context,
                    animationCache: component.context.animationCache,
                    animationRenderer: component.context.animationRenderer,
                    content: iconContent,
                    isVisibleForAnimations: true,
                    action: nil
                )),
                environment: {},
                containerSize: CGSize(width: 32.0, height: 32.0)
            )
            
            if let iconComponentView = self.iconView.view {
                if iconComponentView.superview == nil {
                    self.addSubview(iconComponentView)
                }
                
                iconComponentView.frame = CGRect(origin: CGPoint(x: 15.0, y: floorToScreenPixels((availableSize.height - iconSize.height) / 2.0)), size: iconSize)
                
                self.textField.becomeFirstResponder()
            }
            
            self.textField.frame = CGRect(x: 15.0 + iconSize.width + 15.0, y: 0.0, width: availableSize.width - 46.0 - iconSize.width, height: 44.0)
                        
            return availableSize
        }
    }

    public func makeView() -> View {
        return View(frame: CGRect())
    }
    
    public func update(view: View, availableSize: CGSize, state: EmptyComponentState, environment: Environment<EnvironmentType>, transition: Transition) -> CGSize {
        return view.update(component: self, availableSize: availableSize, state: state, environment: environment, transition: transition)
    }
}

private final class TopicIconSelectionComponent: Component {
    public typealias EnvironmentType = Empty
    
    public let theme: PresentationTheme
    public let strings: PresentationStrings
    public let deviceMetrics: DeviceMetrics
    public let emojiContent: EmojiPagerContentComponent
    public let backgroundColor: UIColor
    public let separatorColor: UIColor
    
    public init(
        theme: PresentationTheme,
        strings: PresentationStrings,
        deviceMetrics: DeviceMetrics,
        emojiContent: EmojiPagerContentComponent,
        backgroundColor: UIColor,
        separatorColor: UIColor
    ) {
        self.theme = theme
        self.strings = strings
        self.deviceMetrics = deviceMetrics
        self.emojiContent = emojiContent
        self.backgroundColor = backgroundColor
        self.separatorColor = separatorColor
    }
    
    public static func ==(lhs: TopicIconSelectionComponent, rhs: TopicIconSelectionComponent) -> Bool {
        if lhs.theme !== rhs.theme {
            return false
        }
        if lhs.strings != rhs.strings {
            return false
        }
        if lhs.deviceMetrics != rhs.deviceMetrics {
            return false
        }
        if lhs.emojiContent != rhs.emojiContent {
            return false
        }
        if lhs.backgroundColor != rhs.backgroundColor {
            return false
        }
        if lhs.separatorColor != rhs.separatorColor {
            return false
        }
        return true
    }
    
    public final class View: UIView {
        private let keyboardView: ComponentView<Empty>
        private let keyboardClippingView: UIView
        private let panelHostView: PagerExternalTopPanelContainer
        private let panelBackgroundView: BlurredBackgroundView
        private let panelSeparatorView: UIView
        
        private var component: TopicIconSelectionComponent?
        private weak var state: EmptyComponentState?
        
        override init(frame: CGRect) {
            self.keyboardView = ComponentView<Empty>()
            self.keyboardClippingView = UIView()
            self.panelHostView = PagerExternalTopPanelContainer()
            self.panelBackgroundView = BlurredBackgroundView(color: .clear, enableBlur: true)
            self.panelSeparatorView = UIView()
            
            super.init(frame: frame)
            
            self.addSubview(self.keyboardClippingView)
            self.addSubview(self.panelBackgroundView)
            self.addSubview(self.panelSeparatorView)
            self.addSubview(self.panelHostView)
        }
        
        required init?(coder: NSCoder) {
            fatalError("init(coder:) has not been implemented")
        }
        
        deinit {
        }
        
        func update(component: TopicIconSelectionComponent, availableSize: CGSize, state: EmptyComponentState, environment: Environment<EnvironmentType>, transition: Transition) -> CGSize {
            self.backgroundColor = component.backgroundColor
            let panelBackgroundColor = component.backgroundColor.withMultipliedAlpha(0.85)
            self.panelBackgroundView.updateColor(color: panelBackgroundColor, transition: .immediate)
            self.panelSeparatorView.backgroundColor = component.separatorColor
            
            self.component = component
            self.state = state
            
            let topPanelHeight: CGFloat = 42.0
            
            let keyboardSize = self.keyboardView.update(
                transition: transition.withUserData(EmojiPagerContentComponent.SynchronousLoadBehavior(isDisabled: true)),
                component: AnyComponent(EntityKeyboardComponent(
                    theme: component.theme,
                    strings: component.strings,
                    isContentInFocus: true,
                    containerInsets: UIEdgeInsets(top: topPanelHeight - 34.0, left: 0.0, bottom: 0.0, right: 0.0),
                    topPanelInsets: UIEdgeInsets(top: 0.0, left: 4.0, bottom: 0.0, right: 4.0),
                    emojiContent: component.emojiContent,
                    stickerContent: nil,
                    gifContent: nil,
                    hasRecentGifs: false,
                    availableGifSearchEmojies: [],
                    defaultToEmojiTab: true,
                    externalTopPanelContainer: self.panelHostView,
                    topPanelExtensionUpdated: { _, _ in },
                    hideInputUpdated: { _, _, _ in },
                    hideTopPanelUpdated: { _, _ in },
                    switchToTextInput: {},
                    switchToGifSubject: { _ in },
                    reorderItems: { _, _ in },
                    makeSearchContainerNode: { _ in return nil },
                    deviceMetrics: component.deviceMetrics,
                    hiddenInputHeight: 0.0,
                    displayBottomPanel: false,
                    isExpanded: false
                )),
                environment: {},
                containerSize: availableSize
            )
            if let keyboardComponentView = self.keyboardView.view {
                if keyboardComponentView.superview == nil {
                    self.keyboardClippingView.addSubview(keyboardComponentView)
                }
                
                if panelBackgroundColor.alpha < 0.01 {
                    self.keyboardClippingView.clipsToBounds = true
                } else {
                    self.keyboardClippingView.clipsToBounds = false
                }
                
                transition.setFrame(view: self.keyboardClippingView, frame: CGRect(origin: CGPoint(x: 0.0, y: topPanelHeight), size: CGSize(width: availableSize.width, height: availableSize.height - topPanelHeight)))
                
                transition.setFrame(view: keyboardComponentView, frame: CGRect(origin: CGPoint(x: 0.0, y: -topPanelHeight), size: keyboardSize))
                transition.setFrame(view: self.panelHostView, frame: CGRect(origin: CGPoint(x: 0.0, y: topPanelHeight - 34.0), size: CGSize(width: keyboardSize.width, height: 0.0)))
                
                transition.setFrame(view: self.panelBackgroundView, frame: CGRect(origin: CGPoint(), size: CGSize(width: keyboardSize.width, height: topPanelHeight)))
                self.panelBackgroundView.update(size: self.panelBackgroundView.bounds.size, transition: transition.containedViewLayoutTransition)
                
                transition.setFrame(view: self.panelSeparatorView, frame: CGRect(origin: CGPoint(x: 0.0, y: topPanelHeight), size: CGSize(width: keyboardSize.width, height: UIScreenPixel)))
                transition.setAlpha(view: self.panelSeparatorView, alpha: 1.0)
            }
            
            return availableSize
        }
    }

    public func makeView() -> View {
        return View(frame: CGRect())
    }
    
    public func update(view: View, availableSize: CGSize, state: EmptyComponentState, environment: Environment<EnvironmentType>, transition: Transition) -> CGSize {
        return view.update(component: self, availableSize: availableSize, state: state, environment: environment, transition: transition)
    }
}

private final class ForumCreateTopicScreenComponent: CombinedComponent {
    typealias EnvironmentType = ViewControllerComponentContainer.Environment
    
    let context: AccountContext
    let peerId: EnginePeer.Id
    let mode: ForumCreateTopicScreen.Mode
    let titleUpdated: (String) -> Void
    let iconUpdated: (Int64?) -> Void
    
    init(context: AccountContext, peerId: EnginePeer.Id, mode: ForumCreateTopicScreen.Mode, titleUpdated:  @escaping (String) -> Void, iconUpdated: @escaping (Int64?) -> Void) {
        self.context = context
        self.peerId = peerId
        self.mode = mode
        self.titleUpdated = titleUpdated
        self.iconUpdated = iconUpdated
    }
    
    static func ==(lhs: ForumCreateTopicScreenComponent, rhs: ForumCreateTopicScreenComponent) -> Bool {
        if lhs.context !== rhs.context {
            return false
        }
        if lhs.peerId != rhs.peerId {
            return false
        }
        if lhs.mode != rhs.mode {
            return false
        }
        return true
    }
    
    final class State: ComponentState {
        private let context: AccountContext
        private let titleUpdated: (String) -> Void
        private let iconUpdated: (Int64?) -> Void
        
        var emojiContent: EmojiPagerContentComponent?
        private let emojiContentDisposable = MetaDisposable()
        
        var title: String
        var fileId: Int64
        
        init(context: AccountContext, mode: ForumCreateTopicScreen.Mode, titleUpdated: @escaping (String) -> Void, iconUpdated: @escaping (Int64?) -> Void) {
            self.context = context
            self.titleUpdated = titleUpdated
            self.iconUpdated = iconUpdated
            
            switch mode {
                case .create:
                    self.title = ""
                    self.fileId = 0
                case let .edit(topic):
                    self.title = topic.info.title
                    self.fileId = topic.info.icon ?? 0
            }
            
            super.init()
            
            self.emojiContentDisposable.set((
                EmojiPagerContentComponent.emojiInputData(
                    context: self.context,
                    animationCache: self.context.animationCache,
                    animationRenderer: self.context.animationRenderer,
                    isStandalone: false,
                    isStatusSelection: false,
                    isReactionSelection: false,
                    isTopicIconSelection: true,
                    topReactionItems: [],
                    areUnicodeEmojiEnabled: false,
                    areCustomEmojiEnabled: true,
                    chatPeerId: self.context.account.peerId,
                    selectedItems: Set(),
                    topicTitle: self.title
                )
            |> deliverOnMainQueue).start(next: { [weak self] content in
                self?.emojiContent = content
                self?.updated(transition: .immediate)
            }))
        }
        
        deinit {
            self.emojiContentDisposable.dispose()
        }
        
        func updateTitle(_ text: String) {
            self.title = text
            self.updated(transition: .immediate)
            
            self.titleUpdated(text)
            
            self.emojiContentDisposable.set((
                EmojiPagerContentComponent.emojiInputData(
                    context: self.context,
                    animationCache: self.context.animationCache,
                    animationRenderer: self.context.animationRenderer,
                    isStandalone: false,
                    isStatusSelection: false,
                    isReactionSelection: false,
                    isTopicIconSelection: true,
                    topReactionItems: [],
                    areUnicodeEmojiEnabled: false,
                    areCustomEmojiEnabled: true,
                    chatPeerId: self.context.account.peerId,
                    selectedItems: Set([MediaId(namespace: Namespaces.Media.CloudFile, id: self.fileId)]),
                    topicTitle: self.title
                )
            |> deliverOnMainQueue).start(next: { [weak self] content in
                self?.emojiContent = content
                self?.updated(transition: .immediate)
            }))
        }
        
        func applyItem(groupId: AnyHashable, item: EmojiPagerContentComponent.Item?) {
            guard let item = item else {
                return
            }
            
            self.fileId = item.itemFile?.fileId.id ?? 0
            self.updated(transition: .immediate)
            
            self.iconUpdated(self.fileId != 0 ? self.fileId : nil)
            
            self.emojiContentDisposable.set((
                EmojiPagerContentComponent.emojiInputData(
                    context: self.context,
                    animationCache: self.context.animationCache,
                    animationRenderer: self.context.animationRenderer,
                    isStandalone: false,
                    isStatusSelection: false,
                    isReactionSelection: false,
                    isTopicIconSelection: true,
                    topReactionItems: [],
                    areUnicodeEmojiEnabled: false,
                    areCustomEmojiEnabled: true,
                    chatPeerId: self.context.account.peerId,
                    selectedItems: Set([MediaId(namespace: Namespaces.Media.CloudFile, id: self.fileId)]),
                    topicTitle: self.title
                )
            |> deliverOnMainQueue).start(next: { [weak self] content in
                self?.emojiContent = content
                self?.updated(transition: .immediate)
            }))
        }
    }
    
    func makeState() -> State {
        return State(
            context: self.context,
            mode: self.mode,
            titleUpdated: self.titleUpdated,
            iconUpdated: self.iconUpdated
        )
    }
    
    static var body: Body {
        let background = Child(Rectangle.self)
        let titleHeader = Child(MultilineTextComponent.self)
        let titleBackground = Child(RoundedRectangle.self)
        let titleField = Child(TitleFieldComponent.self)
        
        let iconHeader = Child(MultilineTextComponent.self)
        let iconBackground = Child(RoundedRectangle.self)
        let iconSelector = Child(TopicIconSelectionComponent.self)
        
        return { context in
            let environment = context.environment[EnvironmentType.self].value
            let state = context.state
                        
            let background = background.update(
                component: Rectangle(
                    color: environment.theme.list.blocksBackgroundColor
                ),
                environment: {},
                availableSize: context.availableSize,
                transition: context.transition
            )
                                    
            context.add(background
                .position(CGPoint(x: context.availableSize.width / 2.0, y: context.availableSize.height / 2.0))
            )
            
            let sideInset: CGFloat = 16.0
            let topInset: CGFloat = 16.0 + environment.navigationHeight
            let headerSpacing: CGFloat = 6.0
            let sectionSpacing: CGFloat = 30.0
            
            var contentHeight = topInset
            
            let titleHeader = titleHeader.update(
                component: MultilineTextComponent(
                    text: .plain(NSAttributedString(
                        string: "ENTER TOPIC TITLE",
                        font: Font.regular(13.0),
                        textColor: environment.theme.list.freeTextColor,
                        paragraphAlignment: .natural)
                    ),
                    horizontalAlignment: .natural,
                    maximumNumberOfLines: 1
                ),
                availableSize: CGSize(width: context.availableSize.width - sideInset * 2.0, height: CGFloat.greatestFiniteMagnitude),
                transition: .immediate
            )
            context.add(titleHeader
                .position(CGPoint(x: sideInset * 2.0 + titleHeader.size.width / 2.0, y: contentHeight + titleHeader.size.height / 2.0))
            )
            contentHeight += titleHeader.size.height + headerSpacing
            
            let titleBackground = titleBackground.update(
                component: RoundedRectangle(
                    color: environment.theme.list.itemBlocksBackgroundColor,
                    cornerRadius: 10.0
                ),
                availableSize: CGSize(width: context.availableSize.width - sideInset * 2.0, height: 44.0),
                transition: context.transition
            )
            context.add(titleBackground
                .position(CGPoint(x: context.availableSize.width / 2.0, y: contentHeight + titleBackground.size.height / 2.0))
            )
            
            let titleField = titleField.update(
                component: TitleFieldComponent(
                    context: context.component.context,
                    textColor: environment.theme.list.itemPrimaryTextColor,
                    accentColor: environment.theme.list.itemAccentColor,
                    placeholderColor: environment.theme.list.disclosureArrowColor,
                    fileId: state.fileId,
                    text: state.title,
                    textUpdated: { [weak state] text in
                        state?.updateTitle(text)
                    }
                ),
                availableSize: CGSize(width: context.availableSize.width - sideInset * 2.0, height: 44.0),
                transition: context.transition
            )
            context.add(titleField
                .position(CGPoint(x: context.availableSize.width / 2.0, y: contentHeight + titleBackground.size.height / 2.0))
            )
            
            contentHeight += titleBackground.size.height + sectionSpacing
            
            let iconHeader = iconHeader.update(
                component: MultilineTextComponent(
                    text: .plain(NSAttributedString(
                        string: "SELECT TOPIC ICON",
                        font: Font.regular(13.0),
                        textColor: environment.theme.list.freeTextColor,
                        paragraphAlignment: .natural)
                    ),
                    horizontalAlignment: .natural,
                    maximumNumberOfLines: 1
                ),
                availableSize: CGSize(
                    width: context.availableSize.width - sideInset * 2.0,
                    height: CGFloat.greatestFiniteMagnitude
                ),
                transition: .immediate
            )
            context.add(iconHeader
                .position(CGPoint(x: sideInset * 2.0 + iconHeader.size.width / 2.0, y: contentHeight + iconHeader.size.height / 2.0))
            )
            contentHeight += iconHeader.size.height + headerSpacing
            
            let iconBackground = iconBackground.update(
                component: RoundedRectangle(
                    color: environment.theme.list.itemBlocksBackgroundColor,
                    cornerRadius: 10.0
                ),
                availableSize: CGSize(
                    width: context.availableSize.width - sideInset * 2.0,
                    height: context.availableSize.height - topInset - titleHeader.size.height - titleBackground.size.height
                ),
                transition: context.transition
            )
            context.add(iconBackground
                .position(CGPoint(x: context.availableSize.width / 2.0, y: contentHeight + iconBackground.size.height / 2.0))
            )
            
            if let emojiContent = state.emojiContent {
                let availableHeight = context.availableSize.height - contentHeight - environment.inputHeight
                
                let iconSelector = iconSelector.update(
                    component: TopicIconSelectionComponent(
                        theme: environment.theme,
                        strings: environment.strings,
                        deviceMetrics: environment.deviceMetrics,
                        emojiContent: emojiContent,
                        backgroundColor: .clear,
                        separatorColor: environment.theme.list.blocksBackgroundColor
                    ),
                    environment: {},
                    availableSize: CGSize(width: context.availableSize.width - sideInset * 2.0, height: availableHeight),
                    transition: context.transition
                )
                context.add(iconSelector
                    .position(CGPoint(x: context.availableSize.width / 2.0, y: contentHeight + iconSelector.size.height / 2.0))
                )
                
                let accountContext = context.component.context
                emojiContent.inputInteractionHolder.inputInteraction = EmojiPagerContentComponent.InputInteraction(
                    performItemAction: { [weak state] groupId, item, _, _, _, _ in
                        state?.applyItem(groupId: groupId, item: item)
                    },
                    deleteBackwards: {
                    },
                    openStickerSettings: {
                    },
                    openFeatured: {
                    },
                    addGroupAction: { groupId, isPremiumLocked in
                        guard let collectionId = groupId.base as? ItemCollectionId else {
                            return
                        }
                        
                        let viewKey = PostboxViewKey.orderedItemList(id: Namespaces.OrderedItemList.CloudFeaturedEmojiPacks)
                        let _ = (accountContext.account.postbox.combinedView(keys: [viewKey])
                        |> take(1)
                        |> deliverOnMainQueue).start(next: { views in
                            guard let view = views.views[viewKey] as? OrderedItemListView else {
                                return
                            }
                            for featuredEmojiPack in view.items.lazy.map({ $0.contents.get(FeaturedStickerPackItem.self)! }) {
                                if featuredEmojiPack.info.id == collectionId {
//                                    if let strongSelf = self {
//                                        strongSelf.scheduledEmojiContentAnimationHint = EmojiPagerContentComponent.ContentAnimation(type: .groupInstalled(id: collectionId))
//                                    }
                                    let _ = accountContext.engine.stickers.addStickerPackInteractively(info: featuredEmojiPack.info, items: featuredEmojiPack.topItems).start()
                                    
                                    break
                                }
                            }
                        })
                    },
                    clearGroup: { _ in
                    },
                    pushController: { c in
                    },
                    presentController: { c in
                    },
                    presentGlobalOverlayController: { c in
                    },
                    navigationController: {
                        return nil
                    },
                    requestUpdate: { _ in
                    },
                    updateSearchQuery: { _, _ in
                    },
                    chatPeerId: nil,
                    peekBehavior: nil,
                    customLayout: nil,
                    externalBackground: nil,
                    externalExpansionView: nil,
                    useOpaqueTheme: true
                )
            }
            
            return context.availableSize
        }
    }
}

public class ForumCreateTopicScreen: ViewControllerComponentContainer {
    public enum Mode: Equatable {
        case create
        case edit(topic: ForumChannelTopics.Item)
    }
    
    private var state: (String, Int64?) = ("", nil)
    public var completion: (String, Int64?) -> Void = { _, _ in }
    
    public init(context: AccountContext, peerId: EnginePeer.Id, mode: ForumCreateTopicScreen.Mode) {
        var titleUpdatedImpl: ((String) -> Void)?
        var iconUpdatedImpl: ((Int64?) -> Void)?
        super.init(context: context, component: ForumCreateTopicScreenComponent(context: context, peerId: peerId, mode: mode, titleUpdated: { title in
            titleUpdatedImpl?(title)
        }, iconUpdated: { fileId in
            iconUpdatedImpl?(fileId)
        }), navigationBarAppearance: .transparent)
        
        let title: String
        let doneTitle: String
        switch mode {
            case .create:
                title = "New Topic"
                doneTitle = "Create"
            case .edit:
                title = "Edit Topic"
                doneTitle = "Done"
        }
        
        self.title = title
        
        let presentationData = context.sharedContext.currentPresentationData.with { $0 }
        self.navigationItem.leftBarButtonItem = UIBarButtonItem(title: presentationData.strings.Common_Cancel, style: .plain, target: self, action: #selector(self.cancelPressed))
        
        self.navigationItem.rightBarButtonItem = UIBarButtonItem(title: doneTitle, style: .done, target: self, action: #selector(self.createPressed))
        self.navigationItem.rightBarButtonItem?.isEnabled = false
        
        titleUpdatedImpl = { [weak self] title in
            guard let strongSelf = self else {
                return
            }
            strongSelf.navigationItem.rightBarButtonItem?.isEnabled = !title.isEmpty
            
            strongSelf.state = (title, strongSelf.state.1)
        }
        
        iconUpdatedImpl = { [weak self] fileId in
            guard let strongSelf = self else {
                return
            }
            
            strongSelf.state = (strongSelf.state.0, fileId)
        }
    }
    
    required public init(coder aDecoder: NSCoder) {
        fatalError("init(coder:) has not been implemented")
    }
    
    @objc private func cancelPressed() {
        self.dismiss()
    }
    
    @objc private func createPressed() {
        self.dismiss()
        
        self.completion(self.state.0, self.state.1)
    }
}<|MERGE_RESOLUTION|>--- conflicted
+++ resolved
@@ -106,11 +106,7 @@
             
             let iconContent: EmojiStatusComponent.Content
             if component.fileId == 0 {
-<<<<<<< HEAD
-                iconContent = .topic(title: String(component.text.prefix(1)))
-=======
-                titleCredibilityContent = .topic(title: String(component.text.prefix(1)), colorIndex: 0)
->>>>>>> 62697d4f
+                iconContent = .topic(title: String(component.text.prefix(1)), colorIndex: 0)
             } else {
                 iconContent = .animation(content: .customEmoji(fileId: component.fileId), size: CGSize(width: 32.0, height: 32.0), placeholderColor: component.placeholderColor, themeColor: component.accentColor, loopMode: .count(2))
             }
@@ -735,7 +731,7 @@
     }
     
     @objc private func createPressed() {
-        self.dismiss()
+//        self.dismiss()
         
         self.completion(self.state.0, self.state.1)
     }
