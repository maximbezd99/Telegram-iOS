--- conflicted
+++ resolved
@@ -229,11 +229,7 @@
                             self.toggleInputMode()
                         }
                     },
-<<<<<<< HEAD
-                    timeoutAction: self.chatLocation.peerId?.namespace == Namespaces.Peer.CloudUser && !self.isScheduledMessages ? { [weak self] sourceView, gesture in
-=======
                     timeoutAction: hasTimer ? { [weak self] sourceView, gesture in
->>>>>>> 8a29f624
                         if let self {
                             self.presentTimeoutSetup(sourceView: sourceView, gesture: gesture)
                         }
