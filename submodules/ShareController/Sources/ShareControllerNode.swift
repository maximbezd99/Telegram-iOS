import Foundation
import UIKit
import Display
import AsyncDisplayKit
import SwiftSignalKit
import Postbox
import TelegramCore
import SyncCore
import TelegramPresentationData
import AccountContext
import TelegramIntents

enum ShareState {
    case preparing
    case progress(Float)
    case done
}

enum ShareExternalState {
    case preparing
    case done
}

func openExternalShare(state: () -> Signal<ShareExternalState, NoError>) {
    
}

final class ShareControllerNode: ViewControllerTracingNode, UIScrollViewDelegate {
    private let sharedContext: SharedAccountContext
    private var context: AccountContext?
    private var presentationData: PresentationData
    private let externalShare: Bool
    private let immediateExternalShare: Bool
    private var immediatePeerId: PeerId?
    
    private let defaultAction: ShareControllerAction?
    private let requestLayout: (ContainedViewLayoutTransition) -> Void
    private let presentError: (String?, String) -> Void
    
    private var containerLayout: (ContainerViewLayout, CGFloat, CGFloat)?
    
    private let dimNode: ASDisplayNode
    
    private let wrappingScrollNode: ASScrollNode
    private let cancelButtonNode: ASButtonNode
    
    private let contentContainerNode: ASDisplayNode
    private let contentBackgroundNode: ASImageNode
    
    private var contentNode: (ASDisplayNode & ShareContentContainerNode)?
    private var previousContentNode: (ASDisplayNode & ShareContentContainerNode)?
    private var animateContentNodeOffsetFromBackgroundOffset: CGFloat?
    
    private let actionsBackgroundNode: ASImageNode
    private let actionButtonNode: ShareActionButtonNode
    private let inputFieldNode: ShareInputFieldNode
    private let actionSeparatorNode: ASDisplayNode
    
    var dismiss: ((Bool) -> Void)?
    var cancel: (() -> Void)?
    var share: ((String, [PeerId]) -> Signal<ShareState, NoError>)?
    var shareExternal: (() -> Signal<ShareExternalState, NoError>)?
    var switchToAnotherAccount: (() -> Void)?
    
    let ready = Promise<Bool>()
    private var didSetReady = false
    
    private var controllerInteraction: ShareControllerInteraction?
    
    private var peersContentNode: SharePeersContainerNode?
    
    private var scheduledLayoutTransitionRequestId: Int = 0
    private var scheduledLayoutTransitionRequest: (Int, ContainedViewLayoutTransition)?
    
    private let shareDisposable = MetaDisposable()
    
    private var hapticFeedback: HapticFeedback?
    
    init(sharedContext: SharedAccountContext, defaultAction: ShareControllerAction?, requestLayout: @escaping (ContainedViewLayoutTransition) -> Void, presentError: @escaping (String?, String) -> Void, externalShare: Bool, immediateExternalShare: Bool, immediatePeerId: PeerId?) {
        self.sharedContext = sharedContext
        self.presentationData = sharedContext.currentPresentationData.with { $0 }
        self.externalShare = externalShare
        self.immediateExternalShare = immediateExternalShare
        self.immediatePeerId = immediatePeerId
        self.presentError = presentError
        
        self.defaultAction = defaultAction
        self.requestLayout = requestLayout
        
        let roundedBackground = generateStretchableFilledCircleImage(radius: 16.0, color: self.presentationData.theme.actionSheet.opaqueItemBackgroundColor)
        let highlightedRoundedBackground = generateStretchableFilledCircleImage(radius: 16.0, color: self.presentationData.theme.actionSheet.opaqueItemHighlightedBackgroundColor)
        
        let theme = self.presentationData.theme
        let halfRoundedBackground = generateImage(CGSize(width: 32.0, height: 32.0), rotatedContext: { size, context in
            context.clear(CGRect(origin: CGPoint(), size: size))
            context.setFillColor(theme.actionSheet.opaqueItemBackgroundColor.cgColor)
            context.fillEllipse(in: CGRect(origin: CGPoint(), size: CGSize(width: size.width, height: size.height)))
            context.fill(CGRect(origin: CGPoint(), size: CGSize(width: size.width, height: size.height / 2.0)))
        })?.stretchableImage(withLeftCapWidth: 16, topCapHeight: 1)
        
        let highlightedHalfRoundedBackground = generateImage(CGSize(width: 32.0, height: 32.0), rotatedContext: { size, context in
            context.clear(CGRect(origin: CGPoint(), size: size))
            context.setFillColor(theme.actionSheet.opaqueItemHighlightedBackgroundColor.cgColor)
            context.fillEllipse(in: CGRect(origin: CGPoint(), size: CGSize(width: size.width, height: size.height)))
            context.fill(CGRect(origin: CGPoint(), size: CGSize(width: size.width, height: size.height / 2.0)))
        })?.stretchableImage(withLeftCapWidth: 16, topCapHeight: 1)
        
        self.wrappingScrollNode = ASScrollNode()
        self.wrappingScrollNode.view.alwaysBounceVertical = true
        self.wrappingScrollNode.view.delaysContentTouches = false
        self.wrappingScrollNode.view.canCancelContentTouches = true
        
        self.dimNode = ASDisplayNode()
        self.dimNode.backgroundColor = UIColor(white: 0.0, alpha: 0.5)
        
        self.cancelButtonNode = ASButtonNode()
        self.cancelButtonNode.displaysAsynchronously = false
        self.cancelButtonNode.setBackgroundImage(roundedBackground, for: .normal)
        self.cancelButtonNode.setBackgroundImage(highlightedRoundedBackground, for: .highlighted)
        
        self.contentContainerNode = ASDisplayNode()
        self.contentContainerNode.isOpaque = false
        self.contentContainerNode.clipsToBounds = true
        
        self.contentBackgroundNode = ASImageNode()
        self.contentBackgroundNode.displaysAsynchronously = false
        self.contentBackgroundNode.displayWithoutProcessing = true
        self.contentBackgroundNode.image = roundedBackground
        
        self.actionsBackgroundNode = ASImageNode()
        self.actionsBackgroundNode.isLayerBacked = true
        self.actionsBackgroundNode.displayWithoutProcessing = true
        self.actionsBackgroundNode.displaysAsynchronously = false
        self.actionsBackgroundNode.image = halfRoundedBackground
        
        self.actionButtonNode = ShareActionButtonNode(badgeBackgroundColor: self.presentationData.theme.actionSheet.controlAccentColor, badgeTextColor: self.presentationData.theme.actionSheet.opaqueItemBackgroundColor)
        self.actionButtonNode.displaysAsynchronously = false
        self.actionButtonNode.titleNode.displaysAsynchronously = false
        self.actionButtonNode.setBackgroundImage(highlightedHalfRoundedBackground, for: .highlighted)
        
        self.inputFieldNode = ShareInputFieldNode(theme: ShareInputFieldNodeTheme(presentationTheme: self.presentationData.theme), placeholder: self.presentationData.strings.ShareMenu_Comment)
        self.inputFieldNode.alpha = 0.0
        
        self.actionSeparatorNode = ASDisplayNode()
        self.actionSeparatorNode.isLayerBacked = true
        self.actionSeparatorNode.displaysAsynchronously = false
        self.actionSeparatorNode.backgroundColor = self.presentationData.theme.actionSheet.opaqueItemSeparatorColor
        
        if self.defaultAction == nil {
            self.actionButtonNode.alpha = 0.0
            self.actionsBackgroundNode.alpha = 0.0
            self.actionSeparatorNode.alpha = 0.0
        }
        
        super.init()
                
        self.controllerInteraction = ShareControllerInteraction(togglePeer: { [weak self] peer, search in
            if let strongSelf = self {
                var added = false
                if strongSelf.controllerInteraction!.selectedPeerIds.contains(peer.peerId) {
                    strongSelf.controllerInteraction!.selectedPeerIds.remove(peer.peerId)
                    strongSelf.controllerInteraction!.selectedPeers = strongSelf.controllerInteraction!.selectedPeers.filter({ $0.peerId != peer.peerId })
                } else {
                    strongSelf.controllerInteraction!.selectedPeerIds.insert(peer.peerId)
                    strongSelf.controllerInteraction!.selectedPeers.append(peer)
                    
                    strongSelf.contentNode?.setEnsurePeerVisibleOnLayout(peer.peerId)
                    added = true
                }
                
                if search && added {
                    strongSelf.controllerInteraction!.foundPeers = strongSelf.controllerInteraction!.foundPeers.filter { otherPeer in
                        return peer.peerId != otherPeer.peerId
                    }
                    strongSelf.controllerInteraction!.foundPeers.append(peer)
                    strongSelf.peersContentNode?.updateFoundPeers()
                }
                
                strongSelf.setActionNodesHidden(strongSelf.controllerInteraction!.selectedPeers.isEmpty, inputField: true, actions: strongSelf.defaultAction == nil)
                
                strongSelf.updateButton()
                
                strongSelf.peersContentNode?.updateSelectedPeers()
                strongSelf.contentNode?.updateSelectedPeers()
                
                if let (layout, navigationBarHeight, _) = strongSelf.containerLayout {
                    strongSelf.containerLayoutUpdated(layout, navigationBarHeight: navigationBarHeight, transition: .animated(duration: 0.4, curve: .spring))
                }
                
                if added, strongSelf.contentNode is ShareSearchContainerNode {
                    if let peersContentNode = strongSelf.peersContentNode {
                        strongSelf.transitionToContentNode(peersContentNode)
                    }
                }
            }
        })
        
        self.backgroundColor = nil
        self.isOpaque = false
        
        self.dimNode.view.addGestureRecognizer(UITapGestureRecognizer(target: self, action: #selector(self.dimTapGesture(_:))))
        self.addSubnode(self.dimNode)
        
        self.wrappingScrollNode.view.delegate = self
        self.addSubnode(self.wrappingScrollNode)
        
        self.cancelButtonNode.setTitle(self.presentationData.strings.Common_Cancel, with: Font.medium(20.0), with: self.presentationData.theme.actionSheet.standardActionTextColor, for: .normal)
        
        self.wrappingScrollNode.addSubnode(self.cancelButtonNode)
        self.cancelButtonNode.addTarget(self, action: #selector(self.cancelButtonPressed), forControlEvents: .touchUpInside)
        
        self.actionButtonNode.addTarget(self, action: #selector(self.actionButtonPressed), forControlEvents: .touchUpInside)
        
        self.wrappingScrollNode.addSubnode(self.contentBackgroundNode)
        
        self.wrappingScrollNode.addSubnode(self.contentContainerNode)
        self.contentContainerNode.addSubnode(self.actionSeparatorNode)
        self.contentContainerNode.addSubnode(self.actionsBackgroundNode)
        self.contentContainerNode.addSubnode(self.actionButtonNode)
        self.contentContainerNode.addSubnode(self.inputFieldNode)
        
        self.inputFieldNode.updateHeight = { [weak self] in
            if let strongSelf = self {
                if let (layout, navigationBarHeight, _) = strongSelf.containerLayout {
                    strongSelf.containerLayoutUpdated(layout, navigationBarHeight: navigationBarHeight, transition: .animated(duration: 0.15, curve: .spring))
                }
            }
        }
        
        self.updateButton()
    }
    
    deinit {
        self.shareDisposable.dispose()
    }
    
    override func didLoad() {
        super.didLoad()
        
        if #available(iOSApplicationExtension 11.0, iOS 11.0, *) {
            self.wrappingScrollNode.view.contentInsetAdjustmentBehavior = .never
        }
    }
    
    func updatePresentationData(_ presentationData: PresentationData) {
        guard self.presentationData !== presentationData else {
            return
        }
        self.presentationData = presentationData
        
        let roundedBackground = generateStretchableFilledCircleImage(radius: 16.0, color: self.presentationData.theme.actionSheet.opaqueItemBackgroundColor)
        let highlightedRoundedBackground = generateStretchableFilledCircleImage(radius: 16.0, color: self.presentationData.theme.actionSheet.opaqueItemHighlightedBackgroundColor)
        
        let theme = self.presentationData.theme
        let halfRoundedBackground = generateImage(CGSize(width: 32.0, height: 32.0), rotatedContext: { size, context in
            context.clear(CGRect(origin: CGPoint(), size: size))
            context.setFillColor(theme.actionSheet.opaqueItemBackgroundColor.cgColor)
            context.fillEllipse(in: CGRect(origin: CGPoint(), size: CGSize(width: size.width, height: size.height)))
            context.fill(CGRect(origin: CGPoint(), size: CGSize(width: size.width, height: size.height / 2.0)))
        })?.stretchableImage(withLeftCapWidth: 16, topCapHeight: 1)
        
        let highlightedHalfRoundedBackground = generateImage(CGSize(width: 32.0, height: 32.0), rotatedContext: { size, context in
            context.clear(CGRect(origin: CGPoint(), size: size))
            context.setFillColor(theme.actionSheet.opaqueItemHighlightedBackgroundColor.cgColor)
            context.fillEllipse(in: CGRect(origin: CGPoint(), size: CGSize(width: size.width, height: size.height)))
            context.fill(CGRect(origin: CGPoint(), size: CGSize(width: size.width, height: size.height / 2.0)))
        })?.stretchableImage(withLeftCapWidth: 16, topCapHeight: 1)
        
        self.cancelButtonNode.setBackgroundImage(roundedBackground, for: .normal)
        self.cancelButtonNode.setBackgroundImage(highlightedRoundedBackground, for: .highlighted)
        
        self.contentBackgroundNode.image = roundedBackground
        self.actionsBackgroundNode.image = halfRoundedBackground
        self.actionButtonNode.setBackgroundImage(highlightedHalfRoundedBackground, for: .highlighted)
        self.actionSeparatorNode.backgroundColor = presentationData.theme.actionSheet.opaqueItemSeparatorColor
        self.cancelButtonNode.setTitle(presentationData.strings.Common_Cancel, with: Font.medium(20.0), with: presentationData.theme.actionSheet.standardActionTextColor, for: .normal)
        
        self.actionButtonNode.badgeBackgroundColor = presentationData.theme.actionSheet.controlAccentColor
        self.actionButtonNode.badgeTextColor = presentationData.theme.actionSheet.opaqueItemBackgroundColor
    }
    
    func setActionNodesHidden(_ hidden: Bool, inputField: Bool = false, actions: Bool = false) {
        func updateActionNodesAlpha(_ nodes: [ASDisplayNode], alpha: CGFloat) {
            for node in nodes {
                if !node.alpha.isEqual(to: alpha) {
                    let previousAlpha = node.alpha
                    node.alpha = alpha
                    node.layer.animateAlpha(from: previousAlpha, to: alpha, duration: alpha.isZero ? 0.18 : 0.32)
                    
                    if let inputNode = node as? ShareInputFieldNode, alpha.isZero {
                        inputNode.deactivateInput()
                    }
                }
            }
        }
        
        var actionNodes: [ASDisplayNode] = []
        if inputField {
            actionNodes.append(self.inputFieldNode)
        }
        if actions {
            actionNodes.append(contentsOf: [self.actionsBackgroundNode, self.actionButtonNode, self.actionSeparatorNode])
        }
        updateActionNodesAlpha(actionNodes, alpha: hidden ? 0.0 : 1.0)
    }
    
    func transitionToContentNode(_ contentNode: (ASDisplayNode & ShareContentContainerNode)?, fastOut: Bool = false, animated: Bool = true) {
        if self.contentNode !== contentNode {
            let transition: ContainedViewLayoutTransition
            
            let previous = self.contentNode
            if let previous = previous {
                previous.setContentOffsetUpdated(nil)
                if animated {
                    transition = .animated(duration: 0.4, curve: .spring)
                    self.previousContentNode = previous
                    previous.alpha = 0.0
                    previous.layer.animateAlpha(from: 1.0, to: 0.0, duration: fastOut ? 0.1 : 0.2, removeOnCompletion: true, completion: { [weak self, weak previous] _ in
                        if let strongSelf = self, let previous = previous {
                            if strongSelf.previousContentNode === previous {
                                strongSelf.previousContentNode = nil
                            }
                            previous.removeFromSupernode()
                        }
                    })
                } else {
                    transition = .immediate
                    previous.removeFromSupernode()
                    self.previousContentNode = nil
                }
            } else {
                transition = .immediate
            }
            self.contentNode = contentNode
            
            if let (layout, navigationBarHeight, bottomGridInset) = self.containerLayout {
                if let contentNode = contentNode, let previous = previous {
                    contentNode.frame = previous.frame
                    contentNode.updateLayout(size: previous.bounds.size, bottomInset: bottomGridInset, transition: .immediate)
                    
                    contentNode.setContentOffsetUpdated({ [weak self] contentOffset, transition in
                        self?.contentNodeOffsetUpdated(contentOffset, transition: transition)
                    })
                    self.contentContainerNode.insertSubnode(contentNode, at: 0)
                    
                    contentNode.alpha = 1.0
                    if animated {
                        let animation = contentNode.layer.makeAnimation(from: 0.0 as NSNumber, to: 1.0 as NSNumber, keyPath: "opacity", timingFunction: CAMediaTimingFunctionName.easeInEaseOut.rawValue, duration: 0.35)
                        animation.fillMode = .both
                        if !fastOut {
                            animation.beginTime = CACurrentMediaTime() + 0.1
                        }
                        contentNode.layer.add(animation, forKey: "opacity")
                    }
                    
                    self.animateContentNodeOffsetFromBackgroundOffset = self.contentBackgroundNode.frame.minY
                    self.scheduleInteractiveTransition(transition)
                    
                    contentNode.activate()
                    previous.deactivate()
                    
                    if contentNode is ShareSearchContainerNode {
                        self.setActionNodesHidden(true, inputField: true, actions: true)
                    } else if !(contentNode is ShareLoadingContainerNode) {
                        self.setActionNodesHidden(false, inputField: !self.controllerInteraction!.selectedPeers.isEmpty, actions: true)
                    }
                } else {
                    if let contentNode = self.contentNode {
                        contentNode.setContentOffsetUpdated({ [weak self] contentOffset, transition in
                            self?.contentNodeOffsetUpdated(contentOffset, transition: transition)
                        })
                        self.contentContainerNode.insertSubnode(contentNode, at: 0)
                    }
                    
                    self.containerLayoutUpdated(layout, navigationBarHeight: navigationBarHeight, transition: transition)
                }
            } else if let contentNode = contentNode {
                contentNode.setContentOffsetUpdated({ [weak self] contentOffset, transition in
                    self?.contentNodeOffsetUpdated(contentOffset, transition: transition)
                })
                self.contentContainerNode.insertSubnode(contentNode, at: 0)
            }
        }
    }
    
    func containerLayoutUpdated(_ layout: ContainerViewLayout, navigationBarHeight: CGFloat, transition: ContainedViewLayoutTransition) {
        var insets = layout.insets(options: [.statusBar, .input])
        let cleanInsets = layout.insets(options: [.statusBar])
        insets.top = max(10.0, insets.top)
        
        var bottomInset: CGFloat = 10.0 + cleanInsets.bottom
        if insets.bottom > 0 {
            bottomInset -= 12.0
        }
        
        let buttonHeight: CGFloat = 57.0
        let sectionSpacing: CGFloat = 8.0
        let titleAreaHeight: CGFloat = 64.0
        
        let maximumContentHeight = layout.size.height - insets.top - max(bottomInset + buttonHeight, insets.bottom) - sectionSpacing
        
        let width = horizontalContainerFillingSizeForLayout(layout: layout, sideInset: 10.0 + layout.safeInsets.left)
        
        let sideInset = floor((layout.size.width - width) / 2.0)
        
        let contentContainerFrame = CGRect(origin: CGPoint(x: sideInset, y: insets.top), size: CGSize(width: width, height: maximumContentHeight))
        let contentFrame = contentContainerFrame.insetBy(dx: 0.0, dy: 0.0)
        
        var bottomGridInset: CGFloat = 0
 
        var actionButtonHeight: CGFloat = 0
        if self.defaultAction != nil || !self.controllerInteraction!.selectedPeers.isEmpty {
            actionButtonHeight = buttonHeight
            bottomGridInset += actionButtonHeight
        }
 
        let inputHeight = self.inputFieldNode.updateLayout(width: contentContainerFrame.size.width, transition: transition)
        if !self.controllerInteraction!.selectedPeers.isEmpty {
            bottomGridInset += inputHeight
        }
        
        self.containerLayout = (layout, navigationBarHeight, bottomGridInset)
        self.scheduledLayoutTransitionRequest = nil
        
        transition.updateFrame(node: self.wrappingScrollNode, frame: CGRect(origin: CGPoint(), size: layout.size))
        
        transition.updateFrame(node: self.dimNode, frame: CGRect(origin: CGPoint(), size: layout.size))
        
        transition.updateFrame(node: self.cancelButtonNode, frame: CGRect(origin: CGPoint(x: sideInset, y: layout.size.height - bottomInset - buttonHeight), size: CGSize(width: width, height: buttonHeight)))
        
        transition.updateFrame(node: self.contentContainerNode, frame: contentContainerFrame)
        
        transition.updateFrame(node: self.actionsBackgroundNode, frame: CGRect(origin: CGPoint(x: 0.0, y: contentContainerFrame.size.height - bottomGridInset), size: CGSize(width: contentContainerFrame.size.width, height: bottomGridInset)))
        
        transition.updateFrame(node: self.actionButtonNode, frame: CGRect(origin: CGPoint(x: 0.0, y: contentContainerFrame.size.height - actionButtonHeight), size: CGSize(width: contentContainerFrame.size.width, height: buttonHeight)))
        
        transition.updateFrame(node: self.inputFieldNode, frame: CGRect(origin: CGPoint(x: 0.0, y: contentContainerFrame.size.height - bottomGridInset), size: CGSize(width: contentContainerFrame.size.width, height: inputHeight)))
        
        transition.updateFrame(node: self.actionSeparatorNode, frame: CGRect(origin: CGPoint(x: 0.0, y: contentContainerFrame.size.height - bottomGridInset - UIScreenPixel), size: CGSize(width: contentContainerFrame.size.width, height: UIScreenPixel)))
        
        let gridSize = CGSize(width: contentFrame.size.width, height: max(32.0, contentFrame.size.height - titleAreaHeight))
        
        if let contentNode = self.contentNode {
            transition.updateFrame(node: contentNode, frame: CGRect(origin: CGPoint(x: floor((contentContainerFrame.size.width - contentFrame.size.width) / 2.0), y: titleAreaHeight), size: gridSize))
            contentNode.updateLayout(size: gridSize, bottomInset: bottomGridInset, transition: transition)
        }
    }
    
    private func contentNodeOffsetUpdated(_ contentOffset: CGFloat, transition: ContainedViewLayoutTransition) {
        if let (layout, _, _) = self.containerLayout {
            var insets = layout.insets(options: [.statusBar, .input])
            insets.top = max(10.0, insets.top)
            let cleanInsets = layout.insets(options: [.statusBar])
            
            var bottomInset: CGFloat = 10.0 + cleanInsets.bottom
            if insets.bottom > 0 {
                bottomInset -= 12.0
            }
            let buttonHeight: CGFloat = 57.0
            let sectionSpacing: CGFloat = 8.0
            
            let width = horizontalContainerFillingSizeForLayout(layout: layout, sideInset: 10.0 + layout.safeInsets.left)
            
            let sideInset = floor((layout.size.width - width) / 2.0)
            
            let maximumContentHeight = layout.size.height - insets.top - max(bottomInset + buttonHeight, insets.bottom) - sectionSpacing
            let contentFrame = CGRect(origin: CGPoint(x: sideInset, y: insets.top), size: CGSize(width: width, height: maximumContentHeight))
            
            var backgroundFrame = CGRect(origin: CGPoint(x: contentFrame.minX, y: contentFrame.minY - contentOffset), size: contentFrame.size)
            if backgroundFrame.minY < contentFrame.minY {
                backgroundFrame.origin.y = contentFrame.minY
            }
            if backgroundFrame.maxY > contentFrame.maxY {
                backgroundFrame.size.height += contentFrame.maxY - backgroundFrame.maxY
            }
            if backgroundFrame.size.height < buttonHeight + 32.0 {
                backgroundFrame.origin.y -= buttonHeight + 32.0 - backgroundFrame.size.height
                backgroundFrame.size.height = buttonHeight + 32.0
            }
            transition.updateFrame(node: self.contentBackgroundNode, frame: backgroundFrame)
            
            if let animateContentNodeOffsetFromBackgroundOffset = self.animateContentNodeOffsetFromBackgroundOffset {
                self.animateContentNodeOffsetFromBackgroundOffset = nil
                let offset = backgroundFrame.minY - animateContentNodeOffsetFromBackgroundOffset
                if let contentNode = self.contentNode {
                    transition.animatePositionAdditive(node: contentNode, offset: CGPoint(x: 0.0, y: -offset))
                }
                if let previousContentNode = self.previousContentNode {
                    transition.updatePosition(node: previousContentNode, position: previousContentNode.position.offsetBy(dx: 0.0, dy: offset))
                }
            }
        }
    }
    
    @objc func dimTapGesture(_ recognizer: UITapGestureRecognizer) {
        if case .ended = recognizer.state {
            self.cancelButtonPressed()
        }
    }
    
    @objc func cancelButtonPressed() {
        self.cancel?()
    }
    
    @objc func actionButtonPressed() {
        if self.controllerInteraction!.selectedPeers.isEmpty {
            if let defaultAction = self.defaultAction {
                defaultAction.action()
            }
        } else {
            self.send()
        }
    }
    
    func send(peerId: PeerId? = nil) {
        if !self.inputFieldNode.text.isEmpty {
            for peer in self.controllerInteraction!.selectedPeers {
                if let channel = peer.peer as? TelegramChannel, channel.isRestrictedBySlowmode {
                    self.presentError(channel.title, self.presentationData.strings.Share_MultipleMessagesDisabled)
                    return
                }
            }
        }
        
        self.inputFieldNode.deactivateInput()
        let transition: ContainedViewLayoutTransition
        if peerId == nil {
            transition = .animated(duration: 0.12, curve: .easeInOut)
        } else {
            transition = .immediate
        }
        transition.updateAlpha(node: self.actionButtonNode, alpha: 0.0)
        transition.updateAlpha(node: self.inputFieldNode, alpha: 0.0)
        transition.updateAlpha(node: self.actionSeparatorNode, alpha: 0.0)
        transition.updateAlpha(node: self.actionsBackgroundNode, alpha: 0.0)
        
        let peerIds: [PeerId]
        if let peerId = peerId {
            peerIds = [peerId]
        } else {
            peerIds = self.controllerInteraction!.selectedPeers.map { $0.peerId }
        }
        
        if let context = self.context {
            donateSendMessageIntent(account: context.account, sharedContext: self.sharedContext, intentContext: .share, peerIds: peerIds)
        }
        
        if let signal = self.share?(self.inputFieldNode.text, peerIds) {
            self.transitionToContentNode(ShareLoadingContainerNode(theme: self.presentationData.theme, forceNativeAppearance: true), fastOut: true)
            let timestamp = CACurrentMediaTime()
            var wasDone = false
            let doneImpl: (Bool) -> Void = { [weak self] shouldDelay in
                let minDelay: Double = shouldDelay ? 0.9 : 0.6
                let delay = max(minDelay, (timestamp + minDelay) - CACurrentMediaTime())
                Queue.mainQueue().after(delay, {
                    self?.animateOut(shared: true, completion: {
                        self?.dismiss?(true)
                    })
                })
            }
            self.shareDisposable.set((signal
            |> deliverOnMainQueue).start(next: { [weak self] status in
                guard let strongSelf = self, let contentNode = strongSelf.contentNode as? ShareLoadingContainerNode else {
                    return
                }
                switch status {
                    case .preparing:
                        contentNode.state = .preparing
                    case let .progress(value):
                        contentNode.state = .progress(value)
                    case .done:
                        contentNode.state = .done
                        if !wasDone {
                            if strongSelf.hapticFeedback == nil {
                                strongSelf.hapticFeedback = HapticFeedback()
                            }
                            strongSelf.hapticFeedback?.success()
                            
                            wasDone = true
                            doneImpl(true)
                        }
                }
            }, completed: {
                if !wasDone {
                    doneImpl(false)
                }
            }))
        }
    }
    
    func animateIn() {
        if self.contentNode != nil {
            self.isHidden = false
            
            self.dimNode.layer.animateAlpha(from: 0.0, to: 1.0, duration: 0.4)
            
            let offset = self.bounds.size.height - self.contentBackgroundNode.frame.minY
            
            let dimPosition = self.dimNode.layer.position
            self.dimNode.layer.animatePosition(from: CGPoint(x: dimPosition.x, y: dimPosition.y - offset), to: dimPosition, duration: 0.3, timingFunction: kCAMediaTimingFunctionSpring)
            self.layer.animateBoundsOriginYAdditive(from: -offset, to: 0.0, duration: 0.3, timingFunction: kCAMediaTimingFunctionSpring, completion: { _ in
            })
        }
    }
    
    func animateOut(shared: Bool, completion: @escaping () -> Void) {
        if self.contentNode != nil {
            var dimCompleted = false
            var offsetCompleted = false
            
            let internalCompletion: () -> Void = { [weak self] in
                if dimCompleted && offsetCompleted {
                    if let strongSelf = self {
                        strongSelf.isHidden = true
                        strongSelf.dimNode.layer.removeAllAnimations()
                        strongSelf.layer.removeAllAnimations()
                    }
                    completion()
                }
            }
            
            self.dimNode.layer.animateAlpha(from: 1.0, to: 0.0, duration: 0.3, removeOnCompletion: false, completion: { _ in
                dimCompleted = true
                internalCompletion()
            })
            
            let offset = self.bounds.size.height - self.contentBackgroundNode.frame.minY
            let dimPosition = self.dimNode.layer.position
            self.dimNode.layer.animatePosition(from: dimPosition, to: CGPoint(x: dimPosition.x, y: dimPosition.y - offset), duration: 0.3, timingFunction: kCAMediaTimingFunctionSpring, removeOnCompletion: false)
            self.layer.animateBoundsOriginYAdditive(from: 0.0, to: -offset, duration: 0.3, timingFunction: kCAMediaTimingFunctionSpring, removeOnCompletion: false, completion: { _ in
                offsetCompleted = true
                internalCompletion()
            })
        } else {
            completion()
        }
    }
    
    func updatePeers(context: AccountContext, switchableAccounts: [AccountWithInfo], peers: [(RenderedPeer, PeerPresence?)], accountPeer: Peer, defaultAction: ShareControllerAction?) {
        self.context = context
        
        if let peersContentNode = self.peersContentNode, peersContentNode.accountPeer.id == accountPeer.id {
            peersContentNode.peersValue.set(.single(peers))
            return
        }
        
        if let peerId = self.immediatePeerId {
            self.immediatePeerId = nil
            let _ = (context.account.postbox.transaction { transaction -> RenderedPeer? in
                return transaction.getPeer(peerId).flatMap(RenderedPeer.init(peer:))
            } |> deliverOnMainQueue).start(next: { [weak self] peer in
                if let strongSelf = self, let peer = peer {
<<<<<<< HEAD
                    strongSelf.controllerInteraction?.togglePeer(peer, peer.peerId != account.peerId)
=======
                    strongSelf.controllerInteraction?.togglePeer(peer, peer.peerId != context.account.peerId)
>>>>>>> e653760a
                }
            })
        }
        
        let animated = self.peersContentNode == nil
        let peersContentNode = SharePeersContainerNode(sharedContext: self.sharedContext, context: context, switchableAccounts: switchableAccounts, theme: self.presentationData.theme, strings: self.presentationData.strings, nameDisplayOrder: self.presentationData.nameDisplayOrder, peers: peers, accountPeer: accountPeer, controllerInteraction: self.controllerInteraction!, externalShare: self.externalShare, switchToAnotherAccount: { [weak self] in
            self?.switchToAnotherAccount?()
        })
        self.peersContentNode = peersContentNode
        peersContentNode.openSearch = { [weak self] in
            let _ = (recentlySearchedPeers(postbox: context.account.postbox)
            |> take(1)
            |> deliverOnMainQueue).start(next: { peers in
                if let strongSelf = self {
                    let searchContentNode = ShareSearchContainerNode(sharedContext: strongSelf.sharedContext, context: context, theme: strongSelf.presentationData.theme, strings: strongSelf.presentationData.strings, controllerInteraction: strongSelf.controllerInteraction!, recentPeers: peers.filter({ $0.peer.peerId.namespace != Namespaces.Peer.SecretChat }).map({ $0.peer }))
                    searchContentNode.cancel = {
                        if let strongSelf = self, let peersContentNode = strongSelf.peersContentNode {
                            strongSelf.transitionToContentNode(peersContentNode)
                        }
                    }
                    strongSelf.transitionToContentNode(searchContentNode)
                }
            })
        }
        let openShare: (Bool) -> Void = { [weak self] reportReady in
            guard let strongSelf = self, let shareExternal = strongSelf.shareExternal else {
                return
            }
            var loadingTimestamp: Double?
            strongSelf.shareDisposable.set((shareExternal() |> deliverOnMainQueue).start(next: { state in
                guard let strongSelf = self else {
                    return
                }
                switch state {
                    case .preparing:
                        if loadingTimestamp == nil {
                            strongSelf.inputFieldNode.deactivateInput()
                            let transition = ContainedViewLayoutTransition.animated(duration: 0.12, curve: .easeInOut)
                            transition.updateAlpha(node: strongSelf.actionButtonNode, alpha: 0.0)
                            transition.updateAlpha(node: strongSelf.inputFieldNode, alpha: 0.0)
                            transition.updateAlpha(node: strongSelf.actionSeparatorNode, alpha: 0.0)
                            transition.updateAlpha(node: strongSelf.actionsBackgroundNode, alpha: 0.0)
                            strongSelf.transitionToContentNode(ShareLoadingContainerNode(theme: strongSelf.presentationData.theme, forceNativeAppearance: true), fastOut: true)
                            loadingTimestamp = CACurrentMediaTime()
                            if reportReady {
                                strongSelf.ready.set(.single(true))
                            }
                        }
                    case .done:
                        if let loadingTimestamp = loadingTimestamp {
                            let minDelay = 0.6
                            let delay = max(0.0, (loadingTimestamp + minDelay) - CACurrentMediaTime())
                            Queue.mainQueue().after(delay, {
                                if let strongSelf = self {
                                    strongSelf.animateOut(shared: true, completion: {
                                        self?.dismiss?(true)
                                    })
                                }
                            })
                        } else {
                            if reportReady {
                                strongSelf.ready.set(.single(true))
                            }
                            strongSelf.animateOut(shared: true, completion: {
                                self?.dismiss?(true)
                            })
                        }
                }
            }))
        }
        peersContentNode.openShare = {
            openShare(false)
        }
        if self.immediateExternalShare {
            openShare(true)
        } else {
            self.transitionToContentNode(peersContentNode, animated: animated)
            self.ready.set(.single(true))
        }
    }
    
    override func hitTest(_ point: CGPoint, with event: UIEvent?) -> UIView? {
        if let result = self.actionButtonNode.hitTest(self.actionButtonNode.convert(point, from: self), with: event) {
            return result
        }
        if self.bounds.contains(point) {
            if !self.contentBackgroundNode.bounds.contains(self.convert(point, to: self.contentBackgroundNode)) && !self.cancelButtonNode.bounds.contains(self.convert(point, to: self.cancelButtonNode)) {
                return self.dimNode.view
            }
        }
        return super.hitTest(point, with: event)
    }
    
    func scrollViewDidEndDragging(_ scrollView: UIScrollView, willDecelerate decelerate: Bool) {
        let contentOffset = scrollView.contentOffset
        let additionalTopHeight = max(0.0, -contentOffset.y)
        
        if additionalTopHeight >= 30.0 {
            self.cancelButtonPressed()
        }
    }
    
    private func scheduleInteractiveTransition(_ transition: ContainedViewLayoutTransition) {
        if let scheduledLayoutTransitionRequest = self.scheduledLayoutTransitionRequest {
            switch scheduledLayoutTransitionRequest.1 {
                case .immediate:
                    self.scheduleLayoutTransitionRequest(transition)
                default:
                    break
            }
        } else {
            self.scheduleLayoutTransitionRequest(transition)
        }
    }
    
    private func scheduleLayoutTransitionRequest(_ transition: ContainedViewLayoutTransition) {
        let requestId = self.scheduledLayoutTransitionRequestId
        self.scheduledLayoutTransitionRequestId += 1
        self.scheduledLayoutTransitionRequest = (requestId, transition)
        (self.view as? UITracingLayerView)?.schedule(layout: { [weak self] in
            if let strongSelf = self {
                if let (currentRequestId, currentRequestTransition) = strongSelf.scheduledLayoutTransitionRequest, currentRequestId == requestId {
                    strongSelf.scheduledLayoutTransitionRequest = nil
                    strongSelf.requestLayout(currentRequestTransition)
                }
            }
        })
        self.setNeedsLayout()
    }
    
    private func updateButton() {
        if self.controllerInteraction!.selectedPeers.isEmpty {
            if let defaultAction = self.defaultAction {
                self.actionButtonNode.setTitle(defaultAction.title, with: Font.regular(20.0), with: self.presentationData.theme.actionSheet.standardActionTextColor, for: .normal)
                self.actionButtonNode.badge = nil
            } else {
                self.actionButtonNode.setTitle(self.presentationData.strings.ShareMenu_Send, with: Font.medium(20.0), with: self.presentationData.theme.actionSheet.disabledActionTextColor, for: .normal)
            }
        } else {
            self.actionButtonNode.setTitle(self.presentationData.strings.ShareMenu_Send, with: Font.medium(20.0), with: self.presentationData.theme.actionSheet.standardActionTextColor, for: .normal)
            self.actionButtonNode.badge = "\(self.controllerInteraction!.selectedPeers.count)"
        }
    }
    
    func transitionToProgress(signal: Signal<Void, NoError>) {
        self.inputFieldNode.deactivateInput()
        let transition = ContainedViewLayoutTransition.animated(duration: 0.12, curve: .easeInOut)
        transition.updateAlpha(node: self.actionButtonNode, alpha: 0.0)
        transition.updateAlpha(node: self.inputFieldNode, alpha: 0.0)
        transition.updateAlpha(node: self.actionSeparatorNode, alpha: 0.0)
        transition.updateAlpha(node: self.actionsBackgroundNode, alpha: 0.0)
        
        self.transitionToContentNode(ShareLoadingContainerNode(theme: self.presentationData.theme, forceNativeAppearance: true), fastOut: true)
        let timestamp = CACurrentMediaTime()
        self.shareDisposable.set(signal.start(completed: { [weak self] in
            let minDelay = 0.6
            let delay = max(0.0, (timestamp + minDelay) - CACurrentMediaTime())
            Queue.mainQueue().after(delay, {
                if let strongSelf = self {
                    strongSelf.animateOut(shared: true, completion: {
                        self?.dismiss?(true)
                    })
                }
            })
        }))
    }
    
    func transitionToProgressWithValue(signal: Signal<Float?, NoError>) {
        self.inputFieldNode.deactivateInput()
        let transition = ContainedViewLayoutTransition.animated(duration: 0.12, curve: .easeInOut)
        transition.updateAlpha(node: self.actionButtonNode, alpha: 0.0)
        transition.updateAlpha(node: self.inputFieldNode, alpha: 0.0)
        transition.updateAlpha(node: self.actionSeparatorNode, alpha: 0.0)
        transition.updateAlpha(node: self.actionsBackgroundNode, alpha: 0.0)
        
        self.transitionToContentNode(ShareLoadingContainerNode(theme: self.presentationData.theme, forceNativeAppearance: true), fastOut: true)
        
        let timestamp = CACurrentMediaTime()
        var wasDone = false
        let doneImpl: (Bool) -> Void = { [weak self] shouldDelay in
            let minDelay: Double = shouldDelay ? 0.9 : 0.6
            let delay = max(minDelay, (timestamp + minDelay) - CACurrentMediaTime())
            Queue.mainQueue().after(delay, {
                if let strongSelf = self {
                    strongSelf.animateOut(shared: true, completion: {
                        self?.dismiss?(true)
                    })
                }
            })
        }
        self.shareDisposable.set((signal
        |> deliverOnMainQueue).start(next: { [weak self] status in
            guard let strongSelf = self, let contentNode = strongSelf.contentNode as? ShareLoadingContainerNode else {
                return
            }
            if let status = status {
                contentNode.state = .progress(status)
            } else {
                
            }
        }, completed: { [weak self] in
            guard let strongSelf = self, let contentNode = strongSelf.contentNode as? ShareLoadingContainerNode else {
                return
            }
            contentNode.state = .done
            if !wasDone {
                wasDone = true
                doneImpl(true)
            }
        }))
    }
}<|MERGE_RESOLUTION|>--- conflicted
+++ resolved
@@ -650,11 +650,7 @@
                 return transaction.getPeer(peerId).flatMap(RenderedPeer.init(peer:))
             } |> deliverOnMainQueue).start(next: { [weak self] peer in
                 if let strongSelf = self, let peer = peer {
-<<<<<<< HEAD
-                    strongSelf.controllerInteraction?.togglePeer(peer, peer.peerId != account.peerId)
-=======
                     strongSelf.controllerInteraction?.togglePeer(peer, peer.peerId != context.account.peerId)
->>>>>>> e653760a
                 }
             })
         }
