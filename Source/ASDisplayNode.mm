--- conflicted
+++ resolved
@@ -2373,11 +2373,7 @@
   }
 
   ASDisplayNodeAssert(_flags.layerBacked, @"We shouldn't get called back here unless we are layer-backed.");
-<<<<<<< HEAD
-  return [NSNull null];
-=======
   return (id)kCFNull;
->>>>>>> e6ee24de
 }
 
 #pragma mark - Error Handling
@@ -3223,7 +3219,7 @@
     _flags.isEnteringHierarchy = NO;
 
     // If we don't have contents finished drawing by the time we are on screen, immediately add the placeholder (if it is enabled and we do have something to draw).
-    if (self.contents == nil && [self __implementsDisplay]) {
+    if (self.contents == nil && [self _implementsDisplay]) {
       CALayer *layer = self.layer;
       [layer setNeedsDisplay];
       
