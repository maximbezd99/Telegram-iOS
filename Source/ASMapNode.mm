--- conflicted
+++ resolved
@@ -7,14 +7,6 @@
 //  Licensed under Apache 2.0: http://www.apache.org/licenses/LICENSE-2.0
 //
 
-<<<<<<< HEAD
-#ifndef MINIMAL_ASDK
-
-#import <Foundation/Foundation.h>
-
-#if TARGET_OS_IOS
-=======
->>>>>>> 565da7d4
 #import <AsyncDisplayKit/ASMapNode.h>
 
 #if TARGET_OS_IOS && AS_USE_MAPKIT
@@ -447,10 +439,4 @@
 }
 
 @end
-<<<<<<< HEAD
-#endif
-
-#endif
-=======
-#endif // TARGET_OS_IOS && AS_USE_MAPKIT
->>>>>>> 565da7d4
+#endif // TARGET_OS_IOS && AS_USE_MAPKIT