<<<<<<< HEAD
## Version 3.6 Beta 2

- [Changelog](http://www.hockeyapp.net/help/sdk/ios/3.6-b.2/docs/docs/Changelog.html)
=======
## Version 3.5.7

- [Changelog](http://www.hockeyapp.net/help/sdk/ios/3.5.7/docs/docs/Changelog.html)
>>>>>>> 8e967936

## Introduction

This article describes how to integrate HockeyApp into your iOS apps using a Git submodule and Xcode sub-projects. The SDK allows testers to update your app to another beta version right from within the application. It will notify the tester if a new update is available. The SDK also allows to send crash reports. If a crash has happened, it will ask the tester on the next start whether he wants to send information about the crash to the server.

This document contains the following sections:

- [Requirements](#requirements)
- [Set up Git submodule](#download)
- [Set up Xcode](#xcode)
- [Modify Code](#modify)
- [Additional Options](#options)

<a id="requirements"></a> 
## Requirements

The SDK runs on devices with iOS 6.0 or higher.

<a id="download"></a> 
## Set up Git submodule

1. Open a Terminal window

2. Change to your projects directory `cd /path/to/MyProject'

3. If this is a new project, initialize Git: `git init`

4. Add the submodule: `git submodule add git://github.com/bitstadium/HockeySDK-iOS.git Vendor/HockeySDK`. This would add the submodule into the `Vendor/HockeySDK` subfolder. Change this to the folder you prefer.

5. Releases are always in the `master` branch while the `develop` branch provides the latest in development source code (Using the git flow branching concept). We recommend using the `master` branch!

<a id="xcode"></a> 
## Set up Xcode

1. Find the `HockeySDK.xcodeproj` file inside of the cloned HockeySDK-iOS project directory.

2. Drag & Drop it into the `Project Navigator` (⌘+1).

3. Select your project in the `Project Navigator` (⌘+1).

4. Select your app target. 

5. Select the tab `Build Phases`.

6. Expand `Link Binary With Libraries`.

7. Add `libHockeySDK.a`

    <img src="XcodeLinkBinariesLib_normal.png"/>

8. Select `Add Other...`.

9. Select `CrashReporter.framework` from the `Vendor/HockeySDK/Vendor` folder

    <img src="XcodeFrameworks4_normal.png"/>

10. Add the following system frameworks, if they are missing:
    - `AssetsLibrary`
    - `CoreText`
    - `CoreGraphics`
    - `Foundation`
    - `MobileCoreServices`
    - `QuartzCore`
    - `QuickLook`
    - `Security`
    - `SystemConfiguration`
    - `UIKit`

11. Expand `Copy Bundle Resource`.

12. Drag `HockeySDKResources.bundle` from the `HockeySDK` sub-projects `Products` folder and drop into the `Copy Bundle Resource` section

13. Select `Build Settings`

14. Add the following `Header Search Path`

    `$(SRCROOT)/Vendor/HockeySDK/Classes`

<a id="modify"></a> 
## Modify Code

### Objective-C

1. Open your `AppDelegate.m` file.

2. Add the following line at the top of the file below your own #import statements:

        #import <HockeySDK/HockeySDK.h>

3. Search for the method `application:didFinishLaunchingWithOptions:`

4. Add the following lines:

        [[BITHockeyManager sharedHockeyManager] configureWithIdentifier:@"APP_IDENTIFIER"];
        [[BITHockeyManager sharedHockeyManager] startManager];
        [[BITHockeyManager sharedHockeyManager].authenticator authenticateInstallation];

5. Continue with [General subsection](#generalcode)

### Swift

1. Add the following line to your [Objective-C bridging header](https://developer.apple.com/library/prerelease/ios/documentation/Swift/Conceptual/BuildingCocoaApps/MixandMatch.html) file:

        #import <HockeySDK/HockeySDK.h>

2. Open your `AppDelegate.swift` file.

3. Search for the method `application(application: UIApplication, didFinishLaunchingWithOptions launchOptions: [NSObject: AnyObject]?) -> Bool`

4. Add the following lines:

        BITHockeyManager.sharedHockeyManager().configureWithIdentifier("APP_IDENTIFIER");
        BITHockeyManager.sharedHockeyManager().startManager();
        BITHockeyManager.sharedHockeyManager().authenticator.authenticateInstallation();

5. Continue with [General subsection](#generalcode)

<a id="generalcode"></a>
### General
<<<<<<< HEAD

1. Replace `APP_IDENTIFIER` with the app identifier of your beta app. If you don't know what the app identifier is or how to find it, please read [this how-to](http://support.hockeyapp.net/kb/how-tos/how-to-find-the-app-identifier). 

=======

1. Replace `APP_IDENTIFIER` with the app identifier of your beta app. If you don't know what the app identifier is or how to find it, please read [this how-to](http://support.hockeyapp.net/kb/how-tos/how-to-find-the-app-identifier). 

>>>>>>> 8e967936
2. If you want to see beta analytics, use the beta distribution feature with in-app updates, restrict versions to specific users, or want to know who is actually testing your app, you need to follow the instructions on our guide [Identify and authenticate users of Ad-Hoc or Enterprise builds](HowTo-Authenticating-Users-on-iOS)

*Note:* The SDK is optimized to defer everything possible to a later time while making sure e.g. crashes on startup can also be caught and each module executes other code with a delay some seconds. This ensures that applicationDidFinishLaunching will process as fast as possible and the SDK will not block the startup sequence resulting in a possible kill by the watchdog process.

<a id="options"></a> 
## Additional Options

### Xcode Documentation

This documentation provides integrated help in Xcode for all public APIs and a set of additional tutorials and how-tos.

1. Download the [HockeySDK-iOS documentation](http://hockeyapp.net/releases/).

2. Unzip the file. A new folder `HockeySDK-iOS-documentation` is created.

3. Copy the content into ~`/Library/Developer/Shared/Documentation/DocSets`

<<<<<<< HEAD
The documentation is also available via the following URL: [http://hockeyapp.net/help/sdk/ios/3.6-b.1/](http://hockeyapp.net/help/sdk/ios/3.6-b.1/)
=======
The documentation is also available via the following URL: [http://hockeyapp.net/help/sdk/ios/3.5.7/](http://hockeyapp.net/help/sdk/ios/3.5.7/)
>>>>>>> 8e967936

### Set up with xcconfig

Instead of manually adding the missing frameworks, you can also use our bundled xcconfig file.

1. Create a new `Project.xcconfig` file, if you don't already have one (You can give it any name)
 
    **Note:** You can also add the required frameworks manually to your targets `Build Phases` an continue with step `4.` instead.
 
    a. Select your project in the `Project Navigator` (⌘+1).
 
    b. Select the tab `Info`.
 
    c. Expand `Configurations`.
 
    d. Select `Project.xcconfig` for all your configurations
    
        <img src="XcodeFrameworks1_normal.png"/>
 
2. Open `Project.xcconfig` in the editor
 
3. Add the following line:
 
    `#include "../Vendor/HockeySDK/Support/HockeySDK.xcconfig"`
    
    (Adjust the path depending where the `Project.xcconfig` file is located related to the Xcode project package)
    
    **Important note:** Check if you overwrite any of the build settings and add a missing `$(inherited)` entry on the projects build settings level, so the `HockeySDK.xcconfig` settings will be passed through successfully.
    
4. If you are getting build warnings, then the `.xcconfig` setting wasn't included successfully or its settings in `Other Linker Flags` get ignored because `$(inherited)` is missing on project or target level. Either add `$(inherited)` or link the following frameworks manually in `Link Binary With Libraries` under `Build Phases`:
    - `AssetsLibrary`
    - `CoreText`
    - `CoreGraphics`
    - `Foundation`
    - `MobileCoreServices`
    - `QuartzCore`
    - `QuickLook`
    - `Security`
    - `SystemConfiguration`
    - `UIKit`<|MERGE_RESOLUTION|>--- conflicted
+++ resolved
@@ -1,12 +1,6 @@
-<<<<<<< HEAD
 ## Version 3.6 Beta 2
 
 - [Changelog](http://www.hockeyapp.net/help/sdk/ios/3.6-b.2/docs/docs/Changelog.html)
-=======
-## Version 3.5.7
-
-- [Changelog](http://www.hockeyapp.net/help/sdk/ios/3.5.7/docs/docs/Changelog.html)
->>>>>>> 8e967936
 
 ## Introduction
 
@@ -126,15 +120,9 @@
 
 <a id="generalcode"></a>
 ### General
-<<<<<<< HEAD
 
 1. Replace `APP_IDENTIFIER` with the app identifier of your beta app. If you don't know what the app identifier is or how to find it, please read [this how-to](http://support.hockeyapp.net/kb/how-tos/how-to-find-the-app-identifier). 
 
-=======
-
-1. Replace `APP_IDENTIFIER` with the app identifier of your beta app. If you don't know what the app identifier is or how to find it, please read [this how-to](http://support.hockeyapp.net/kb/how-tos/how-to-find-the-app-identifier). 
-
->>>>>>> 8e967936
 2. If you want to see beta analytics, use the beta distribution feature with in-app updates, restrict versions to specific users, or want to know who is actually testing your app, you need to follow the instructions on our guide [Identify and authenticate users of Ad-Hoc or Enterprise builds](HowTo-Authenticating-Users-on-iOS)
 
 *Note:* The SDK is optimized to defer everything possible to a later time while making sure e.g. crashes on startup can also be caught and each module executes other code with a delay some seconds. This ensures that applicationDidFinishLaunching will process as fast as possible and the SDK will not block the startup sequence resulting in a possible kill by the watchdog process.
@@ -152,11 +140,7 @@
 
 3. Copy the content into ~`/Library/Developer/Shared/Documentation/DocSets`
 
-<<<<<<< HEAD
 The documentation is also available via the following URL: [http://hockeyapp.net/help/sdk/ios/3.6-b.1/](http://hockeyapp.net/help/sdk/ios/3.6-b.1/)
-=======
-The documentation is also available via the following URL: [http://hockeyapp.net/help/sdk/ios/3.5.7/](http://hockeyapp.net/help/sdk/ios/3.5.7/)
->>>>>>> 8e967936
 
 ### Set up with xcconfig
 
