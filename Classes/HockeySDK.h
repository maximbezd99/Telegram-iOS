--- conflicted
+++ resolved
@@ -165,7 +165,7 @@
    *  Network error
    */
   BITAuthenticatorNetworkError,
-<<<<<<< HEAD
+  
   /**
    *  API Server returned invalid response
    */
@@ -177,14 +177,13 @@
   /**
    *  Authorization canceleed
    */
-=======
-  BITAuthenticatorAPIServerReturnedInvalidResponse,
-  BITAuthenticatorNotAuthorized,
+  BITAuthenticatorAuthenticationCancelled,
+  /**
+   *  Unknown Application ID (configuration error)
+   */
   BITAuthenticatorUnknownApplicationID,
->>>>>>> 681c67a9
-  BITAuthenticatorAuthenticationCancelled,
-  /**
-   *  Authoraization secret missing
+  /**
+   *  Authorization secret missing
    */
   BITAuthenticatorAuthorizationSecretMissing,
 };
