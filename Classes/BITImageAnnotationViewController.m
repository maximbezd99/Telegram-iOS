/*
 * Author: Moritz Haarmann <post@moritzhaarmann.de>
 *
 * Copyright (c) 2012-2014 HockeyApp, Bit Stadium GmbH.
 * All rights reserved.
 *
 * Permission is hereby granted, free of charge, to any person
 * obtaining a copy of this software and associated documentation
 * files (the "Software"), to deal in the Software without
 * restriction, including without limitation the rights to use,
 * copy, modify, merge, publish, distribute, sublicense, and/or sell
 * copies of the Software, and to permit persons to whom the
 * Software is furnished to do so, subject to the following
 * conditions:
 *
 * The above copyright notice and this permission notice shall be
 * included in all copies or substantial portions of the Software.
 *
 * THE SOFTWARE IS PROVIDED "AS IS", WITHOUT WARRANTY OF ANY KIND,
 * EXPRESS OR IMPLIED, INCLUDING BUT NOT LIMITED TO THE WARRANTIES
 * OF MERCHANTABILITY, FITNESS FOR A PARTICULAR PURPOSE AND
 * NONINFRINGEMENT. IN NO EVENT SHALL THE AUTHORS OR COPYRIGHT
 * HOLDERS BE LIABLE FOR ANY CLAIM, DAMAGES OR OTHER LIABILITY,
 * WHETHER IN AN ACTION OF CONTRACT, TORT OR OTHERWISE, ARISING
 * FROM, OUT OF OR IN CONNECTION WITH THE SOFTWARE OR THE USE OR
 * OTHER DEALINGS IN THE SOFTWARE.
 */

#import "HockeySDK.h"

#if HOCKEYSDK_FEATURE_FEEDBACK

#import "BITImageAnnotationViewController.h"
#import "BITImageAnnotation.h"
#import "BITRectangleImageAnnotation.h"
#import "BITArrowImageAnnotation.h"
#import "BITBlurImageAnnotation.h"
#import "BITHockeyHelper.h"
#import "HockeySDKPrivate.h"

typedef NS_ENUM(NSInteger, BITImageAnnotationViewControllerInteractionMode) {
  BITImageAnnotationViewControllerInteractionModeNone,
  BITImageAnnotationViewControllerInteractionModeDraw,
  BITImageAnnotationViewControllerInteractionModeMove
};

@interface BITImageAnnotationViewController ()

@property (nonatomic, strong) UIImageView *imageView;
@property (nonatomic, strong) UISegmentedControl *editingControls;
@property (nonatomic, strong) NSMutableArray *objects;

@property (nonatomic, strong) UITapGestureRecognizer *tapRecognizer;
@property (nonatomic, strong) UIPanGestureRecognizer *panRecognizer;
@property (nonatomic, strong) UIPinchGestureRecognizer *pinchRecognizer;

@property (nonatomic) CGFloat scaleFactor;

@property (nonatomic) CGPoint panStart;
@property (nonatomic,strong) BITImageAnnotation *currentAnnotation;

@property (nonatomic) BITImageAnnotationViewControllerInteractionMode currentInteraction;

@property (nonatomic) CGRect pinchStartingFrame;

@end

@implementation BITImageAnnotationViewController

#pragma mark - UIViewController

- (void)viewDidLoad {
  [super viewDidLoad];
  
  self.view.backgroundColor = [UIColor groupTableViewBackgroundColor];
  
  NSArray *icons = @[@"Arrow.png",@"Rectangle.png", @"Blur.png"];
  
  self.editingControls = [[UISegmentedControl alloc] initWithItems:@[@"Rectangle", @"Arrow", @"Blur"]];
  int i=0;
  for (NSString *imageName in icons){
    [self.editingControls setImage:bit_imageNamed(imageName, BITHOCKEYSDK_BUNDLE) forSegmentAtIndex:i++];
  }
  
#pragma clang diagnostic push
#pragma clang diagnostic ignored "-Wdeprecated-declarations"
  [self.editingControls setSegmentedControlStyle:UISegmentedControlStyleBar];
#pragma clang diagnostic pop
  
  self.navigationItem.titleView = self.editingControls;
  
  self.objects = [NSMutableArray new];
  
  [self.editingControls addTarget:self action:@selector(editingAction:) forControlEvents:UIControlEventTouchUpInside];
  [self.editingControls setSelectedSegmentIndex:0];
  
  self.imageView = [[UIImageView alloc] initWithFrame:self.view.bounds];
  
  self.imageView.clipsToBounds = YES;
  
  self.imageView.image = self.image;
  self.imageView.contentMode = UIViewContentModeScaleToFill;
  
  self.view.frame = UIScreen.mainScreen.bounds;
  
  [self.view addSubview:self.imageView];
  // Erm.
  self.imageView.frame = [UIScreen mainScreen].bounds;
  
  self.panRecognizer = [[UIPanGestureRecognizer alloc] initWithTarget:self action:@selector(panned:)];
  self.pinchRecognizer = [[UIPinchGestureRecognizer alloc] initWithTarget:self action:@selector(pinched:)];
  self.tapRecognizer = [[UITapGestureRecognizer alloc] initWithTarget:self action:@selector(tapped:)];
  
  [self.imageView addGestureRecognizer:self.pinchRecognizer];
  [self.imageView addGestureRecognizer:self.panRecognizer];
  [self.view addGestureRecognizer:self.tapRecognizer];
  
  self.imageView.userInteractionEnabled = YES;
  
  self.navigationItem.leftBarButtonItem = [[UIBarButtonItem alloc ] initWithImage:bit_imageNamed(@"Cancel.png", BITHOCKEYSDK_BUNDLE) landscapeImagePhone:bit_imageNamed(@"Cancel.png", BITHOCKEYSDK_BUNDLE) style:UIBarButtonItemStylePlain target:self action:@selector(discard:)];
  self.navigationItem.rightBarButtonItem = [[UIBarButtonItem alloc ] initWithImage:bit_imageNamed(@"Ok.png", BITHOCKEYSDK_BUNDLE) landscapeImagePhone:bit_imageNamed(@"Ok.png", BITHOCKEYSDK_BUNDLE) style:UIBarButtonItemStylePlain target:self action:@selector(save:)];
  
  self.view.autoresizesSubviews = NO;
}


- (void)viewWillAppear:(BOOL)animated {
  [super viewWillAppear:animated];
  
  [[NSNotificationCenter defaultCenter] addObserver:self selector:@selector(orientationDidChange:) name:UIDeviceOrientationDidChangeNotification object:nil];
  
  [self fitImageViewFrame];
  
}

- (void)viewWillDisappear:(BOOL)animated {
  [super viewWillDisappear:animated];
  
  [[NSNotificationCenter defaultCenter] removeObserver:self name:UIDeviceOrientationDidChangeNotification object:nil];
}

- (BOOL)prefersStatusBarHidden {
  return self.navigationController.navigationBarHidden || self.navigationController.navigationBar.alpha == 0.0f;
}

- (void)orientationDidChange:(NSNotification *)notification {
  [self fitImageViewFrame];
}


- (void)fitImageViewFrame {
  
  CGSize size = [UIScreen mainScreen].bounds.size;
  if (UIInterfaceOrientationIsLandscape([UIApplication sharedApplication].statusBarOrientation) && size.height > size.width){
    size = CGSizeMake(size.height, size.width);
  }
  
  CGFloat heightScaleFactor = size.height / self.image.size.height;
  CGFloat widthScaleFactor =  size.width / self.image.size.width;
  
  CGFloat factor = MIN(heightScaleFactor, widthScaleFactor);
  self.scaleFactor = factor;
  CGSize scaledImageSize = CGSizeMake(self.image.size.width * factor, self.image.size.height * factor);
  
  CGRect baseFrame = CGRectMake(self.view.frame.size.width/2 - scaledImageSize.width/2, self.view.frame.size.height/2 -  scaledImageSize.height/2, scaledImageSize.width, scaledImageSize.height);
  
  self.imageView.frame = baseFrame;
}

- (void)editingAction:(id)sender {
  
}

- (BITImageAnnotation *)annotationForCurrentMode {
  if (self.editingControls.selectedSegmentIndex == 0){
    return [[BITArrowImageAnnotation alloc] initWithFrame:CGRectZero];
  } else if(self.editingControls.selectedSegmentIndex==1){
    return [[BITRectangleImageAnnotation alloc] initWithFrame:CGRectZero];
  } else {
    return [[BITBlurImageAnnotation alloc] initWithFrame:CGRectZero];
  }
}

#pragma mark - Actions

- (void)discard:(id)sender {
  [self.delegate annotationControllerDidCancel:self];
  [self dismissViewControllerAnimated:YES completion:nil];
}

- (void)save:(id)sender {
  UIImage *image = [self extractImage];
  [self.delegate annotationController:self didFinishWithImage:image];
  [self dismissViewControllerAnimated:YES completion:nil];
}

- (UIImage *)extractImage {
  UIGraphicsBeginImageContextWithOptions(self.image.size, YES, 0.0);
  CGContextRef ctx = UIGraphicsGetCurrentContext();
  [self.image drawInRect:CGRectMake(0, 0, self.image.size.width, self.image.size.height)];
  CGContextScaleCTM(ctx,1.0/self.scaleFactor,1.0f/self.scaleFactor);
  
  // Drawing all the annotations onto the final image.
  for (BITImageAnnotation *annotation in self.objects){
    CGContextTranslateCTM(ctx, annotation.frame.origin.x, annotation.frame.origin.y);
    [annotation.layer renderInContext:ctx];
    CGContextTranslateCTM(ctx,-1 * annotation.frame.origin.x,-1 *  annotation.frame.origin.y);
  }
  
  UIImage *renderedImageOfMyself = UIGraphicsGetImageFromCurrentImageContext();
  UIGraphicsEndImageContext();
  return renderedImageOfMyself;
}

#pragma mark - UIGestureRecognizers

- (void)panned:(UIPanGestureRecognizer *)gestureRecognizer {
  BITImageAnnotation *annotationAtLocation = (BITImageAnnotation *)[self.view hitTest:[gestureRecognizer locationInView:self.view] withEvent:nil];
  
  if (![annotationAtLocation isKindOfClass:[BITImageAnnotation class]]){
    annotationAtLocation = nil;
  }
  
  // determine the interaction mode if none is set so far.
  
  if (self.currentInteraction == BITImageAnnotationViewControllerInteractionModeNone){
    if (annotationAtLocation){
      self.currentInteraction = BITImageAnnotationViewControllerInteractionModeMove;
    } else if ([self canDrawNewAnnotation]){
      self.currentInteraction = BITImageAnnotationViewControllerInteractionModeDraw;
    }
  }
  
  if (self.currentInteraction == BITImageAnnotationViewControllerInteractionModeNone){
    return;
  }
  
  
  if (self.currentInteraction == BITImageAnnotationViewControllerInteractionModeDraw){
    if (gestureRecognizer.state == UIGestureRecognizerStateBegan){
      self.currentAnnotation = [self annotationForCurrentMode];
      [self.objects addObject:self.currentAnnotation];
      self.currentAnnotation.sourceImage = self.image;
      
      if (self.imageView.subviews.count > 0 && [self.currentAnnotation isKindOfClass:[BITBlurImageAnnotation class]]){
        [self.imageView insertSubview:self.currentAnnotation belowSubview:[self firstAnnotationThatIsNotBlur]];
      } else {
        [self.imageView addSubview:self.currentAnnotation];
      }
      
      self.panStart = [gestureRecognizer locationInView:self.imageView];
      
    } else if (gestureRecognizer.state == UIGestureRecognizerStateChanged){
      CGPoint bla = [gestureRecognizer locationInView:self.imageView];
      self.currentAnnotation.frame = CGRectMake(self.panStart.x, self.panStart.y, bla.x - self.panStart.x, bla.y - self.panStart.y);
      self.currentAnnotation.movedDelta = CGSizeMake(bla.x - self.panStart.x, bla.y - self.panStart.y);
      self.currentAnnotation.imageFrame = [self.view convertRect:self.imageView.frame toView:self.currentAnnotation];
      [self.currentAnnotation setNeedsLayout];
      [self.currentAnnotation layoutIfNeeded];
    } else {
      [self.currentAnnotation setSelected:NO];
      self.currentAnnotation = nil;
      self.currentInteraction = BITImageAnnotationViewControllerInteractionModeNone;
    }
  } else if (self.currentInteraction == BITImageAnnotationViewControllerInteractionModeMove){
    if (gestureRecognizer.state == UIGestureRecognizerStateBegan){
      // find and possibly move an existing annotation.
      
      
      if ([self.objects indexOfObject:annotationAtLocation] != NSNotFound){
        self.currentAnnotation = annotationAtLocation;
        [annotationAtLocation setSelected:YES];
      }
      
      
    } else if (gestureRecognizer.state == UIGestureRecognizerStateChanged && self.currentAnnotation){
      CGPoint delta = [gestureRecognizer translationInView:self.view];
      
      CGRect annotationFrame = self.currentAnnotation.frame;
      annotationFrame.origin.x += delta.x;
      annotationFrame.origin.y += delta.y;
      self.currentAnnotation.frame = annotationFrame;
      self.currentAnnotation.imageFrame = [self.view convertRect:self.imageView.frame toView:self.currentAnnotation];
      
      [self.currentAnnotation setNeedsLayout];
      [self.currentAnnotation layoutIfNeeded];
      
      [gestureRecognizer setTranslation:CGPointZero inView:self.view];
      
    } else {
      [self.currentAnnotation setSelected:NO];
      self.currentAnnotation = nil;
      self.currentInteraction = BITImageAnnotationViewControllerInteractionModeNone;
    }
  }
}

- (void)pinched:(UIPinchGestureRecognizer *)gestureRecognizer {
  if (gestureRecognizer.state == UIGestureRecognizerStateBegan){
    // try to figure out which view we are talking about.
    BITImageAnnotation *candidate = nil;
    BOOL validView = YES;
    
<<<<<<< HEAD
    for (uint i = 0; i<gestureRecognizer.numberOfTouches; i++){
=======
    for (uint i = 0; i < gestureRecognizer.numberOfTouches; i++){
>>>>>>> 61c767c5
      BITImageAnnotation *newCandidate = (BITImageAnnotation *)[self.view hitTest:[gestureRecognizer locationOfTouch:i inView:self.view] withEvent:nil];
      
      if (![newCandidate isKindOfClass:[BITImageAnnotation class]]){
        newCandidate = nil;
      }
      
      if (candidate == nil){
        candidate = newCandidate;
      } else if (candidate != newCandidate){
        validView = NO;
        break;
      }
    }
    
    if (validView && [candidate resizable]){
      self.currentAnnotation = candidate;
      self.pinchStartingFrame = self.currentAnnotation.frame;
      [self.currentAnnotation setSelected:YES];
    }
    
  } else if (gestureRecognizer.state == UIGestureRecognizerStateChanged && self.currentAnnotation && gestureRecognizer.numberOfTouches>1){
    CGRect newFrame= (self.pinchStartingFrame);
    
    // upper point?
    CGPoint point1 = [gestureRecognizer locationOfTouch:0 inView:self.view];
    CGPoint point2 = [gestureRecognizer locationOfTouch:1 inView:self.view];
    
    
    newFrame.origin.x = point1.x;
    newFrame.origin.y = point1.y;
    
    newFrame.origin.x = (point1.x > point2.x) ? point2.x : point1.x;
    newFrame.origin.y = (point1.y > point2.y) ? point2.y : point1.y;
    
    newFrame.size.width = (point1.x > point2.x) ? point1.x - point2.x : point2.x - point1.x;
    newFrame.size.height = (point1.y > point2.y) ? point1.y - point2.y : point2.y - point1.y;
    
    
    self.currentAnnotation.frame = newFrame;
    self.currentAnnotation.imageFrame = [self.view convertRect:self.imageView.frame toView:self.currentAnnotation];
  } else {
    [self.currentAnnotation setSelected:NO];
    self.currentAnnotation = nil;
  }
}

- (void)tapped:(UIGestureRecognizer *)tapRecognizer {
  // This toggles the nav and status bar. Since iOS7 and pre-iOS7 behave weirdly different,
  // this might look rather hacky, but hiding the navbar under iOS6 leads to some ugly
  // animation effect which is avoided by simply hiding the navbar setting it's alpha to 0. // moritzh
  
  if (self.navigationController.navigationBar.alpha == 0 || self.navigationController.navigationBarHidden ){
    
    [UIView animateWithDuration:0.35f animations:^{
      
      if (NSFoundationVersionNumber > NSFoundationVersionNumber_iOS_6_1) {
        [self.navigationController setNavigationBarHidden:NO animated:NO];
      } else {
        self.navigationController.navigationBar.alpha = 1.0;
      }
      
      if ([self respondsToSelector:@selector(prefersStatusBarHidden)]) {
        [self setNeedsStatusBarAppearanceUpdate];
      } else {
#pragma clang diagnostic push
#pragma clang diagnostic ignored "-Wdeprecated-declarations"
        [[UIApplication sharedApplication] setStatusBarHidden:NO];
#pragma clang diagnostic pop
      }
      
    } completion:^(BOOL finished) {
      [self fitImageViewFrame];
      
    }];
  } else {
    [UIView animateWithDuration:0.35f animations:^{
      
      if (NSFoundationVersionNumber > NSFoundationVersionNumber_iOS_6_1) {
        [self.navigationController setNavigationBarHidden:YES animated:NO];
      } else {
        self.navigationController.navigationBar.alpha = 0.0;
      }
      
      if ([self respondsToSelector:@selector(prefersStatusBarHidden)]) {
        [self setNeedsStatusBarAppearanceUpdate];
      } else {
#pragma clang diagnostic push
#pragma clang diagnostic ignored "-Wdeprecated-declarations"
        [[UIApplication sharedApplication] setStatusBarHidden:YES];
#pragma clang diagnostic pop
      }
      
    } completion:^(BOOL finished) {
      [self fitImageViewFrame];
      
    }];
  }
  
}

#pragma mark - Helpers

- (UIView *)firstAnnotationThatIsNotBlur {
  for (BITImageAnnotation *annotation in self.imageView.subviews){
    if (![annotation isKindOfClass:[BITBlurImageAnnotation class]]){
      return annotation;
    }
  }
  
  return self.imageView;
}

- (BOOL)canDrawNewAnnotation {
  return [self.editingControls selectedSegmentIndex] != UISegmentedControlNoSegment;
}
@end

#endif /* HOCKEYSDK_FEATURE_FEEDBACK */<|MERGE_RESOLUTION|>--- conflicted
+++ resolved
@@ -301,11 +301,7 @@
     BITImageAnnotation *candidate = nil;
     BOOL validView = YES;
     
-<<<<<<< HEAD
-    for (uint i = 0; i<gestureRecognizer.numberOfTouches; i++){
-=======
     for (uint i = 0; i < gestureRecognizer.numberOfTouches; i++){
->>>>>>> 61c767c5
       BITImageAnnotation *newCandidate = (BITImageAnnotation *)[self.view hitTest:[gestureRecognizer locationOfTouch:i inView:self.view] withEvent:nil];
       
       if (![newCandidate isKindOfClass:[BITImageAnnotation class]]){
