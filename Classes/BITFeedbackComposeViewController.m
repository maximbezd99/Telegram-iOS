--- conflicted
+++ resolved
@@ -166,11 +166,8 @@
   
   // Container that contains both the textfield and eventually the photo scroll view on the right side
   self.contentViewContainer = [[UIView alloc] initWithFrame:self.view.bounds];
-<<<<<<< HEAD
-=======
   self.contentViewContainer.autoresizingMask = UIViewAutoresizingFlexibleWidth|UIViewAutoresizingFlexibleHeight;
 
->>>>>>> f1169521
   [self.view addSubview:self.contentViewContainer];
   
   // message input textfield
@@ -200,11 +197,7 @@
   self.attachmentScrollView = [[UIScrollView alloc] initWithFrame:CGRectZero];
   self.attachmentScrollView.scrollEnabled = YES;
   self.attachmentScrollView.bounces = YES;
-<<<<<<< HEAD
-  self.attachmentScrollView.autoresizingMask = UIViewAutoresizingFlexibleWidth|UIViewAutoresizingFlexibleHeight;
-=======
   self.attachmentScrollView.autoresizingMask = UIViewAutoresizingFlexibleHeight|UIViewAutoresizingFlexibleRightMargin;
->>>>>>> f1169521
   
   [self.contentViewContainer addSubview:self.attachmentScrollView];
 }
@@ -288,11 +281,7 @@
   
   if (!alreadySetup){
     textViewFrame.size.width -= scrollViewWidth;
-<<<<<<< HEAD
-    scrollViewFrame = CGRectMake(CGRectGetMaxX(textViewFrame), self.view.frame.origin.y, scrollViewWidth, CGRectGetHeight(textViewFrame));
-=======
     scrollViewFrame = CGRectMake(CGRectGetMaxX(textViewFrame), self.view.frame.origin.y, scrollViewWidth, CGRectGetHeight(self.view.bounds));
->>>>>>> f1169521
     self.textView.frame = textViewFrame;
     self.attachmentScrollView.frame = scrollViewFrame;
     self.attachmentScrollView.contentInset = self.textView.contentInset;
