/* Copyright (c) 2014-present, Facebook, Inc.
 * All rights reserved.
 *
 * This source code is licensed under the BSD-style license found in the
 * LICENSE file in the root directory of this source tree. An additional grant
 * of patent rights can be found in the PATENTS file in the same directory.
 */

#import <pthread.h>

#import <AsyncDisplayKit/_ASDisplayLayer.h>
#import <AsyncDisplayKit/ASAssert.h>
#import <AsyncDisplayKit/ASDisplayNode.h>
#import <AsyncDisplayKit/ASThread.h>

@class ASLayoutSpec;

NS_ASSUME_NONNULL_BEGIN

/**
 * The subclass header _ASDisplayNode+Subclasses_ defines the following methods that either must or can be overriden by
 * subclasses of ASDisplayNode.
 *
 * These methods should never be called directly by other classes.
 *
 * ## Drawing
 *
 * Implement one of +displayWithParameters:isCancelled: or +drawRect:withParameters:isCancelled: to provide
 * drawing for your node.
 *
 * Use -drawParametersForAsyncLayer: to copy any properties that are involved in drawing into an immutable object for
 * use on the display queue. The display and drawRect implementations *MUST* be thread-safe, as they can be called on
 * the displayQueue (asynchronously) or the main thread (synchronously/displayImmediately).
 *
 * Class methods that require passing in copies of the values are used to minimize the need for locking around instance
 * variable access, and the possibility of the asynchronous display pass grabbing an inconsistent state across multiple
 * variables.
 */

@interface ASDisplayNode (Subclassing)


/** @name View Configuration */


/**
 * @return The view class to use when creating a new display node instance. Defaults to _ASDisplayView.
 */
+ (Class)viewClass;


/** @name Properties */


/**
 * @abstract The scale factor to apply to the rendering.
 *
 * @discussion Use setNeedsDisplayAtScale: to set a value and then after display, the display node will set the layer's
 * contentsScale. This is to prevent jumps when re-rasterizing at a different contentsScale.
 * Read this property if you need to know the future contentsScale of your layer, eg in drawParameters.
 *
 * @see setNeedsDisplayAtScale:
 */
@property (nonatomic, assign, readonly) CGFloat contentsScaleForDisplay;

/**
 * @abstract Whether the view or layer of this display node is currently in a window
 */
@property (nonatomic, readonly, assign, getter=isInHierarchy) BOOL inHierarchy;

/**
 * @abstract Return the calculated layout.
 *
 * @discussion For node subclasses that implement manual layout (e.g., they have a custom -layout method), 
 * calculatedLayout may be accessed on subnodes to retrieved cached information about their size.  
 * This allows -layout to be very fast, saving time on the main thread.  
 * Note: .calculatedLayout will only be set for nodes that have had -measure: called on them.  
 * For manual layout, make sure you call -measure: in your implementation of -calculateSizeThatFits:.
 *
 * For node subclasses that use automatic layout (e.g., they implement -layoutSpecThatFits:), 
 * it is typically not necessary to use .calculatedLayout at any point.  For these nodes, 
 * the ASLayoutSpec implementation will automatically call -measureWithSizeRange: on all of the subnodes,
 * and the ASDisplayNode base class implementation of -layout will automatically make use of .calculatedLayout on the subnodes.
 *
 * @return Layout that wraps calculated size returned by -calculateSizeThatFits: (in manual layout mode),
 * or layout already calculated from layout spec returned by -layoutSpecThatFits: (in automatic layout mode).
 *
 * @warning Subclasses must not override this; it returns the last cached layout and is never expensive.
 */
@property (nullable, nonatomic, readonly, assign) ASLayout *calculatedLayout;

/** @name View Lifecycle */


/**
 * @abstract Called on the main thread immediately after self.view is created.
 *
 * @discussion This is the best time to add gesture recognizers to the view.
 */
- (void)didLoad ASDISPLAYNODE_REQUIRES_SUPER;


/** @name Layout */


/**
 * @abstract Called on the main thread by the view's -layoutSubviews.
 *
 * @discussion Subclasses override this method to layout all subnodes or subviews.
 */
- (void)layout;

/**
 * @abstract Called on the main thread by the view's -layoutSubviews, after -layout.
 *
 * @discussion Gives a chance for subclasses to perform actions after the subclass and superclass have finished laying
 * out.
 */
- (void)layoutDidFinish;


/** @name Layout calculation */

/**
 * @abstract Calculate a layout based on given size range.
 *
 * @param constrainedSize The minimum and maximum sizes the receiver should fit in.
 *
 * @return An ASLayout instance defining the layout of the receiver (and its children, if the box layout model is used).
 *
 * @discussion This method is called on a non-main thread. The default implementation calls either -layoutSpecThatFits: 
 * or -calculateSizeThatFits:, whichever method is overriden. Subclasses rarely need to override this method,
 * override -layoutSpecThatFits: or -calculateSizeThatFits: instead.
 *
 * @note This method should not be called directly outside of ASDisplayNode; use -measure: or -calculatedLayout instead.
 */
- (ASLayout *)calculateLayoutThatFits:(ASSizeRange)constrainedSize;

/**
 * @abstract Return the calculated size.
 *
 * @param constrainedSize The maximum size the receiver should fit in.
 *
 * @discussion Subclasses that override should expect this method to be called on a non-main thread. The returned size
 * is wrapped in an ASLayout and cached for quick access during -layout. Other expensive work that needs to
 * be done before display can be performed here, and using ivars to cache any valuable intermediate results is
 * encouraged.
 *
 * @note Subclasses that override are committed to manual layout. Therefore, -layout: must be overriden to layout all subnodes or subviews.
 *
 * @note This method should not be called directly outside of ASDisplayNode; use -measure: or -calculatedLayout instead.
 */
- (CGSize)calculateSizeThatFits:(CGSize)constrainedSize;

/**
 * @abstract Return a layout spec that describes the layout of the receiver and its children.
 *
 * @param constrainedSize The minimum and maximum sizes the receiver should fit in.
 *
 * @discussion Subclasses that override should expect this method to be called on a non-main thread. The returned layout spec
 * is used to calculate an ASLayout and cached by ASDisplayNode for quick access during -layout. Other expensive work that needs to
 * be done before display can be performed here, and using ivars to cache any valuable intermediate results is
 * encouraged.
 *
 * @note This method should not be called directly outside of ASDisplayNode; use -measure: or -calculatedLayout instead.
 */
- (ASLayoutSpec *)layoutSpecThatFits:(ASSizeRange)constrainedSize;

/**
 * @abstract Invalidate previously measured and cached layout.
 *
 * @discussion Subclasses should call this method to invalidate the previously measured and cached layout for the display
 * node, when the contents of the node change in such a way as to require measuring it again.
 */
- (void)invalidateCalculatedLayout;


/** @name Drawing */


/**
 * @summary Delegate method to draw layer contents into a CGBitmapContext. The current UIGraphics context will be set
 * to an appropriate context.
 *
 * @param bounds Region to draw in.
 * @param parameters An object describing all of the properties you need to draw. Return this from
 * -drawParametersForAsyncLayer:
 * @param isCancelledBlock Execute this block to check whether the current drawing operation has been cancelled to avoid
 * unnecessary work. A return value of YES means cancel drawing and return.
 * @param isRasterizing YES if the layer is being rasterized into another layer, in which case drawRect: probably wants
 * to avoid doing things like filling its bounds with a zero-alpha color to clear the backing store.
 *
 * @note Called on the display queue and/or main queue (MUST BE THREAD SAFE)
 */
+ (void)drawRect:(CGRect)bounds
  withParameters:(nullable id<NSObject>)parameters
     isCancelled:(asdisplaynode_iscancelled_block_t)isCancelledBlock
   isRasterizing:(BOOL)isRasterizing;

/**
 * @summary Delegate override to provide new layer contents as a UIImage.
 *
 * @param parameters An object describing all of the properties you need to draw. Return this from
 * -drawParametersForAsyncLayer:
 * @param isCancelledBlock Execute this block to check whether the current drawing operation has been cancelled to avoid
 * unnecessary work. A return value of YES means cancel drawing and return.
 *
 * @return A UIImage with contents that are ready to display on the main thread. Make sure that the image is already
 * decoded before returning it here.
 *
 * @note Called on the display queue and/or main queue (MUST BE THREAD SAFE)
 */
+ (nullable UIImage *)displayWithParameters:(nullable id<NSObject>)parameters
                       isCancelled:(asdisplaynode_iscancelled_block_t)isCancelledBlock;

/**
 * @abstract Delegate override for drawParameters
 *
 * @param layer The layer that will be drawn into.
 *
 * @note Called on the main thread only
 */
- (nullable id<NSObject>)drawParametersForAsyncLayer:(_ASDisplayLayer *)layer;

/**
 * @abstract Indicates that the receiver is about to display.
 *
 * @discussion Subclasses may override this method to be notified when display (asynchronous or synchronous) is
 * about to begin.
 */
- (void)displayWillStart ASDISPLAYNODE_REQUIRES_SUPER;

/**
 * @abstract Indicates that the receiver has finished displaying.
 *
 * @discussion Subclasses may override this method to be notified when display (asynchronous or synchronous) has
 * completed.
 */
- (void)displayDidFinish ASDISPLAYNODE_REQUIRES_SUPER;

/**
 * @abstract Indicates that the node should fetch any external data, such as images.
 *
 * @discussion Subclasses may override this method to be notified when they should begin to fetch data. Fetching
 * should be done asynchronously. The node is also responsible for managing the memory of any data.
 * The data may be remote and accessed via the network, but could also be a local database query.
 */
- (void)fetchData ASDISPLAYNODE_REQUIRES_SUPER;

/**
 * @abstract Indicates that the receiver is about to display its subnodes. This method is not called if there are no
 * subnodes present.
 *
 * @param subnode The subnode of which display is about to begin.
 *
 * @discussion Subclasses may override this method to be notified when subnode display (asynchronous or synchronous) is
 * about to begin.
 */
- (void)subnodeDisplayWillStart:(ASDisplayNode *)subnode ASDISPLAYNODE_REQUIRES_SUPER;

/**
 * @abstract Indicates that the receiver is finished displaying its subnodes. This method is not called if there are
 * no subnodes present.
 *
 * @param subnode The subnode of which display is about to completed.
 *
 * @discussion Subclasses may override this method to be notified when subnode display (asynchronous or synchronous) has
 * completed.
 */
- (void)subnodeDisplayDidFinish:(ASDisplayNode *)subnode ASDISPLAYNODE_REQUIRES_SUPER;


/**
 * @abstract Marks the receiver's bounds as needing to be redrawn, with a scale value.
 *
 * @param contentsScale The scale at which the receiver should be drawn.
 *
 * @discussion Subclasses should override this if they don't want their contentsScale changed.
 *
 * @note This changes an internal property.
 * -setNeedsDisplay is also available to trigger display without changing contentsScaleForDisplay.
 * @see -setNeedsDisplay, contentsScaleForDisplay
 */
- (void)setNeedsDisplayAtScale:(CGFloat)contentsScale;

/**
 * @abstract Recursively calls setNeedsDisplayAtScale: on subnodes.
 *
 * @param contentsScale The scale at which the receiver's subnode hierarchy should be drawn.
 *
 * @discussion Subclasses may override this if they require modifying the scale set on their child nodes.
 *
 * @note Only the node tree is walked, not the view or layer trees.
 *
 * @see setNeedsDisplayAtScale:
 * @see contentsScaleForDisplay
 */
- (void)recursivelySetNeedsDisplayAtScale:(CGFloat)contentsScale;


/** @name Touch handling */


/**
 * @abstract Tells the node when touches began in its view.
 *
 * @param touches A set of UITouch instances.
 * @param event A UIEvent associated with the touch.
 */
- (void)touchesBegan:(NSSet<UITouch *> *)touches withEvent:(nullable UIEvent *)event;

/**
 * @abstract Tells the node when touches moved in its view.
 *
 * @param touches A set of UITouch instances.
 * @param event A UIEvent associated with the touch.
 */
- (void)touchesMoved:(NSSet<UITouch *> *)touches withEvent:(nullable UIEvent *)event;

/**
 * @abstract Tells the node when touches ended in its view.
 *
 * @param touches A set of UITouch instances.
 * @param event A UIEvent associated with the touch.
 */
- (void)touchesEnded:(NSSet<UITouch *> *)touches withEvent:(nullable UIEvent *)event;

/**
 * @abstract Tells the node when touches was cancelled in its view.
 *
 * @param touches A set of UITouch instances.
 * @param event A UIEvent associated with the touch.
 */
- (void)touchesCancelled:(nullable NSSet<UITouch *> *)touches withEvent:(nullable UIEvent *)event;


/** @name Managing Gesture Recognizers */


/**
 * @abstract Asks the node if a gesture recognizer should continue tracking touches.
 *
 * @param gestureRecognizer A gesture recognizer trying to recognize a gesture.
 */
- (BOOL)gestureRecognizerShouldBegin:(UIGestureRecognizer *)gestureRecognizer;


/** @name Hit Testing */


/**
 * @abstract Returns the view that contains the point.
 *
 * @discussion Override to make this node respond differently to touches: (e.g. hide touches from subviews, send all
 * touches to certain subviews (hit area maximizing), etc.)
 *
 * @param point A point specified in the node's local coordinate system (bounds).
 * @param event The event that warranted a call to this method.
 *
 * @return Returns a UIView, not ASDisplayNode, for two reasons:
 * 1) allows sending events to plain UIViews that don't have attached nodes,
 * 2) hitTest: is never called before the views are created.
 */
- (nullable UIView *)hitTest:(CGPoint)point withEvent:(nullable UIEvent *)event;


/** @name Observing node-related changes */


/**
 * Called just before the view is added to a window.
 */
- (void)willEnterHierarchy ASDISPLAYNODE_REQUIRES_SUPER;

/**
 * Called after the view is removed from the window.
 */
- (void)didExitHierarchy ASDISPLAYNODE_REQUIRES_SUPER;

/**
 * Provides an opportunity to clear backing store and other memory-intensive intermediates, such as text layout managers
 * on the current node.
 *
 * @discussion Called by -recursivelyClearContents. Base class implements self.contents = nil, clearing any backing
 * store, for asynchronous regeneration when needed.
 */
- (void)clearContents ASDISPLAYNODE_REQUIRES_SUPER;

/**
 * Provides an opportunity to clear any fetched data (e.g. remote / network or database-queried) on the current node.
 *
 * @discussion This will not clear data recursively for all subnodes. Either call -recursivelyClearFetchedData or
 * selectively clear fetched data.
 */
- (void)clearFetchedData ASDISPLAYNODE_REQUIRES_SUPER;


/** @name Placeholders */

/**
 * @abstract Optionally provide an image to serve as the placeholder for the backing store while the contents are being
 * displayed.
 *
 * @discussion
 * Subclasses may override this method and return an image to use as the placeholder. Take caution as there may be a
 * time and place where this method is called on a background thread. Note that -[UIImage imageNamed:] is not thread
 * safe when using image assets.
 *
 * To retrieve the CGSize to do any image drawing, use the node's calculatedSize property.
 *
 * Defaults to nil.
 *
 * @note Called on the display queue and/or main queue (MUST BE THREAD SAFE)
 */
- (nullable UIImage *)placeholderImage;


/** @name Description */


/**
 * @abstract Return a description of the node
 *
 * @discussion The function that gets called for each display node in -recursiveDescription
 */
- (NSString *)descriptionForRecursiveDescription;

@end

@interface ASDisplayNode (ASDisplayNodePrivate)
<<<<<<< HEAD
// This method has proven helpful in a few rare scenarios, similar to a category extension on UIView,
// but it's considered private API for now and its use should not be encouraged.
- (nullable ASDisplayNode *)_supernodeWithClass:(Class)supernodeClass;
=======
/**
 * This method has proven helpful in a few rare scenarios, similar to a category extension on UIView,
 * but it's considered private API for now and its use should not be encouraged.
 * @param checkViewHierarchy If YES, and no supernode can be found, method will walk up from `self.view` to find a supernode.
 * If YES, this method must be called on the main thread and the node must not be layer-backed.
 */
- (ASDisplayNode *)_supernodeWithClass:(Class)supernodeClass checkViewHierarchy:(BOOL)checkViewHierarchy;
>>>>>>> 29897297

// The two methods below will eventually be exposed, but their names are subject to change.
/**
 * @abstract Ensure that all rendering is complete for this node and its descendents.
 *
 * @discussion Calling this method on the main thread after a node is added to the view heirarchy will ensure that
 * placeholder states are never visible to the user.  It is used by ASTableView, ASCollectionView, and ASViewController
 * to implement their respective ".neverShowPlaceholders" option.
 *
 * If all nodes have layer.contents set and/or their layer does not have -needsDisplay set, the method will return immediately.
 *
 * This method is capable of handling a mixed set of nodes, with some not having started display, some in progress on an
 * asynchronous display operation, and some already finished.
 *
 * In order to guarantee against deadlocks, this method should only be called on the main thread.
 * It may block on the private queue, [_ASDisplayLayer displayQueue]
 */
- (void)recursivelyEnsureDisplay;

/**
 * @abstract Allows a node to bypass all ensureDisplay passes.  Defaults to NO.
 *
 * @discussion Nodes that are expensive to draw and expected to have placeholder even with
 * .neverShowPlaceholders enabled should set this to YES.
 *
 * ASImageNode uses the default of NO, as it is often used for UI images that are expected to synchronize with ensureDisplay.
 *
 * ASNetworkImageNode and ASMultiplexImageNode set this to YES, because they load data from a database or server,
 * and are expected to support a placeholder state given that display is often blocked on slow data fetching.
 */
@property (nonatomic, assign) BOOL shouldBypassEnsureDisplay;

@end

#define ASDisplayNodeAssertThreadAffinity(viewNode)   ASDisplayNodeAssert(!viewNode || ASDisplayNodeThreadIsMain() || !(viewNode).nodeLoaded, @"Incorrect display node thread affinity - this method should not be called off the main thread after the ASDisplayNode's view or layer have been created")
#define ASDisplayNodeCAssertThreadAffinity(viewNode) ASDisplayNodeCAssert(!viewNode || ASDisplayNodeThreadIsMain() || !(viewNode).nodeLoaded, @"Incorrect display node thread affinity - this method should not be called off the main thread after the ASDisplayNode's view or layer have been created")

NS_ASSUME_NONNULL_END<|MERGE_RESOLUTION|>--- conflicted
+++ resolved
@@ -428,19 +428,13 @@
 @end
 
 @interface ASDisplayNode (ASDisplayNodePrivate)
-<<<<<<< HEAD
-// This method has proven helpful in a few rare scenarios, similar to a category extension on UIView,
-// but it's considered private API for now and its use should not be encouraged.
-- (nullable ASDisplayNode *)_supernodeWithClass:(Class)supernodeClass;
-=======
 /**
  * This method has proven helpful in a few rare scenarios, similar to a category extension on UIView,
  * but it's considered private API for now and its use should not be encouraged.
  * @param checkViewHierarchy If YES, and no supernode can be found, method will walk up from `self.view` to find a supernode.
  * If YES, this method must be called on the main thread and the node must not be layer-backed.
  */
-- (ASDisplayNode *)_supernodeWithClass:(Class)supernodeClass checkViewHierarchy:(BOOL)checkViewHierarchy;
->>>>>>> 29897297
+- (nullable ASDisplayNode *)_supernodeWithClass:(Class)supernodeClass checkViewHierarchy:(BOOL)checkViewHierarchy;
 
 // The two methods below will eventually be exposed, but their names are subject to change.
 /**
