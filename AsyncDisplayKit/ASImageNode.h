--- conflicted
+++ resolved
@@ -112,7 +112,6 @@
  */
 - (void)setNeedsDisplayWithCompletion:(void (^ _Nullable)(BOOL canceled))displayCompletionBlock;
 
-<<<<<<< HEAD
 #if TARGET_OS_TV
 /** 
  * A bool to track if the current appearance of the node
@@ -121,7 +120,7 @@
  */
 @property (nonatomic, assign) BOOL isDefaultFocusAppearance;
 #endif
-=======
+
 /**
  * @abstract The animated image to playback
  *
@@ -137,7 +136,6 @@
  * playback.
  */
 @property (atomic, assign) BOOL animatedImagePaused;
->>>>>>> dd4853bf
 
 @end
 
