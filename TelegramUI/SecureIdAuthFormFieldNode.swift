import Foundation
import SwiftSignalKit
import AsyncDisplayKit
import Display
import TelegramCore

enum SecureIdRequestedIdentityDocument: Int32 {
    case passport
    case internalPassport
    case driversLicense
    case idCard
    
    var valueKey: SecureIdValueKey {
        switch self {
            case .passport:
                return .passport
            case .internalPassport:
                return .internalPassport
            case .driversLicense:
                return .driversLicense
            case .idCard:
                return .idCard
        }
    }
}

enum SecureIdRequestedAddressDocument: Int32 {
    case passportRegistration
    case temporaryRegistration
    case bankStatement
    case utilityBill
    case rentalAgreement
    
    var valueKey: SecureIdValueKey {
        switch self {
            case .passportRegistration:
                return .passportRegistration
            case .temporaryRegistration:
                return .temporaryRegistration
            case .bankStatement:
                return .bankStatement
            case .utilityBill:
                return .utilityBill
            case .rentalAgreement:
                return .rentalAgreement
        }
    }
}

struct ParsedRequestedPersonalDetails: Equatable {
    var nativeNames: Bool
}

enum SecureIdParsedRequestedFormField: Equatable {
    case identity(personalDetails: ParsedRequestedPersonalDetails?, document: ParsedRequestedIdentityDocument?, selfie: Bool, translation: Bool)
    case address(addressDetails: Bool, document: ParsedRequestedAddressDocument?, translation: Bool)
    case phone
    case email
}

enum ParsedRequestedIdentityDocument: Equatable {
    case just(SecureIdRequestedIdentityDocument)
    case oneOf(Set<SecureIdRequestedIdentityDocument>)
}

enum ParsedRequestedAddressDocument: Equatable {
    case just(SecureIdRequestedAddressDocument)
    case oneOf(Set<SecureIdRequestedAddressDocument>)
}

private struct RequestedIdentity {
    var details: Bool = false
    var nativeNames: Bool = false
    var documents: [ParsedRequestedIdentityDocument] = []
    var selfie: Bool = false
    var translation: Bool = false
    
    mutating func merge(_ other: RequestedIdentity) {
        self.details = self.details || other.details
        self.nativeNames = self.nativeNames || other.nativeNames
        self.documents.append(contentsOf: other.documents)
        self.selfie = self.selfie || other.selfie
        self.translation = self.translation || other.translation
    }
}

private struct RequestedAddress {
    var details: Bool = false
    var documents: [ParsedRequestedAddressDocument] = []
    var translation: Bool = false
    
    mutating func merge(_ other: RequestedAddress) {
        self.details = self.details || other.details
        self.documents.append(contentsOf: other.documents)
        self.translation = self.translation || other.translation
    }
}

private struct RequestedFieldValues {
    var identity = RequestedIdentity()
    var address = RequestedAddress()
    var phone: Bool = false
    var email: Bool = false
    
    mutating func merge(_ other: RequestedFieldValues) {
        self.identity.merge(other.identity)
        self.address.merge(other.address)
        self.phone = self.phone || other.phone
        self.email = self.email || other.email
    }
}

func parseRequestedFormFields(_ types: [SecureIdRequestedFormField], values: [SecureIdValueWithContext]) -> [(SecureIdParsedRequestedFormField, [SecureIdValueWithContext], Bool)] {
    var requestedValues = RequestedFieldValues()
    
    for type in types {
        switch type {
            case let .just(value):
                let subResult = parseRequestedFieldValues(type: value)
                requestedValues.merge(subResult)
            case let .oneOf(subTypes):
                var oneOfResult = RequestedFieldValues()
                var oneOfIdentity = Set<SecureIdRequestedIdentityDocument>()
                var oneOfAddress = Set<SecureIdRequestedAddressDocument>()
                for type in subTypes {
                    let subResult = parseRequestedFieldValues(type: type)
                    for document in subResult.identity.documents {
                        if case let .just(document) = document {
                            oneOfIdentity.insert(document)
                        }
                    }
                    for document in subResult.address.documents {
                        if case let .just(document) = document {
                            oneOfAddress.insert(document)
                        }
                    }
                    oneOfResult.identity.details = oneOfResult.identity.details || subResult.identity.details
                    oneOfResult.identity.selfie = oneOfResult.identity.selfie || subResult.identity.selfie
                    oneOfResult.identity.translation = oneOfResult.identity.translation || subResult.identity.translation
                    oneOfResult.address.details = oneOfResult.address.details || subResult.address.details
                    oneOfResult.address.translation = oneOfResult.address.translation || subResult.address.translation
                }
                if !oneOfIdentity.isEmpty {
                    oneOfResult.identity.documents.append(.oneOf(oneOfIdentity))
                }
                if !oneOfAddress.isEmpty {
                    oneOfResult.address.documents.append(.oneOf(oneOfAddress))
                }
                requestedValues.merge(oneOfResult)
        }
    }
    
    var result: [SecureIdParsedRequestedFormField] = []
    if requestedValues.identity.details || !requestedValues.identity.documents.isEmpty {
        if requestedValues.identity.documents.isEmpty {
            result.append(.identity(personalDetails: ParsedRequestedPersonalDetails(nativeNames: requestedValues.identity.nativeNames), document: nil, selfie: false, translation: false))
        } else {
<<<<<<< HEAD
            if values.identity.details && values.identity.documents.count == 1 {
                result.append(.identity(personalDetails: values.identity.details ? ParsedRequestedPersonalDetails(nativeNames: values.identity.nativeNames) : nil, document: values.identity.documents.first, selfie: values.identity.selfie, translation: values.identity.translation))
            } else {
                if values.identity.details {
                    result.append(.identity(personalDetails: ParsedRequestedPersonalDetails(nativeNames: values.identity.nativeNames), document: nil, selfie: values.identity.selfie, translation: false))
                }
                for document in values.identity.documents {
                    result.append(.identity(personalDetails: nil, document: document, selfie: values.identity.selfie, translation: values.identity.translation))
                }
=======
            for document in requestedValues.identity.documents {
                result.append(.identity(personalDetails: requestedValues.identity.details ? ParsedRequestedPersonalDetails(nativeNames: requestedValues.identity.nativeNames) : nil, document: document, selfie: requestedValues.identity.selfie, translation: requestedValues.identity.translation))
>>>>>>> 4f35f732
            }
        }
    }
    if requestedValues.address.details || !requestedValues.address.documents.isEmpty {
        if requestedValues.address.documents.isEmpty {
            result.append(.address(addressDetails: true, document: nil, translation: false))
        } else {
<<<<<<< HEAD
            if values.address.details && values.address.documents.count == 1 {
                result.append(.address(addressDetails: true, document: values.address.documents.first, translation: false))
            } else {
                if values.address.details {
                    result.append(.address(addressDetails: true, document: nil, translation: false))
                }
                for document in values.address.documents {
                    result.append(.address(addressDetails: false, document: document, translation: values.address.translation))
                }
=======
            for document in requestedValues.address.documents {
                result.append(.address(addressDetails: requestedValues.address.details, document: document, translation: requestedValues.address.translation))
>>>>>>> 4f35f732
            }
        }
    }
    if requestedValues.phone {
        result.append(.phone)
    }
    if requestedValues.email {
        result.append(.email)
    }
    
    return result.map { field in
        let (fieldValues, filled) = findValuesForField(field: field, values: values)
        return (field, fieldValues, filled)
    }
}

private func findValuesForField(field: SecureIdParsedRequestedFormField, values: [SecureIdValueWithContext]) -> ([SecureIdValueWithContext], Bool) {
    switch field {
        case let .identity(personalDetails, document, selfie, translation):
            var filled = true
            var result: [SecureIdValueWithContext] = []
            if personalDetails != nil {
                if let value = findValue(values, key: .personalDetails)?.1 {
                    result.append(value)
                } else {
                    filled = false
                }
            }
            if let document = document {
                switch document {
                    case let .just(type):
                        if let value = findValue(values, key: type.valueKey)?.1 {
                            result.append(value)
                            let data = extractValueAdditionalData(value.value)
                            if selfie && !data.selfie {
                                filled = false
                            }
                            if translation && !data.translation {
                                filled = false
                            }
                        } else {
                            filled = false
                        }
                case let .oneOf(types):
                    var anyDocument = false
                    var bestMatchingValue: SecureIdValueWithContext?
                    inner: for type in types {
                        if let value = findValue(values, key: type.valueKey)?.1 {
                            if bestMatchingValue == nil {
                                bestMatchingValue = value
                            }
                            let data = extractValueAdditionalData(value.value)
                            var dataFilled = true
                            if selfie && !data.selfie {
                                dataFilled = false
                            }
                            if translation && !data.translation {
                                dataFilled = false
                            }
                            if dataFilled {
                                bestMatchingValue = value
                                anyDocument = true
                                break inner
                            }
                        }
                    }
                    if !anyDocument {
                        filled = false
                    }
                    if let bestMatchingValue = bestMatchingValue {
                        result.append(bestMatchingValue)
                    }
                }
            }
            return (result, filled)
        case let .address(addressDetails, document, translation):
            var filled = true
            var result: [SecureIdValueWithContext] = []
            if addressDetails {
                if let value = findValue(values, key: .address)?.1 {
                    result.append(value)
                } else {
                    filled = false
                }
            }
            if let document = document {
                switch document {
                    case let .just(type):
                        if let value = findValue(values, key: type.valueKey)?.1 {
                            result.append(value)
                            let data = extractValueAdditionalData(value.value)
                            if translation && !data.translation {
                                filled = false
                            }
                        } else {
                            filled = false
                        }
                    case let .oneOf(types):
                        var anyDocument = false
                        var bestMatchingValue: SecureIdValueWithContext?
                        inner: for type in types {
                            if let value = findValue(values, key: type.valueKey)?.1 {
                                if bestMatchingValue == nil {
                                    bestMatchingValue = value
                                }
                                let data = extractValueAdditionalData(value.value)
                                var dataFilled = true
                                if translation && !data.translation {
                                    dataFilled = false
                                }
                                if dataFilled {
                                    bestMatchingValue = value
                                    anyDocument = true
                                    break inner
                                }
                            }
                        }
                        if !anyDocument {
                            filled = false
                        }
                        if let bestMatchingValue = bestMatchingValue {
                            result.append(bestMatchingValue)
                        }
                }
            }
            return (result, filled)
        case .phone:
            if let value = findValue(values, key: .phone)?.1 {
                return ([value], true)
            } else {
                return ([], false)
            }
        case .email:
            if let value = findValue(values, key: .email)?.1 {
                return ([value], true)
            } else {
                return ([], false)
            }
    }
}

private func parseRequestedFieldValues(type: SecureIdRequestedFormFieldValue) -> RequestedFieldValues {
    var values = RequestedFieldValues()
    
    switch type {
        case let .personalDetails(nativeNames):
            values.identity.details = true
            values.identity.nativeNames = nativeNames
        case let .passport(selfie, translation):
            values.identity.documents.append(.just(.passport))
            values.identity.selfie = values.identity.selfie || selfie
            values.identity.translation = values.identity.translation || translation
        case let .internalPassport(selfie, translation):
            values.identity.documents.append(.just(.internalPassport))
            values.identity.selfie = values.identity.selfie || selfie
            values.identity.translation = values.identity.translation || translation
        case let .driversLicense(selfie, translation):
            values.identity.documents.append(.just(.driversLicense))
            values.identity.selfie = values.identity.selfie || selfie
            values.identity.translation = values.identity.translation || translation
        case let .idCard(selfie, translation):
            values.identity.documents.append(.just(.idCard))
            values.identity.selfie = values.identity.selfie || selfie
            values.identity.translation = values.identity.translation || translation
        case .address:
            values.address.details = true
        case let .passportRegistration(translation):
            values.address.documents.append(.just(.passportRegistration))
            values.address.translation = values.address.translation || translation
        case let .temporaryRegistration(translation):
            values.address.documents.append(.just(.temporaryRegistration))
            values.address.translation = values.address.translation || translation
        case let .bankStatement(translation):
            values.address.documents.append(.just(.bankStatement))
            values.address.translation = values.address.translation || translation
        case let .utilityBill(translation):
            values.address.documents.append(.just(.utilityBill))
            values.address.translation = values.address.translation || translation
        case let .rentalAgreement(translation):
            values.address.documents.append(.just(.rentalAgreement))
            values.address.translation = values.address.translation || translation
        case .phone:
            values.phone = true
        case .email:
            values.email = true
    }
    return values
}

private let titleFont = Font.regular(17.0)
private let textFont = Font.regular(15.0)

private func fieldsText(_ fields: String...) -> String {
    var result = ""
    for field in fields {
        if !field.isEmpty {
            if !result.isEmpty {
                result.append(", ")
            }
            result.append(field)
        }
    }
    return result
}

private func countryName(code: String, strings: PresentationStrings) -> String {
    return AuthorizationSequenceCountrySelectionController.lookupCountryNameById(code, strings: strings) ?? ""
}

private func stringForDocumentType(_ type: SecureIdRequestedIdentityDocument, strings: PresentationStrings) -> String {
    switch type {
    case .passport:
        return strings.Passport_Identity_TypePassport
    case .internalPassport:
        return strings.Passport_Identity_TypeInternalPassport
    case .idCard:
        return strings.Passport_Identity_TypeIdentityCard
    case .driversLicense:
        return strings.Passport_Identity_TypeDriversLicense
    }
}

private func placeholderForDocumentType(_ type: SecureIdRequestedIdentityDocument, strings: PresentationStrings) -> String {
    switch type {
    case .passport:
        return strings.Passport_Identity_TypePassportUploadScan
    case .internalPassport:
        return strings.Passport_Identity_TypeInternalPassportUploadScan
    case .idCard:
        return strings.Passport_Identity_TypeIdentityCardUploadScan
    case .driversLicense:
        return strings.Passport_Identity_TypeDriversLicenseUploadScan
    }
}

private func stringForDocumentType(_ type: SecureIdRequestedAddressDocument, strings: PresentationStrings) -> String {
    switch type {
    case .rentalAgreement:
        return strings.Passport_Address_TypeRentalAgreement
    case .bankStatement:
        return strings.Passport_Address_TypeBankStatement
    case .passportRegistration:
        return strings.Passport_Address_TypePassportRegistration
    case .temporaryRegistration:
        return strings.Passport_Address_TypeTemporaryRegistration
    case .utilityBill:
        return strings.Passport_Address_TypeUtilityBill
    }
}

private func placeholderForDocumentType(_ type: SecureIdRequestedAddressDocument, strings: PresentationStrings) -> String {
    switch type {
    case .rentalAgreement:
        return strings.Passport_Address_TypeRentalAgreementUploadScan
    case .bankStatement:
        return strings.Passport_Address_TypeBankStatementUploadScan
    case .passportRegistration:
        return strings.Passport_Address_TypePassportRegistrationUploadScan
    case .temporaryRegistration:
        return strings.Passport_Address_TypeTemporaryRegistrationUploadScan
    case .utilityBill:
        return strings.Passport_Address_TypeUtilityBillUploadScan
    }
}

private func placeholderForDocumentTypes(_ types: [SecureIdRequestedIdentityDocument], strings: PresentationStrings) -> String {
    func stringForDocumentType(_ type: SecureIdRequestedIdentityDocument, strings: PresentationStrings) -> String {
        switch type {
        case .passport:
            return strings.Passport_Identity_OneOfTypePassport
        case .internalPassport:
            return strings.Passport_Identity_OneOfTypeInternalPassport
        case .idCard:
            return strings.Passport_Identity_OneOfTypeIdentityCard
        case .driversLicense:
            return strings.Passport_Identity_OneOfTypeDriversLicense
        }
    }
    
    var string = ""
    for i in 0 ..< types.count {
        let type = types[i]
        string.append(stringForDocumentType(type, strings: strings))
        if i < types.count - 2 {
            string.append(strings.Passport_FieldOneOf_Delimeter)
        } else if i < types.count - 1 {
            string.append(strings.Passport_FieldOneOf_FinalDelimeter)
        }
    }
    
    return strings.Passport_Identity_UploadOneOfScan(string).0
}

private func placeholderForDocumentTypes(_ types: [SecureIdRequestedAddressDocument], strings: PresentationStrings) -> String {
    func stringForDocumentType(_ type: SecureIdRequestedAddressDocument, strings: PresentationStrings) -> String {
        switch type {
        case .rentalAgreement:
            return strings.Passport_Address_OneOfTypeRentalAgreement
        case .bankStatement:
            return strings.Passport_Address_OneOfTypeBankStatement
        case .passportRegistration:
            return strings.Passport_Address_OneOfTypePassportRegistration
        case .temporaryRegistration:
            return strings.Passport_Address_OneOfTypeTemporaryRegistration
        case .utilityBill:
            return strings.Passport_Address_OneOfTypeUtilityBill
        }
    }
    
    var string = ""
    for i in 0 ..< types.count {
        let type = types[i]
        string.append(stringForDocumentType(type, strings: strings))
        if i < types.count - 2 {
            string.append(strings.Passport_FieldOneOf_Delimeter)
        } else if i < types.count - 1 {
            string.append(strings.Passport_FieldOneOf_FinalDelimeter)
        }
    }
    
    return strings.Passport_Address_UploadOneOfScan(string).0
}

private func fieldTitleAndText(field: SecureIdParsedRequestedFormField, strings: PresentationStrings, values: [SecureIdValueWithContext]) -> (String, String) {
    var title: String
    var placeholder: String
    var text: String = ""
    
    switch field {
        case let .identity(personalDetails, document, _, _):
            if let document = document {
                title = strings.Passport_FieldIdentity
                placeholder = strings.Passport_FieldIdentityUploadHelp
                
                switch document {
                    case let .just(type):
                        title = stringForDocumentType(type, strings: strings)
                        placeholder = placeholderForDocumentType(type, strings: strings)
                        break
                    case let .oneOf(types):
                        let typesArray = Array(types)
                        if typesArray.count == 2 {
                            title = strings.Passport_FieldOneOf_Or(stringForDocumentType(typesArray[0], strings: strings), stringForDocumentType(typesArray[1], strings: strings)).0
                        }
                        placeholder = placeholderForDocumentTypes(typesArray, strings: strings)
                        break
                }
            } else {
                title = strings.Passport_Identity_TypePersonalDetails
                placeholder = strings.Passport_FieldIdentityDetailsHelp
            }
            
            if personalDetails != nil {
                if let value = findValue(values, key: .personalDetails), case let .personalDetails(personalDetailsValue) = value.1.value {
                    if !text.isEmpty {
                        text.append(", ")
                    }
                    text.append(fieldsText(personalDetailsValue.latinName.firstName, personalDetailsValue.latinName.lastName, countryName(code: personalDetailsValue.countryCode, strings: strings)))
                }
            }
        case let .address(addressDetails, document, _):
            if let document = document {
                title = strings.Passport_FieldAddress
                placeholder = strings.Passport_FieldAddressUploadHelp
                switch document {
                    case let .just(type):
                        title = stringForDocumentType(type, strings: strings)
                        placeholder = placeholderForDocumentType(type, strings: strings)
                        break
                    case let .oneOf(types):
                        let typesArray = Array(types)
                        if typesArray.count == 2 {
                            title = strings.Passport_FieldOneOf_Or(stringForDocumentType(typesArray[0], strings: strings), stringForDocumentType(typesArray[1], strings: strings)).0
                        }
                        placeholder = placeholderForDocumentTypes(typesArray, strings: strings)
                        break
                }
            } else {
                title = strings.Passport_FieldAddress
                placeholder = strings.Passport_FieldAddressHelp
            }
            
            if addressDetails {
                if let value = findValue(values, key: .address), case let .address(addressValue) = value.1.value {
                    if !text.isEmpty {
                        text.append(", ")
                    }
                    text.append(fieldsText(addressValue.postcode, addressValue.street1, addressValue.street2, addressValue.city))
                }
            }
        case .phone:
            title = strings.Passport_FieldPhone
            placeholder = strings.Passport_FieldPhoneHelp
            
            if let value = findValue(values, key: .phone), case let .phone(phoneValue) = value.1.value {
                if !text.isEmpty {
                    text.append(", ")
                }
                text = formatPhoneNumber(phoneValue.phone)
            }
        case .email:
            title = strings.Passport_FieldEmail
            placeholder = strings.Passport_FieldEmailHelp
        
            if let value = findValue(values, key: .email), case let .email(emailValue) = value.1.value {
                if !text.isEmpty {
                    text.append(", ")
                }
                text = formatPhoneNumber(emailValue.email)
            }
    }
    
    return (title, text.isEmpty ? placeholder : text)
}

private struct ValueAdditionalData {
    var selfie: Bool = false
    var translation: Bool = false
}

private func extractValueAdditionalData(_ value: SecureIdValue) -> ValueAdditionalData {
    var data = ValueAdditionalData()
    switch value {
        case let .passport(value):
            data.selfie = value.selfieDocument != nil
            data.translation = !value.translations.isEmpty
        case let .internalPassport(value):
            data.selfie = value.selfieDocument != nil
            data.translation = !value.translations.isEmpty
        case let .idCard(value):
            data.selfie = value.selfieDocument != nil
            data.translation = !value.translations.isEmpty
        case let .driversLicense(value):
            data.selfie = value.selfieDocument != nil
            data.translation = !value.translations.isEmpty
        case let .rentalAgreement(value):
            data.translation = !value.translations.isEmpty
        case let .bankStatement(value):
            data.translation = !value.translations.isEmpty
        case let .temporaryRegistration(value):
            data.translation = !value.translations.isEmpty
        case let .passportRegistration(value):
            data.translation = !value.translations.isEmpty
        default:
            break
    }
    return data
}

final class SecureIdAuthFormFieldNode: ASDisplayNode {
    private let selected: () -> Void
    
    private let topSeparatorNode: ASDisplayNode
    private let bottomSeparatorNode: ASDisplayNode
    private let highlightedBackgroundNode: ASDisplayNode
    
    private let titleNode: ImmediateTextNode
    private let textNode: ImmediateTextNode
    private let disclosureNode: ASImageNode
    private let checkNode: ASImageNode
    
    private let buttonNode: HighlightableButtonNode
    
    private var validLayout: (CGFloat, Bool, Bool)?
    
    let field: SecureIdParsedRequestedFormField
    private let theme: PresentationTheme
    private let strings: PresentationStrings
    
    init(theme: PresentationTheme, strings: PresentationStrings, field: SecureIdParsedRequestedFormField, values: [SecureIdValueWithContext], selected: @escaping () -> Void) {
        self.field = field
        self.theme = theme
        self.strings = strings
        self.selected = selected
        
        self.topSeparatorNode = ASDisplayNode()
        self.topSeparatorNode.isLayerBacked = true
        self.topSeparatorNode.backgroundColor = theme.list.itemBlocksSeparatorColor
        
        self.bottomSeparatorNode = ASDisplayNode()
        self.bottomSeparatorNode.isLayerBacked = true
        self.bottomSeparatorNode.backgroundColor = theme.list.itemBlocksSeparatorColor
        
        self.highlightedBackgroundNode = ASDisplayNode()
        self.highlightedBackgroundNode.isLayerBacked = true
        self.highlightedBackgroundNode.backgroundColor = theme.list.itemHighlightedBackgroundColor
        self.highlightedBackgroundNode.alpha = 0.0
        
        self.titleNode = ImmediateTextNode()
        self.titleNode.displaysAsynchronously = false
        self.titleNode.isLayerBacked = true
        self.titleNode.maximumNumberOfLines = 1
        
        self.textNode = ImmediateTextNode()
        self.textNode.displaysAsynchronously = false
        self.textNode.isLayerBacked = true
        self.textNode.maximumNumberOfLines = 1
        
        self.disclosureNode = ASImageNode()
        self.disclosureNode.isLayerBacked = true
        self.disclosureNode.displayWithoutProcessing = true
        self.disclosureNode.displaysAsynchronously = false
        self.disclosureNode.image = PresentationResourcesItemList.disclosureArrowImage(theme)
        
        self.checkNode = ASImageNode()
        self.checkNode.isLayerBacked = true
        self.checkNode.displayWithoutProcessing = true
        self.checkNode.displaysAsynchronously = false
        self.checkNode.image = PresentationResourcesItemList.checkIconImage(theme)
        
        self.buttonNode = HighlightableButtonNode()
        
        super.init()
        
        self.addSubnode(self.topSeparatorNode)
        self.addSubnode(self.bottomSeparatorNode)
        self.addSubnode(self.highlightedBackgroundNode)
        self.addSubnode(self.titleNode)
        self.addSubnode(self.textNode)
        self.addSubnode(self.disclosureNode)
        self.addSubnode(self.checkNode)
        self.addSubnode(self.buttonNode)
        
        self.updateValues(values)
        
        self.buttonNode.highligthedChanged = { [weak self] highlighted in
            if let strongSelf = self {
                if highlighted {
                    strongSelf.highlightedBackgroundNode.layer.removeAnimation(forKey: "opacity")
                    strongSelf.highlightedBackgroundNode.alpha = 1.0
                    strongSelf.view.superview?.bringSubview(toFront: strongSelf.view)
                } else {
                    strongSelf.highlightedBackgroundNode.alpha = 0.0
                    strongSelf.highlightedBackgroundNode.layer.animateAlpha(from: 1.0, to: 0.0, duration: 0.2)
                }
            }
        }
        self.buttonNode.addTarget(self, action: #selector(self.buttonPressed), forControlEvents: .touchUpInside)
    }
    
    func updateValues(_ values: [SecureIdValueWithContext]) {
        var (title, text) = fieldTitleAndText(field: self.field, strings: self.strings, values: values)
        var textColor = self.theme.list.itemSecondaryTextColor
        /*switch self.field {
            case .identity:
                if let error = errors[.personalDetails]?.first {
                    text = error
                    textColor = self.theme.list.itemDestructiveColor
                }
            default:
                break
        }*/
        self.titleNode.attributedText = NSAttributedString(string: title, font: titleFont, textColor: self.theme.list.itemPrimaryTextColor)
        self.textNode.attributedText = NSAttributedString(string: text, font: textFont, textColor: textColor)
        
        var filled = true
        switch self.field {
            case let .identity(personalDetails, document, selfie, translation):
                if personalDetails != nil {
                    if findValue(values, key: .personalDetails) == nil {
                        filled = false
                    }
                }
                if let document = document {
                    switch document {
                        case let .just(type):
                            if let value = findValue(values, key: type.valueKey)?.1 {
                                let data = extractValueAdditionalData(value.value)
                                if selfie && !data.selfie {
                                    filled = false
                                }
                                if translation && !data.translation {
                                    filled = false
                                }
                            } else {
                                filled = false
                            }
                        case let .oneOf(types):
                            var anyDocument = false
                            for type in types {
                                if let value = findValue(values, key: type.valueKey)?.1 {
                                    let data = extractValueAdditionalData(value.value)
                                    var dataFilled = true
                                    if selfie && !data.selfie {
                                        dataFilled = false
                                    }
                                    if translation && !data.translation {
                                        dataFilled = false
                                    }
                                    if dataFilled {
                                        anyDocument = true
                                    }
                                }
                            }
                            if !anyDocument {
                                filled = false
                            }
                    }
                }
            case let .address(addressDetails, document, translation):
                if addressDetails {
                    if findValue(values, key: .address) == nil {
                        filled = false
                    }
                }
                if let document = document {
                    switch document {
                        case let .just(type):
                            if let value = findValue(values, key: type.valueKey)?.1 {
                                let data = extractValueAdditionalData(value.value)
                                if translation && !data.translation {
                                    filled = false
                                }
                            } else {
                                filled = false
                            }
                        case let .oneOf(types):
                            var anyDocument = false
                            for type in types {
                                if let value = findValue(values, key: type.valueKey)?.1 {
                                    let data = extractValueAdditionalData(value.value)
                                    var dataFilled = true
                                    if translation && !data.translation {
                                        dataFilled = false
                                    }
                                    if dataFilled {
                                        anyDocument = true
                                    }
                                }
                            }
                            if !anyDocument {
                                filled = false
                            }
                    }
                }
            case .phone:
                if findValue(values, key: .phone) == nil {
                    filled = false
                }
            case .email:
                if findValue(values, key: .email) == nil {
                    filled = false
                }
        }
        
        self.checkNode.isHidden = !filled
        self.disclosureNode.isHidden = filled
        
        if let (width, hasPrevious, hasNext) = self.validLayout {
            let _ = self.updateLayout(width: width, hasPrevious: hasPrevious, hasNext: hasNext, transition: .immediate)
        }
    }
    
    func updateLayout(width: CGFloat, hasPrevious: Bool, hasNext: Bool, transition: ContainedViewLayoutTransition) -> CGFloat {
        self.validLayout = (width, hasPrevious, hasNext)
        let leftInset: CGFloat = 16.0
        let rightInset: CGFloat = 16.0
        let height: CGFloat = 64.0
        
        let rightTextInset = rightInset + 24.0
        
        let titleTextSpacing: CGFloat = 5.0
        
        let titleSize = self.titleNode.updateLayout(CGSize(width: width - leftInset - rightTextInset, height: 100.0))
        let textSize = self.textNode.updateLayout(CGSize(width: width - leftInset - rightTextInset, height: 100.0))
        
        let textOrigin = floor((height - titleSize.height - titleTextSpacing - textSize.height) / 2.0)
        let titleFrame = CGRect(origin: CGPoint(x: leftInset, y: textOrigin), size: titleSize)
        self.titleNode.frame = titleFrame
        let textFrame = CGRect(origin: CGPoint(x: leftInset, y: titleFrame.maxY + titleTextSpacing), size: textSize)
        self.textNode.frame = textFrame
        
        transition.updateFrame(node: self.topSeparatorNode, frame: CGRect(origin: CGPoint(x: 0.0, y: 0.0), size: CGSize(width: width, height: UIScreenPixel)))
        transition.updateAlpha(node: self.topSeparatorNode, alpha: hasPrevious ? 0.0 : 1.0)
        let bottomSeparatorInset: CGFloat = hasNext ? leftInset : 0.0
        transition.updateFrame(node: self.bottomSeparatorNode, frame: CGRect(origin: CGPoint(x: bottomSeparatorInset, y: height - UIScreenPixel), size: CGSize(width: width - bottomSeparatorInset, height: UIScreenPixel)))
        
        transition.updateFrame(node: self.buttonNode, frame: CGRect(origin: CGPoint(x: 0.0, y: 0.0), size: CGSize(width: width, height: height)))
        transition.updateFrame(node: self.highlightedBackgroundNode, frame: CGRect(origin: CGPoint(x: 0.0, y: -(hasPrevious ? UIScreenPixel : 0.0)), size: CGSize(width: width, height: height + (hasPrevious ? UIScreenPixel : 0.0))))
        
        if let image = self.disclosureNode.image {
            self.disclosureNode.frame = CGRect(origin: CGPoint(x: width - 15.0 - image.size.width, y: floor((height - image.size.height) / 2.0)), size: image.size)
        }
        
        if let image = self.checkNode.image {
            self.checkNode.frame = CGRect(origin: CGPoint(x: width - 15.0 - image.size.width, y: floor((height - image.size.height) / 2.0)), size: image.size)
        }
        
        return height
    }
    
    @objc private func buttonPressed() {
        self.selected()
    }
    
    func highlight() {
        self.highlightedBackgroundNode.layer.removeAnimation(forKey: "opacity")
        self.highlightedBackgroundNode.alpha = 1.0
        self.view.superview?.bringSubview(toFront: self.view)
        
        Queue.mainQueue().after(1.0, {
            self.highlightedBackgroundNode.alpha = 0.0
            self.highlightedBackgroundNode.layer.animateAlpha(from: 1.0, to: 0.0, duration: 0.2)
        })
    }
}<|MERGE_RESOLUTION|>--- conflicted
+++ resolved
@@ -155,20 +155,15 @@
         if requestedValues.identity.documents.isEmpty {
             result.append(.identity(personalDetails: ParsedRequestedPersonalDetails(nativeNames: requestedValues.identity.nativeNames), document: nil, selfie: false, translation: false))
         } else {
-<<<<<<< HEAD
-            if values.identity.details && values.identity.documents.count == 1 {
-                result.append(.identity(personalDetails: values.identity.details ? ParsedRequestedPersonalDetails(nativeNames: values.identity.nativeNames) : nil, document: values.identity.documents.first, selfie: values.identity.selfie, translation: values.identity.translation))
+            if requestedValues.identity.details && requestedValues.identity.documents.count == 1 {
+                result.append(.identity(personalDetails: requestedValues.identity.details ? ParsedRequestedPersonalDetails(nativeNames: requestedValues.identity.nativeNames) : nil, document: requestedValues.identity.documents.first, selfie: requestedValues.identity.selfie, translation: requestedValues.identity.translation))
             } else {
-                if values.identity.details {
-                    result.append(.identity(personalDetails: ParsedRequestedPersonalDetails(nativeNames: values.identity.nativeNames), document: nil, selfie: values.identity.selfie, translation: false))
-                }
-                for document in values.identity.documents {
-                    result.append(.identity(personalDetails: nil, document: document, selfie: values.identity.selfie, translation: values.identity.translation))
-                }
-=======
-            for document in requestedValues.identity.documents {
-                result.append(.identity(personalDetails: requestedValues.identity.details ? ParsedRequestedPersonalDetails(nativeNames: requestedValues.identity.nativeNames) : nil, document: document, selfie: requestedValues.identity.selfie, translation: requestedValues.identity.translation))
->>>>>>> 4f35f732
+                if requestedValues.identity.details {
+                    result.append(.identity(personalDetails: ParsedRequestedPersonalDetails(nativeNames: requestedValues.identity.nativeNames), document: nil, selfie: requestedValues.identity.selfie, translation: false))
+                }
+                for document in requestedValues.identity.documents {
+                    result.append(.identity(personalDetails: nil, document: document, selfie: requestedValues.identity.selfie, translation: requestedValues.identity.translation))
+                }
             }
         }
     }
@@ -176,20 +171,15 @@
         if requestedValues.address.documents.isEmpty {
             result.append(.address(addressDetails: true, document: nil, translation: false))
         } else {
-<<<<<<< HEAD
-            if values.address.details && values.address.documents.count == 1 {
-                result.append(.address(addressDetails: true, document: values.address.documents.first, translation: false))
+            if requestedValues.address.details && requestedValues.address.documents.count == 1 {
+                result.append(.address(addressDetails: true, document: requestedValues.address.documents.first, translation: false))
             } else {
-                if values.address.details {
+                if requestedValues.address.details {
                     result.append(.address(addressDetails: true, document: nil, translation: false))
                 }
-                for document in values.address.documents {
-                    result.append(.address(addressDetails: false, document: document, translation: values.address.translation))
-                }
-=======
-            for document in requestedValues.address.documents {
-                result.append(.address(addressDetails: requestedValues.address.details, document: document, translation: requestedValues.address.translation))
->>>>>>> 4f35f732
+                for document in requestedValues.address.documents {
+                    result.append(.address(addressDetails: false, document: document, translation: requestedValues.address.translation))
+                }
             }
         }
     }
@@ -686,7 +676,7 @@
         self.textNode = ImmediateTextNode()
         self.textNode.displaysAsynchronously = false
         self.textNode.isLayerBacked = true
-        self.textNode.maximumNumberOfLines = 1
+        self.textNode.maximumNumberOfLines = 4
         
         self.disclosureNode = ASImageNode()
         self.disclosureNode.isLayerBacked = true
@@ -847,16 +837,15 @@
         self.validLayout = (width, hasPrevious, hasNext)
         let leftInset: CGFloat = 16.0
         let rightInset: CGFloat = 16.0
-        let height: CGFloat = 64.0
         
         let rightTextInset = rightInset + 24.0
-        
         let titleTextSpacing: CGFloat = 5.0
         
         let titleSize = self.titleNode.updateLayout(CGSize(width: width - leftInset - rightTextInset, height: 100.0))
         let textSize = self.textNode.updateLayout(CGSize(width: width - leftInset - rightTextInset, height: 100.0))
-        
-        let textOrigin = floor((height - titleSize.height - titleTextSpacing - textSize.height) / 2.0)
+        let height = max(64.0, 11.0 + titleSize.height + titleTextSpacing + textSize.height + 11.0)
+        
+        let textOrigin: CGFloat = 11.0
         let titleFrame = CGRect(origin: CGPoint(x: leftInset, y: textOrigin), size: titleSize)
         self.titleNode.frame = titleFrame
         let textFrame = CGRect(origin: CGPoint(x: leftInset, y: titleFrame.maxY + titleTextSpacing), size: textSize)
